--- conflicted
+++ resolved
@@ -13,7 +13,7 @@
 Name: libreswan
 Summary: IPsec implementation with IKEv1 and IKEv2 keying protocols
 # version is generated in the release script
-Version: 3.0
+Version: 3.1
 
 # The default kernel version to build for is the latest of
 # the installed binary kernel
@@ -187,9 +187,5 @@
 /sbin/chkconfig --add ipsec || :
 
 %changelog
-<<<<<<< HEAD
-* Tue Jan 01 2013 Libreswan Team <team@libreswan.org> - 3.0-1
-=======
-* Tue Jan 01 2013 Team Libreswan <team@libreswan.org> - IPSECBASEVERSION-1
->>>>>>> 32e465ee
+* Tue Jan 01 2013 Team Libreswan <team@libreswan.org> - 3.1-1
 - Automated build from release tar ball
