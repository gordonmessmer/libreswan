<<<<<<< HEAD
# 
# Copyright (C) 2006 OpenWrt.org
#
# This is free software, licensed under the GNU General Public License v2.
# See /LICENSE for more information.
#
# $Id: Makefile 9651 2007-12-03 19:48:11Z nbd $
=======
>>>>>>> 3bd288d5

include $(TOPDIR)/rules.mk
include $(INCLUDE_DIR)/kernel.mk

PKG_NAME:=openswan
<<<<<<< HEAD
PKG_VERSION:=IPSECBASEVERSION
PKG_RELEASE:=1
=======
PKG_VERSION:=2.4.9
PKG_RELEASE:=7
PKG_MD5SUM:=c6f3714bf39b91a80633ec3aa7fce298
>>>>>>> 3bd288d5

PKG_SOURCE:=$(PKG_NAME)-$(PKG_VERSION).tar.gz
<<<<<<< HEAD
PKG_SOURCE_URL:=http://www.openswan.org/download
PKG_MD5SUM:=2b36785342c74d524d8d86bde89a445f

include $(INCLUDE_DIR)/package.mk

define Package/openswan/Default
  TITLE:=Openswan
  URL:=http://www.openswan.org/
endef

define Package/openswan/Default/description
 Openswan is an IPsec implementation for Linux.
endef

define Package/openswan
$(call Package/openswan/Default)
  SECTION:=net
  CATEGORY:=Network
  DEPENDS:=+kmod-openswan +libgmp +ip
  TITLE+= (daemon)
  URL:=http://www.openswan.org/
endef

define Package/openswan/description
$(call Package/openswan/Default/description)
 This package contains the Openswan user-land daemon.
endef

define KernelPackage/openswan
$(call Package/openswan/Default)
  SUBMENU:=Network Support
  TITLE+= (kernel module)
  FILES:=$(PKG_BUILD_DIR)/modobj*/ipsec.$(LINUX_KMOD_SUFFIX)
endef

define KernelPackage/openswan/description
$(call Package/openswan/Default/description)
 This package contains the Openswan kernel module.
endef

TARGET_CPPFLAGS = \
	-I$(STAGING_DIR)/usr/include \
	-I$(LINUX_DIR)/include

TARGET_LDFLAGS = \
	-L$(STAGING_DIR)/usr/lib

OPENSWAN_MAKE := $(MAKE) -C $(PKG_BUILD_DIR) \
	$(TARGET_CONFIGURE_OPTS) \
	LINUX_RELEASE="$(LINUX_RELEASE)" \
	KERNELSRC="$(LINUX_DIR)" \
	ARCH="$(LINUX_KARCH)" \
	CROSS_COMPILE="$(TARGET_CROSS)" \
	USERCOMPILE="$(TARGET_CFLAGS) -I$(PKG_BUILD_DIR)/linux/include $(TARGET_CPPFLAGS) $(TARGET_LDFLAGS)" \
	IPSECDIR="/usr/lib/ipsec" \
	INC_USRLOCAL="/usr" \
	INC_RCDEFAULT="/etc/init.d" \
	MODPROBE="/sbin/insmod" \
	LDFLAGS="$(TARGET_LDFLAGS)" \
	DESTDIR="$(PKG_INSTALL_DIR)"

define Build/Compile
	$(OPENSWAN_MAKE) \
		programs module install
endef

define Package/openswan/install
	$(CP) $(PKG_INSTALL_DIR)/* $(1)
	$(INSTALL_DIR) $(1)/etc/init.d
	$(CP) ./files/ipsec.init $(1)/etc/init.d/ipsec
	rm -rf $(1)/usr/share
	rm -rf $(1)/usr/man
	rm -rf $(1)/var
	rm -rf $(1)/etc/rc.d
	find $(1) -name \*.old | xargs rm -rf
endef

$(eval $(call BuildPackage,openswan))
$(eval $(call KernelPackage,openswan))
=======
PKG_BUILD_DIR:=$(BUILD_DIR)/$(PKG_NAME)-$(PKG_VERSION)
PKG_CAT:=zcat
PKG_IPK:=$(PACKAGE_DIR)/$(PKG_NAME)_$(PKG_VERSION)-$(PKG_RELEASE)_$(ARCH).ipk
PKG_IPK_DIR:=$(PKG_BUILD_DIR)/ipkg

$(DL_DIR)/$(PKG_SOURCE):
	$(SCRIPT_DIR)/download.pl $(DL_DIR) $(PKG_SOURCE) $(PKG_MD5SUM) $(PKG_SOURCE_URL)

$(PKG_BUILD_DIR)/.patched: $(DL_DIR)/$(PKG_SOURCE)
	$(PKG_CAT) $(DL_DIR)/$(PKG_SOURCE) | tar -C $(BUILD_DIR) $(TAR_OPTIONS) -
	$(PATCH) $(PKG_BUILD_DIR) ./patches
	touch $(PKG_BUILD_DIR)/.patched

FLAGS := $(TARGET_CFLAGS) -I$(PKG_BUILD_DIR)/linux/include -L$(STAGING_DIR)/usr/lib -I$(STAGING_DIR)/usr/include

$(PKG_BUILD_DIR)/$(PKG_NAME): $(PKG_BUILD_DIR)/.patched
	$(MAKE) -C $(PKG_BUILD_DIR) \
		$(TARGET_CONFIGURE_OPTS) \
		KERNELSRC="$(LINUX_DIR)" \
		ARCH="mips" \
		USERCOMPILE="$(FLAGS)" \
		module
	$(MAKE) -C $(PKG_BUILD_DIR) \
		$(TARGET_CONFIGURE_OPTS) \
		KERNELSRC="$(LINUX_DIR)" \
		ARCH="mips" \
		USERCOMPILE="$(FLAGS)" \
		EXTRA_INCLUDE="-I$(STAGING_DIR)/usr/include" \
		EXTRA_LIBS="-L$(STAGING_DIR)/usr/lib" \
		IPSECDIR="/usr/lib/ipsec" \
		INC_USRLOCAL="/usr" \
		INC_RCDEFAULT="/etc/init.d" \
		MODPROBE="/sbin/insmod" \
		programs

$(PKG_IPK): $(PKG_BUILD_DIR)/$(PKG_NAME)
	$(SCRIPT_DIR)/make-ipkg-dir.sh $(PKG_IPK_DIR) $(PKG_NAME).control $(PKG_VERSION)-$(PKG_RELEASE) $(ARCH)
	$(MAKE) -C $(PKG_BUILD_DIR) \
		$(TARGET_CONFIGURE_OPTS) \
		DESTDIR="$(PKG_IPK_DIR)" \
		KERNELSRC="$(LINUX_DIR)" \
		ARCH="mips" \
		USERCOMPILE="$(FLAGS)" \
		IPSECDIR="/usr/lib/ipsec" \
		INC_USRLOCAL="/usr" \
		INC_RCDEFAULT="/etc/init.d" \
		MODPROBE="/sbin/insmod" \
		install
	-$(STRIP) $(IDIR_OPENSWAN)/usr/lib/ipsec/*
	-$(STRIP) $(IDIR_OPENSWAN)/usr/libexec/ipsec/*
	rm -rf $(IDIR_OPENSWAN)/usr/share
	rm -rf $(IDIR_OPENSWAN)/usr/man
	rm -rf $(IDIR_OPENSWAN)/var
	rm -rf $(IDIR_OPENSWAN)/etc/rc.d/rc*.d
	mkdir -p $(IDIR_OPENSWAN)/etc/init.d
	ln -sf ipsec $(IDIR_OPENSWAN)/etc/init.d/S60ipsec
	find $(PKG_BUILD_DIR) -name \*.old | xargs rm -rf
	mkdir -p $(PACKAGE_DIR)
	find $(PKG_BUILD_DIR) -name \*.old | xargs rm -rf
	$(IPKG_BUILD) $(PKG_IPK_DIR) $(PACKAGE_DIR)

$(IPKG_STATE_DIR)/info/$(PKG_NAME).list: $(PKG_IPK)
	$(IPKG) install $(PKG_IPK)

source: $(DL_DIR)/$(PKG_SOURCE)
prepare: $(PKG_BUILD_DIR)/.patched
compile: $(PKG_IPK)
install: $(IPKG_STATE_DIR)/info/$(PKG_NAME).list

clean:
	rm -rf $(PKG_BUILD_DIR)
	rm -f $(PKG_IPK)
>>>>>>> 3bd288d5
<|MERGE_RESOLUTION|>--- conflicted
+++ resolved
@@ -1,31 +1,19 @@
-<<<<<<< HEAD
 # 
 # Copyright (C) 2006 OpenWrt.org
 #
 # This is free software, licensed under the GNU General Public License v2.
 # See /LICENSE for more information.
-#
-# $Id: Makefile 9651 2007-12-03 19:48:11Z nbd $
-=======
->>>>>>> 3bd288d5
 
 include $(TOPDIR)/rules.mk
 include $(INCLUDE_DIR)/kernel.mk
 
 PKG_NAME:=openswan
-<<<<<<< HEAD
-PKG_VERSION:=IPSECBASEVERSION
+PKG_VERSION:IPSECBASEVERSION
 PKG_RELEASE:=1
-=======
-PKG_VERSION:=2.4.9
-PKG_RELEASE:=7
-PKG_MD5SUM:=c6f3714bf39b91a80633ec3aa7fce298
->>>>>>> 3bd288d5
 
 PKG_SOURCE:=$(PKG_NAME)-$(PKG_VERSION).tar.gz
-<<<<<<< HEAD
 PKG_SOURCE_URL:=http://www.openswan.org/download
-PKG_MD5SUM:=2b36785342c74d524d8d86bde89a445f
+PKG_MD5SUM:=calculate_me
 
 include $(INCLUDE_DIR)/package.mk
 
@@ -102,78 +90,4 @@
 endef
 
 $(eval $(call BuildPackage,openswan))
-$(eval $(call KernelPackage,openswan))
-=======
-PKG_BUILD_DIR:=$(BUILD_DIR)/$(PKG_NAME)-$(PKG_VERSION)
-PKG_CAT:=zcat
-PKG_IPK:=$(PACKAGE_DIR)/$(PKG_NAME)_$(PKG_VERSION)-$(PKG_RELEASE)_$(ARCH).ipk
-PKG_IPK_DIR:=$(PKG_BUILD_DIR)/ipkg
-
-$(DL_DIR)/$(PKG_SOURCE):
-	$(SCRIPT_DIR)/download.pl $(DL_DIR) $(PKG_SOURCE) $(PKG_MD5SUM) $(PKG_SOURCE_URL)
-
-$(PKG_BUILD_DIR)/.patched: $(DL_DIR)/$(PKG_SOURCE)
-	$(PKG_CAT) $(DL_DIR)/$(PKG_SOURCE) | tar -C $(BUILD_DIR) $(TAR_OPTIONS) -
-	$(PATCH) $(PKG_BUILD_DIR) ./patches
-	touch $(PKG_BUILD_DIR)/.patched
-
-FLAGS := $(TARGET_CFLAGS) -I$(PKG_BUILD_DIR)/linux/include -L$(STAGING_DIR)/usr/lib -I$(STAGING_DIR)/usr/include
-
-$(PKG_BUILD_DIR)/$(PKG_NAME): $(PKG_BUILD_DIR)/.patched
-	$(MAKE) -C $(PKG_BUILD_DIR) \
-		$(TARGET_CONFIGURE_OPTS) \
-		KERNELSRC="$(LINUX_DIR)" \
-		ARCH="mips" \
-		USERCOMPILE="$(FLAGS)" \
-		module
-	$(MAKE) -C $(PKG_BUILD_DIR) \
-		$(TARGET_CONFIGURE_OPTS) \
-		KERNELSRC="$(LINUX_DIR)" \
-		ARCH="mips" \
-		USERCOMPILE="$(FLAGS)" \
-		EXTRA_INCLUDE="-I$(STAGING_DIR)/usr/include" \
-		EXTRA_LIBS="-L$(STAGING_DIR)/usr/lib" \
-		IPSECDIR="/usr/lib/ipsec" \
-		INC_USRLOCAL="/usr" \
-		INC_RCDEFAULT="/etc/init.d" \
-		MODPROBE="/sbin/insmod" \
-		programs
-
-$(PKG_IPK): $(PKG_BUILD_DIR)/$(PKG_NAME)
-	$(SCRIPT_DIR)/make-ipkg-dir.sh $(PKG_IPK_DIR) $(PKG_NAME).control $(PKG_VERSION)-$(PKG_RELEASE) $(ARCH)
-	$(MAKE) -C $(PKG_BUILD_DIR) \
-		$(TARGET_CONFIGURE_OPTS) \
-		DESTDIR="$(PKG_IPK_DIR)" \
-		KERNELSRC="$(LINUX_DIR)" \
-		ARCH="mips" \
-		USERCOMPILE="$(FLAGS)" \
-		IPSECDIR="/usr/lib/ipsec" \
-		INC_USRLOCAL="/usr" \
-		INC_RCDEFAULT="/etc/init.d" \
-		MODPROBE="/sbin/insmod" \
-		install
-	-$(STRIP) $(IDIR_OPENSWAN)/usr/lib/ipsec/*
-	-$(STRIP) $(IDIR_OPENSWAN)/usr/libexec/ipsec/*
-	rm -rf $(IDIR_OPENSWAN)/usr/share
-	rm -rf $(IDIR_OPENSWAN)/usr/man
-	rm -rf $(IDIR_OPENSWAN)/var
-	rm -rf $(IDIR_OPENSWAN)/etc/rc.d/rc*.d
-	mkdir -p $(IDIR_OPENSWAN)/etc/init.d
-	ln -sf ipsec $(IDIR_OPENSWAN)/etc/init.d/S60ipsec
-	find $(PKG_BUILD_DIR) -name \*.old | xargs rm -rf
-	mkdir -p $(PACKAGE_DIR)
-	find $(PKG_BUILD_DIR) -name \*.old | xargs rm -rf
-	$(IPKG_BUILD) $(PKG_IPK_DIR) $(PACKAGE_DIR)
-
-$(IPKG_STATE_DIR)/info/$(PKG_NAME).list: $(PKG_IPK)
-	$(IPKG) install $(PKG_IPK)
-
-source: $(DL_DIR)/$(PKG_SOURCE)
-prepare: $(PKG_BUILD_DIR)/.patched
-compile: $(PKG_IPK)
-install: $(IPKG_STATE_DIR)/info/$(PKG_NAME).list
-
-clean:
-	rm -rf $(PKG_BUILD_DIR)
-	rm -f $(PKG_IPK)
->>>>>>> 3bd288d5
+$(eval $(call KernelPackage,openswan))