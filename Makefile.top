# Openswan master makefile
# Copyright (C) 1998-2002  Henry Spencer.
# Copyright (C) 2003-2004  Xelerance Corporation
# 
# This program is free software; you can redistribute it and/or modify it
# under the terms of the GNU General Public License as published by the
# Free Software Foundation; either version 2 of the License, or (at your
# option) any later version.  See <http://www.fsf.org/copyleft/gpl.txt>.
# 
# This program is distributed in the hope that it will be useful, but
# WITHOUT ANY WARRANTY; without even the implied warranty of MERCHANTABILITY
# or FITNESS FOR A PARTICULAR PURPOSE.  See the GNU General Public License
# for more details.
#
# RCSID $Id: Makefile.top,v 1.4 2005/07/18 03:46:13 mcr Exp $


PATCHES=linux
# where KLIPS goes in the kernel
# note, some of the patches know the last part of this path
KERNELKLIPS=$(KERNELSRC)/net/ipsec
KERNELCRYPTODES=$(KERNELSRC)/crypto/ciphers/des
KERNELLIBFREESWAN=$(KERNELSRC)/lib/libfreeswan
KERNELLIBZLIB=$(KERNELSRC)/lib/zlib
KERNELINCLUDE=$(KERNELSRC)/include

MAKEUTILS=packaging/utils
ERRCHECK=${MAKEUTILS}/errcheck
KVUTIL=${MAKEUTILS}/kernelversion
KVSHORTUTIL=${MAKEUTILS}/kernelversion-short

SUBDIRS=doc lib programs testing

clean::
	-(cd ${OPENSWANSRCDIR} && make modclean && make mod26clean)

distclean:	clean
	rm -f out.kpatch 
	if [ -f umlsetup.sh ]; then source umlsetup.sh; if [ -d "$$POOLSPACE" ]; then rm -rf $$POOLSPACE; fi; fi

install_file_list:
	@for d in $(SUBDIRS) ; \
	do \
		(cd $$d && $(MAKE) --no-print-directory srcdir=${OPENSWANSRCDIR}/$$d/ OPENSWANSRCDIR=${OPENSWANSRCDIR} install_file_list ) || exit 1; \
	done; 

# uninstall, as much as possible
uninstall:
	$(MAKE) --no-print-directory install_file_list | egrep -v '(/ipsec.conf$$|/ipsec.d/)' | xargs rm -f

taroldinstall:
	tar --ignore-failed-read -c -z -f oldFreeSWAN.tar.gz `$(MAKE) --no-print-directory install_file_list`

TAGSFILES=$(wildcard include/*.h lib/lib*/*.c programs/*/*.c linux/include/*.h linux/include/openswan/*.h linux/net/ipsec/*.[ch])

<<<<<<< HEAD
# make tags and TAGS files from ctags and etags for vi and emacs, respectively.
tags TAGS: dummy
	etags `find lib programs linux -name '*.[ch]'`
	-ctags `find lib programs linux -name '*.[ch]'`
=======
tags:	$(TAGSFILES)
	@LC_ALL=C ctags $(CTAGSFLAGS) ${TAGSFILES}

TAGS:	$(TAGSFILES)
	@LC_ALL=C etags $(ETAGSFLAGS) ${TAGSFILES}
>>>>>>> 70041b9a

.PHONY: dummy
dummy:

uml:	checkprograms
	-chmod +x packaging/utils/*.sh 
	-chmod +x testing/utils/make-uml.sh testing/utils/verify-uml.sh
	./testing/utils/verify-uml.sh
	./testing/utils/make-uml.sh `pwd`

umluserland:
	(touch ${OPENSWANSRCDIR}/Makefile.inc && source ${OPENSWANSRCDIR}/umlsetup.sh && cd $$POOLSPACE && make $$OPENSWANHOSTS $$REGULARHOSTS ) 


# DESTDIR is normally set in Makefile.inc
# These recipes explicitly pass it to the second-level makes so that
# DESTDIR can be adjusted for building for UML without changing Makefile.inc
# See	testing/utils/functions.sh
#	testing/utils/make-uml.sh
#	testing/utils/uml-functions.sh
check:	uml Makefile.ver
ifneq ($(strip(${REGRESSRESULTS})),)
	mkdir -p ${REGRESSRESULTS}
endif
	@for d in $(SUBDIRS); do (cd $$d && $(MAKE) DESTDIR=${DESTDIR} checkprograms || exit 1); done
	@for d in $(SUBDIRS); \
	do \
		echo ===================================; \
		echo Now making check in $$d; \
		echo ===================================; \
		(cd $$d && $(MAKE) DESTDIR=${DESTDIR} check || exit 1);\
	done
ifneq ($(strip(${REGRESSRESULTS})),)
	-perl testing/utils/regress-summarize-results.pl ${REGRESSRESULTS}
endif


# USE_ variables determine if features are compiled into Openswan.
# export them so that "make env" can get at them
export USE_LWRES USE_IPROUTE2 USE_IPSECPOLICY USE_IKEPING
export USE_KEYRR USE_KLIPS USE_KERNEL26 USE_VENDORID
export USE_HWRANDOM USE_AGGRESSIVE USE_XAUTH USE_XAUTHPAM
export USE_NAT_TRAVERSAL USE_NAT_TRAVERSAL_TRANSPORT_MODE USE_LDAP
export USE_LIBCURL USE_SMARTCARD USE_OE
export USE_WEAKSTUFF USE_NOCRYPTO USE_EXTRACRYPTO USE_BASH
export USE_TAPROOM USE_OBJDIR<|MERGE_RESOLUTION|>--- conflicted
+++ resolved
@@ -53,18 +53,11 @@
 
 TAGSFILES=$(wildcard include/*.h lib/lib*/*.c programs/*/*.c linux/include/*.h linux/include/openswan/*.h linux/net/ipsec/*.[ch])
 
-<<<<<<< HEAD
-# make tags and TAGS files from ctags and etags for vi and emacs, respectively.
-tags TAGS: dummy
-	etags `find lib programs linux -name '*.[ch]'`
-	-ctags `find lib programs linux -name '*.[ch]'`
-=======
 tags:	$(TAGSFILES)
 	@LC_ALL=C ctags $(CTAGSFLAGS) ${TAGSFILES}
 
 TAGS:	$(TAGSFILES)
 	@LC_ALL=C etags $(ETAGSFLAGS) ${TAGSFILES}
->>>>>>> 70041b9a
 
 .PHONY: dummy
 dummy:
