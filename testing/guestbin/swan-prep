#!/usr/bin/python
#
# This script is run by a VM host (eg "west") to prepare itself for testing
# It should be passed a testname as its onyl argument

import os,sys,socket,shutil,distutils.dir_util,commands
<<<<<<< HEAD
import pexpect, glob
=======
import glob,pexpect
>>>>>>> 961dc4eb

try:
	import argparse
except ImportError , e:
        module = str(e)[16:]
        sys.exit("we requires the python argparse module")

parser = argparse.ArgumentParser(description='swan-prep arguments')
parser.add_argument('--testname', '-t', action='store', default='', help='The name of the test to prepapre')
parser.add_argument('--hostname', '-H', action='store', default='', help='The name of the host to prepare as')
# we should get this from the testparams.sh file?
parser.add_argument('--userland', '-u', action='store', default='libreswan', help='which userland to prepapre')
parser.add_argument('--x509', '-x', action='store_true',  help='create X509 NSS file by importing test certs')
args = parser.parse_args()

if args.hostname:
	hostname = args.hostname
	if hostname == "nic":
		# nothing to do, just stop
		sys.exit()
else:
	hostname = socket.gethostname()
if "." in hostname:
	hostname = hostname.split(".")[0]

if args.testname:
	#if os.path.isdir("/testing/pluto/%s"%args.testname):
	#	testname = args.testname
	#else:
	#	sys.exit("Unknown or bad testname '%s'"%args.testname)
	testname = args.testname
else:
	testpath = "/testing/pluto/%s"%os.path.basename(os.getcwd())
	testname = os.path.basename(testpath)
	if not os.path.isdir(testpath):
		sys.exit("testcase /testing/pluto/%s invalid - aborted"%testname)

# Setup pluto.log softlink
if hostname != "nic":
	if os.path.isfile("/tmp/pluto.log") or os.path.islink("/tmp/pluto.log"):
		os.unlink("/tmp/pluto.log")
	os.symlink("/testing/pluto/%s/OUTPUT/pluto.%s.log"%(testname,hostname),"/tmp/pluto.log")

if args.userland:
	if not args.userland in ( "libreswan","strongswan","racoon","shrew", "openswan"):
		sys.exit("swan-prep: unknown userland type '%s'"%args.userland)
	userland = args.userland
else:
	userland = "libreswan"

#print "swan-prep running on %s for test %s with userland %s"%(hostname,testname,userland)

# wipe any old configs in /etc/ipsec.*
if os.path.isfile("/etc/ipsec.conf"):
	os.unlink("/etc/ipsec.conf")
if os.path.isfile("/etc/ipsec.secrets"):
	os.unlink("/etc/ipsec.secrets")
if os.path.isdir("/etc/ipsec.d"):
	shutil.rmtree("/etc/ipsec.d")
	os.mkdir("/etc/ipsec.d")



if userland == "libreswan" or userland == "openswan" or userland == "strongswan":
	# copy in base configs

	# this brings in the nss *.db files that are path-specific - they have pathnames hardcoded inside the file
	#shutil.copytree("/testing/baseconfigs/%s/etc/ipsec.d"%hostname, "/etc/")
	distutils.dir_util.copy_tree("/testing/baseconfigs/%s/etc/ipsec.d"%hostname, "/etc/ipsec.d/")

	# fill in any missing dirs
	for dir in ( "/etc/ipsec.d/policies", "/etc/ipsec.d/cacerts", "/etc/ipsec.d/crls", "/etc/ipsec.d/certs", "/etc/ipsec.d/private"):
		if not os.path.isdir(dir):
			os.mkdir(dir)

	# test specific files
	ipsecconf = "/testing/pluto/%s/%s.conf"%(testname,hostname)
	ipsecsecrets = "/testing/pluto/%s/%s.secrets"%(testname,hostname)
	if not os.path.isfile(ipsecconf):
		ipsecconf = "/testing/baseconfigs/%s/etc/ipsec.conf"%hostname
	if not os.path.isfile(ipsecsecrets):
		ipsecsecrets = "/testing/baseconfigs/%s/etc/ipsec.secrets"%hostname

	shutil.copy(ipsecconf, "/etc/ipsec.conf")
	shutil.copy(ipsecsecrets,"/etc/ipsec.secrets")
	os.chmod("/etc/ipsec.secrets",0600)

	if args.x509:
		print "Preparing X.509 NSS files"
<<<<<<< HEAD
		# clean out old db files and generate new ones from scratch
=======
		# clean out old db files and generate new ones from scratch, does not support -w for password
>>>>>>> 961dc4eb
		oldfiles = glob.glob("/etc/ipsec.d/*db")
		for oldfile in oldfiles:
			os.unlink(oldfile)
		cmd = "certutil -N -d /etc/ipsec.d"
		timer = 10
		child = pexpect.spawn(cmd)
		child.sendline ('')
		child.sendline ('')
<<<<<<< HEAD
=======

>>>>>>> 961dc4eb
		commands.getoutput("pk12util -i /testing/x509/pkcs12/mainca/%s.p12 -d /etc/ipsec.d -w /testing/x509/nss-pw"%hostname)
		# install all other public certs
		for certname in ( "west", "east", "road" ):
			if certname is not hostname:
				commands.getoutput("certutil -A -n %s -t 'P,u' -d /etc/ipsec.d/ -a -i /testing/x509/certs/%s.crt"%(certname,certname))
			

if userland == "strongswan":
	#  strongswan specific
	for dir in ( "/etc/ipsec.d/aacerts", "/etc/ipsec.d/ocspcerts"):
		os.mkdir(dir)

if userland == "racoon2" or userland == "racoon":
	# setup racoon
	# note: tests do this manual - needs to be merged in
	print "racoon setup needs to be pulled from individual tests into swan-prep"

if userland == "shrew":
	print "shrew not yet tested/integrated"

# final prep - this kills any running userland
output = commands.getoutput("ipsec stop")
# python has no pidof :/
pluto = commands.getoutput("pidof pluto")
charon = commands.getoutput("pidof charon")
shrew = commands.getoutput("pidof iked")
racoon = commands.getoutput("pidof racoon")

for daemon in ( pluto, charon, shrew, racoon ):
<<<<<<< HEAD
	if daemon:
		# get all pids
		for d in daemon.split():
			os.kill(int(d),9)
=======
	pids = commands.getoutput("pidof %s"%daemon)
	if pids:
		for pid in pids.split():
			os.kill(int(pid),9)
>>>>>>> 961dc4eb
for pidfile in ( "/var/run/pluto/pluto.pid", "/var/run/charon.pid", "/var/run/iked.pid","/var/run/racoon.pid"):
	if os.path.isfile(pidfile):
		os.unlink(pidfile)

# remove stacks so test can start the stack it needs.
commands.getoutput("ipsec _stackmanager stop")<|MERGE_RESOLUTION|>--- conflicted
+++ resolved
@@ -4,11 +4,7 @@
 # It should be passed a testname as its onyl argument
 
 import os,sys,socket,shutil,distutils.dir_util,commands
-<<<<<<< HEAD
 import pexpect, glob
-=======
-import glob,pexpect
->>>>>>> 961dc4eb
 
 try:
 	import argparse
@@ -98,11 +94,7 @@
 
 	if args.x509:
 		print "Preparing X.509 NSS files"
-<<<<<<< HEAD
-		# clean out old db files and generate new ones from scratch
-=======
 		# clean out old db files and generate new ones from scratch, does not support -w for password
->>>>>>> 961dc4eb
 		oldfiles = glob.glob("/etc/ipsec.d/*db")
 		for oldfile in oldfiles:
 			os.unlink(oldfile)
@@ -111,10 +103,7 @@
 		child = pexpect.spawn(cmd)
 		child.sendline ('')
 		child.sendline ('')
-<<<<<<< HEAD
-=======
 
->>>>>>> 961dc4eb
 		commands.getoutput("pk12util -i /testing/x509/pkcs12/mainca/%s.p12 -d /etc/ipsec.d -w /testing/x509/nss-pw"%hostname)
 		# install all other public certs
 		for certname in ( "west", "east", "road" ):
@@ -144,17 +133,10 @@
 racoon = commands.getoutput("pidof racoon")
 
 for daemon in ( pluto, charon, shrew, racoon ):
-<<<<<<< HEAD
-	if daemon:
-		# get all pids
-		for d in daemon.split():
-			os.kill(int(d),9)
-=======
 	pids = commands.getoutput("pidof %s"%daemon)
 	if pids:
 		for pid in pids.split():
 			os.kill(int(pid),9)
->>>>>>> 961dc4eb
 for pidfile in ( "/var/run/pluto/pluto.pid", "/var/run/charon.pid", "/var/run/iked.pid","/var/run/racoon.pid"):
 	if os.path.isfile(pidfile):
 		os.unlink(pidfile)
