--- conflicted
+++ resolved
@@ -2,22 +2,10 @@
 TESTNAME=transport-01
 source /testing/pluto/bin/eastlocal.sh
 
-<<<<<<< HEAD
-sh /etc/init.d/inetd stop
-sh /etc/init.d/inetd start
-
-telnet localhost 3 | wc -l
-
-=======
->>>>>>> 642922d6
 ipsec setup start
 
 ipsec auto --add west--east-port3
 ipsec auto --add west--east-pass
-<<<<<<< HEAD
-/testing/pluto/bin/wait-until-pluto-started
-ipsec auto --route west--east-pass
-=======
 ipsec auto --add west--east-pass2
 
 sh /etc/init.d/inetd start
@@ -25,5 +13,4 @@
 ipsec auto --route west--east-pass
 ipsec auto --route west--east-pass2
 ipsec eroute
->>>>>>> 642922d6
 ipsec whack --debug-control --debug-controlmore --debug-crypt