/testing/guestbin/swan-prep
east #
 ip addr add 192.0.200.254/24 dev eth0:1
east #
 ip route add 192.0.100.0/24 via 192.1.2.45  dev eth1
east #
 ipsec setup start
[ 00.00] registered KLIPS /proc/sys/net
[ 00.00] ipsec_3des_init(alg_type=15 alg_id=3 name=3des): ret=0
[ 00.00] KLIPS cryptoapi interface: alg_type=15 alg_id=12 name=cbc(aes) keyminbits=128 keymaxbits=256, found(0)
[ 00.00] KLIPS cryptoapi interface: alg_type=15 alg_id=253 name=cbc(twofish) keyminbits=128 keymaxbits=256, found(0)
[ 00.00] KLIPS cryptoapi interface: alg_type=15 alg_id=252 name=cbc(serpent) keyminbits=128 keymaxbits=256, found(0)
[ 00.00] KLIPS cryptoapi interface: alg_type=15 alg_id=6 name=cbc(cast5) keyminbits=128 keymaxbits=128, found(0)
[ 00.00] KLIPS cryptoapi interface: alg_type=15 alg_id=3 name=cbc(des3_ede) keyminbits=192 keymaxbits=192, found(0)
[ 00.00] KLIPS: lookup for ciphername=cipher_null: not found 
[ 00.00] 
Redirecting to: systemctl start ipsec.service
[ 00.00] 
east #
 /testing/pluto/bin/wait-until-pluto-started
east #
 ipsec auto --add westnet-eastnet-ikev2
002 added connection description "westnet-eastnet-ikev2"
east #
 ipsec auto --add westnet-eastnet-ikev2b
002 added connection description "westnet-eastnet-ikev2b"
east #
 echo "initdone"
initdone
east #
 if [ -f /var/run/pluto/pluto.pid ]; then ipsec look ; fi
east NOW
192.0.2.0/24       -> 192.0.1.0/24       => tun0xIPIP@192.1.2.45 esp0xESPSPI@192.1.2.45
192.0.200.0/24     -> 192.0.100.0/24     => tun0xIPIP@192.1.2.45 esp0xESPSPI@192.1.2.45
ipsec0->eth1 mtu=16260(9999)->1500
<<<<<<< HEAD
tun0xTUN#@192.1.2.45 IPIP: dir=out src=192.1.2.23 jiffies=0123456789  natencap=none natsport=0 natdport=0   refhim=0
esp0xSPISPI@192.1.2.45 ESP_AES_HMAC_SHA1: dir=out src=192.1.2.23 iv_bits=128bits iv=0xIVISFORRANDOM000IVISFORRANDOM000 ooowin=64  alen=160 aklen=160 eklen=128 jiffies=0123456789  natencap=none natsport=0 natdport=0   refhim=0
tun0xTUN#@192.1.2.45 IPIP: dir=out src=192.1.2.23 jiffies=0123456789  natencap=none natsport=0 natdport=0   refhim=0
esp0xSPISPI@192.1.2.45 ESP_AES_HMAC_SHA1: dir=out src=192.1.2.23 iv_bits=128bits iv=0xIVISFORRANDOM000IVISFORRANDOM000 ooowin=64  alen=160 aklen=160 eklen=128 jiffies=0123456789  natencap=none natsport=0 natdport=0   refhim=0
esp0xSPISPI@192.1.2.23 ESP_AES_HMAC_SHA1: dir=in  src=192.1.2.45 iv_bits=128bits iv=0xIVISFORRANDOM000IVISFORRANDOM000 ooowin=64   alen=160 aklen=160 eklen=128 jiffies=0123456789  natencap=none natsport=0 natdport=0   refhim=5
tun0xTUN#@192.1.2.23 IPIP: dir=in  src=192.1.2.45 policy=192.0.100.0/24->192.0.200.0/24 flags=0x8<> jiffies=0123456789  natencap=none natsport=0 natdport=0   refhim=5
=======
tun0xTUN#@192.1.2.45 IPIP: dir=out src=192.1.2.23 jiffies=0123456789 natencap=none natsport=0 natdport=0   refhim=0
esp0xSPISPI@192.1.2.45 ESP_AES_HMAC_SHA1: dir=out src=192.1.2.23 iv_bits=128bits iv=0xIVISFORRANDOM000IVISFORRANDOM000 ooowin=64 alen=160 aklen=160 eklen=128 jiffies=0123456789 natencap=none natsport=0 natdport=0   refhim=0
tun0xTUN#@192.1.2.45 IPIP: dir=out src=192.1.2.23 jiffies=0123456789 natencap=none natsport=0 natdport=0   refhim=0
esp0xSPISPI@192.1.2.45 ESP_AES_HMAC_SHA1: dir=out src=192.1.2.23 iv_bits=128bits iv=0xIVISFORRANDOM000IVISFORRANDOM000 ooowin=64 alen=160 aklen=160 eklen=128 jiffies=0123456789 natencap=none natsport=0 natdport=0   refhim=0
esp0xSPISPI@192.1.2.23 ESP_AES_HMAC_SHA1: dir=in  src=192.1.2.45 iv_bits=128bits iv=0xIVISFORRANDOM000IVISFORRANDOM000 ooowin=64 alen=160 aklen=160 eklen=128 jiffies=0123456789 natencap=none natsport=0 natdport=0   refhim=5
tun0xTUN#@192.1.2.23 IPIP: dir=in  src=192.1.2.45 policy=192.0.100.0/24->192.0.200.0/24 flags=0x8<> jiffies=0123456789 natencap=none natsport=0 natdport=0   refhim=5
>>>>>>> ba71757f
ROUTING TABLES
default via 192.1.2.254 dev eth1 
169.254.0.0/16 dev eth0  scope link  metric 1002 
169.254.0.0/16 dev eth1  scope link  metric 1003 
169.254.0.0/16 dev eth2  scope link  metric 1004 
192.0.1.0/24 dev ipsec0  scope link 
192.0.2.0/24 dev eth0  proto kernel  scope link  src 192.0.2.254 
192.0.100.0/24 dev ipsec0  scope link 
<<<<<<< HEAD
192.0.200.0/24 dev eth0  proto kernel  scope link  src 192.0.200.254 
=======
>>>>>>> ba71757f
192.1.2.0/24 dev eth1  proto kernel  scope link  src 192.1.2.23 
192.9.2.0/24 dev eth2  proto kernel  scope link  src 192.9.2.23 
NSS_CERTIFICATES
Certificate Nickname                                         Trust Attributes
                                                             SSL,S/MIME,JAR/XPI
east #
 if [ -f /var/run/charon.pid ]; then strongswan status ; fi
east #
east #
 if [ -n "`ls /tmp/core* 2>/dev/null`" ]; then echo CORE FOUND; mv /tmp/core* OUTPUT/; fi
east #
 if [ -f /sbin/ausearch ]; then ausearch -r -m avc -ts recent ; fi
<|MERGE_RESOLUTION|>--- conflicted
+++ resolved
@@ -1,8 +1,4 @@
 /testing/guestbin/swan-prep
-east #
- ip addr add 192.0.200.254/24 dev eth0:1
-east #
- ip route add 192.0.100.0/24 via 192.1.2.45  dev eth1
 east #
  ipsec setup start
 [ 00.00] registered KLIPS /proc/sys/net
@@ -33,21 +29,12 @@
 192.0.2.0/24       -> 192.0.1.0/24       => tun0xIPIP@192.1.2.45 esp0xESPSPI@192.1.2.45
 192.0.200.0/24     -> 192.0.100.0/24     => tun0xIPIP@192.1.2.45 esp0xESPSPI@192.1.2.45
 ipsec0->eth1 mtu=16260(9999)->1500
-<<<<<<< HEAD
-tun0xTUN#@192.1.2.45 IPIP: dir=out src=192.1.2.23 jiffies=0123456789  natencap=none natsport=0 natdport=0   refhim=0
-esp0xSPISPI@192.1.2.45 ESP_AES_HMAC_SHA1: dir=out src=192.1.2.23 iv_bits=128bits iv=0xIVISFORRANDOM000IVISFORRANDOM000 ooowin=64  alen=160 aklen=160 eklen=128 jiffies=0123456789  natencap=none natsport=0 natdport=0   refhim=0
-tun0xTUN#@192.1.2.45 IPIP: dir=out src=192.1.2.23 jiffies=0123456789  natencap=none natsport=0 natdport=0   refhim=0
-esp0xSPISPI@192.1.2.45 ESP_AES_HMAC_SHA1: dir=out src=192.1.2.23 iv_bits=128bits iv=0xIVISFORRANDOM000IVISFORRANDOM000 ooowin=64  alen=160 aklen=160 eklen=128 jiffies=0123456789  natencap=none natsport=0 natdport=0   refhim=0
-esp0xSPISPI@192.1.2.23 ESP_AES_HMAC_SHA1: dir=in  src=192.1.2.45 iv_bits=128bits iv=0xIVISFORRANDOM000IVISFORRANDOM000 ooowin=64   alen=160 aklen=160 eklen=128 jiffies=0123456789  natencap=none natsport=0 natdport=0   refhim=5
-tun0xTUN#@192.1.2.23 IPIP: dir=in  src=192.1.2.45 policy=192.0.100.0/24->192.0.200.0/24 flags=0x8<> jiffies=0123456789  natencap=none natsport=0 natdport=0   refhim=5
-=======
 tun0xTUN#@192.1.2.45 IPIP: dir=out src=192.1.2.23 jiffies=0123456789 natencap=none natsport=0 natdport=0   refhim=0
 esp0xSPISPI@192.1.2.45 ESP_AES_HMAC_SHA1: dir=out src=192.1.2.23 iv_bits=128bits iv=0xIVISFORRANDOM000IVISFORRANDOM000 ooowin=64 alen=160 aklen=160 eklen=128 jiffies=0123456789 natencap=none natsport=0 natdport=0   refhim=0
 tun0xTUN#@192.1.2.45 IPIP: dir=out src=192.1.2.23 jiffies=0123456789 natencap=none natsport=0 natdport=0   refhim=0
 esp0xSPISPI@192.1.2.45 ESP_AES_HMAC_SHA1: dir=out src=192.1.2.23 iv_bits=128bits iv=0xIVISFORRANDOM000IVISFORRANDOM000 ooowin=64 alen=160 aklen=160 eklen=128 jiffies=0123456789 natencap=none natsport=0 natdport=0   refhim=0
 esp0xSPISPI@192.1.2.23 ESP_AES_HMAC_SHA1: dir=in  src=192.1.2.45 iv_bits=128bits iv=0xIVISFORRANDOM000IVISFORRANDOM000 ooowin=64 alen=160 aklen=160 eklen=128 jiffies=0123456789 natencap=none natsport=0 natdport=0   refhim=5
 tun0xTUN#@192.1.2.23 IPIP: dir=in  src=192.1.2.45 policy=192.0.100.0/24->192.0.200.0/24 flags=0x8<> jiffies=0123456789 natencap=none natsport=0 natdport=0   refhim=5
->>>>>>> ba71757f
 ROUTING TABLES
 default via 192.1.2.254 dev eth1 
 169.254.0.0/16 dev eth0  scope link  metric 1002 
@@ -56,10 +43,6 @@
 192.0.1.0/24 dev ipsec0  scope link 
 192.0.2.0/24 dev eth0  proto kernel  scope link  src 192.0.2.254 
 192.0.100.0/24 dev ipsec0  scope link 
-<<<<<<< HEAD
-192.0.200.0/24 dev eth0  proto kernel  scope link  src 192.0.200.254 
-=======
->>>>>>> ba71757f
 192.1.2.0/24 dev eth1  proto kernel  scope link  src 192.1.2.23 
 192.9.2.0/24 dev eth2  proto kernel  scope link  src 192.9.2.23 
 NSS_CERTIFICATES
