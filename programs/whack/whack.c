--- conflicted
+++ resolved
@@ -1125,15 +1125,7 @@
 		if (0 <= c) {
 			if (c & NUMERIC_ARG) {
 				c -= NUMERIC_ARG;
-<<<<<<< HEAD
-				diagq(shunk_to_uintmax(shunk1(optarg),
-						       /*cursor:use-entire-string*/NULL,
-						       /*base:figure-it-out*/0, &opt_whole,
-						       /*ceiling:no*/0),
-				      optarg);
-=======
 				optarg_to_uintmax(&opt_whole);
->>>>>>> 4d13c413
 			}
 			if (c >= (1 << AUX_SHIFT)) {
 				aux = c >> AUX_SHIFT;
