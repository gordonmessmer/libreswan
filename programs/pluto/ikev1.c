/* State machine for IKEv1
 * Copyright (C) 1997 Angelos D. Keromytis.
 * Copyright (C) 1998-2010  D. Hugh Redelmeier.
 * Copyright (C) 2003-2008 Michael Richardson <mcr@xelerance.com>
 * Copyright (C) 2008-2009 David McCullough <david_mccullough@securecomputing.com>
 * Copyright (C) 2008-2010 Paul Wouters <paul@xelerance.com>
 * Copyright (C) 2008 Hiren Joshi <joshihirenn@gmail.com>
 * Copyright (C) 2009 Anthony Tong <atong@TrustedCS.com>
 * Copyright (C) 2012-2013 Paul Wouters <pwouters@redhat.com>
 * Copyright (C) 2013 Wolfgang Nothdurft <wolfgang@linogate.de>
 *
 * This program is free software; you can redistribute it and/or modify it
 * under the terms of the GNU General Public License as published by the
 * Free Software Foundation; either version 2 of the License, or (at your
 * option) any later version.  See <http://www.fsf.org/copyleft/gpl.txt>.
 *
 * This program is distributed in the hope that it will be useful, but
 * WITHOUT ANY WARRANTY; without even the implied warranty of MERCHANTABILITY
 * or FITNESS FOR A PARTICULAR PURPOSE.  See the GNU General Public License
 * for more details.
 *
 */

/* Ordering Constraints on Payloads
 *
 * rfc2409: The Internet Key Exchange (IKE)
 *
 * 5 Exchanges:
 *   "The SA payload MUST precede all other payloads in a phase 1 exchange."
 *
 *   "Except where otherwise noted, there are no requirements for ISAKMP
 *    payloads in any message to be in any particular order."
 *
 * 5.3 Phase 1 Authenticated With a Revised Mode of Public Key Encryption:
 *
 *   "If the HASH payload is sent it MUST be the first payload of the
 *    second message exchange and MUST be followed by the encrypted
 *    nonce. If the HASH payload is not sent, the first payload of the
 *    second message exchange MUST be the encrypted nonce."
 *
 *   "Save the requirements on the location of the optional HASH payload
 *    and the mandatory nonce payload there are no further payload
 *    requirements. All payloads-- in whatever order-- following the
 *    encrypted nonce MUST be encrypted with Ke_i or Ke_r depending on the
 *    direction."
 *
 * 5.5 Phase 2 - Quick Mode
 *
 *   "In Quick Mode, a HASH payload MUST immediately follow the ISAKMP
 *    header and a SA payload MUST immediately follow the HASH."
 *   [NOTE: there may be more than one SA payload, so this is not
 *    totally reasonable.  Probably all SAs should be so constrained.]
 *
 *   "If ISAKMP is acting as a client negotiator on behalf of another
 *    party, the identities of the parties MUST be passed as IDci and
 *    then IDcr."
 *
 *   "With the exception of the HASH, SA, and the optional ID payloads,
 *    there are no payload ordering restrictions on Quick Mode."
 */

/* Unfolding of Identity -- a central mystery
 *
 * This concerns Phase 1 identities, those of the IKE hosts.
 * These are the only ones that are authenticated.  Phase 2
 * identities are for IPsec SAs.
 *
 * There are three case of interest:
 *
 * (1) We initiate, based on a whack command specifying a Connection.
 *     We know the identity of the peer from the Connection.
 *
 * (2) (to be implemented) we initiate based on a flow from our client
 *     to some IP address.
 *     We immediately know one of the peer's client IP addresses from
 *     the flow.  We must use this to figure out the peer's IP address
 *     and Id.  To be solved.
 *
 * (3) We respond to an IKE negotiation.
 *     We immediately know the peer's IP address.
 *     We get an ID Payload in Main I2.
 *
 *     Unfortunately, this is too late for a number of things:
 *     - the ISAKMP SA proposals have already been made (Main I1)
 *       AND one accepted (Main R1)
 *     - the SA includes a specification of the type of ID
 *       authentication so this is negotiated without being told the ID.
 *     - with Preshared Key authentication, Main I2 is encrypted
 *       using the key, so it cannot be decoded to reveal the ID
 *       without knowing (or guessing) which key to use.
 *
 *     There are three reasonable choices here for the responder:
 *     + assume that the initiator is making wise offers since it
 *       knows the IDs involved.  We can balk later (but not gracefully)
 *       when we find the actual initiator ID
 *     + attempt to infer identity by IP address.  Again, we can balk
 *       when the true identity is revealed.  Actually, it is enough
 *       to infer properties of the identity (eg. SA properties and
 *       PSK, if needed).
 *     + make all properties universal so discrimination based on
 *       identity isn't required.  For example, always accept the same
 *       kinds of encryption.  Accept Public Key Id authentication
 *       since the Initiator presumably has our public key and thinks
 *       we must have / can find his.  This approach is weakest
 *       for preshared key since the actual key must be known to
 *       decrypt the Initiator's ID Payload.
 *     These choices can be blended.  For example, a class of Identities
 *     can be inferred, sufficient to select a preshared key but not
 *     sufficient to infer a unique identity.
 */

#include <stdio.h>
#include <stdlib.h>
#include <stddef.h>
#include <string.h>
#include <unistd.h>
#include <errno.h>
#include <sys/types.h>
#include <sys/socket.h>
#include <netinet/in.h>
#include <arpa/inet.h>

#include <libreswan.h>

#include "sysdep.h"
#include "constants.h"
#include "lswlog.h"

#include "defs.h"
#include "cookie.h"
#include "id.h"
#include "x509.h"
#include "certs.h"
#include "connections.h"        /* needs id.h */
#include "state.h"
#include "packet.h"
#include "md5.h"
#include "sha1.h"
#include "crypto.h" /* requires sha1.h and md5.h */
#include "ike_alg.h"
#include "log.h"
#include "demux.h"      /* needs packet.h */
#include "ikev1.h"
#include "ipsec_doi.h"  /* needs demux.h and state.h */
#include "ikev1_quick.h"
#include "timer.h"
#include "whack.h"      /* requires connections.h */
#include "server.h"

#include "xauth.h"

#include "nat_traversal.h"
#include "vendor.h"
#include "dpd.h"
#include "udpfromto.h"
#include "hostpair.h"

#ifdef HAVE_NM
#include "kernel.h"
#endif

/* state_microcode is a tuple of information parameterizing certain
 * centralized processing of a packet.  For example, it roughly
 * specifies what payloads are expected in this message.
 * The microcode is selected primarily based on the state.
 * In Phase 1, the payload structure often depends on the
 * authentication technique, so that too plays a part in selecting
 * the state_microcode to use.
 */

struct state_microcode {
	enum state_kind state, next_state;
	lset_t flags;
	lset_t req_payloads;    /* required payloads (allows just one) */
	lset_t opt_payloads;    /* optional payloads (any mumber) */
	/* if not ISAKMP_NEXT_NONE, process_packet will emit HDR with this as np */
	u_int8_t first_out_payload;
	enum event_type timeout_event;
	state_transition_fn *processor;
};

/* State Microcode Flags, in several groups */

/* Oakley Auth values: to which auth values does this entry apply?
 * Most entries will use SMF_ALL_AUTH because they apply to all.
 * Note: SMF_ALL_AUTH matches 0 for those circumstances when no auth
 * has been set.
 */
#define SMF_ALL_AUTH    LRANGE(0, OAKLEY_AUTH_ROOF - 1)
#define SMF_PSK_AUTH    LELEM(OAKLEY_PRESHARED_KEY)
#define SMF_DS_AUTH     (LELEM(OAKLEY_DSS_SIG) | LELEM(OAKLEY_RSA_SIG))
#define SMF_PKE_AUTH    (LELEM(OAKLEY_RSA_ENC) | LELEM(OAKLEY_ELGAMAL_ENC))
#define SMF_RPKE_AUTH   (LELEM(OAKLEY_RSA_ENC_REV) | \
			 LELEM(OAKLEY_ELGAMAL_ENC_REV))
/* misc flags */

#define SMF_INITIATOR   LELEM(OAKLEY_AUTH_ROOF + 0)
#define SMF_FIRST_ENCRYPTED_INPUT       LELEM(OAKLEY_AUTH_ROOF + 1)
#define SMF_INPUT_ENCRYPTED     LELEM(OAKLEY_AUTH_ROOF + 2)
#define SMF_OUTPUT_ENCRYPTED    LELEM(OAKLEY_AUTH_ROOF + 3)
#define SMF_RETRANSMIT_ON_DUPLICATE     LELEM(OAKLEY_AUTH_ROOF + 4)

#define SMF_ENCRYPTED (SMF_INPUT_ENCRYPTED | SMF_OUTPUT_ENCRYPTED)

/* this state generates a reply message */
#define SMF_REPLY   LELEM(OAKLEY_AUTH_ROOF + 5)

/* this state completes P1, so any pending P2 negotiations should start */
#define SMF_RELEASE_PENDING_P2  LELEM(OAKLEY_AUTH_ROOF + 6)

/* if we have canoncalized the authentication from XAUTH mode */
#define SMF_XAUTH_AUTH  LELEM(OAKLEY_AUTH_ROOF + 7)

/* end of flags */

static state_transition_fn      /* forward declaration */
	unexpected,
	informational;

/* v1_state_microcode_table is a table of all state_microcode tuples.
 * It must be in order of state (the first element).
 * After initialization, ike_microcode_index[s] points to the
 * first entry in v1_state_microcode_table for state s.
 * Remember that each state name in Main or Quick Mode describes
 * what has happened in the past, not what this message is.
 */

static const struct state_microcode
*ike_microcode_index[STATE_IKE_ROOF - STATE_IKE_FLOOR];

#define PHONY_STATE(X) \
	{ X, X \
	  , 0 \
	  , 0, P(VID) | P(CR), PT(NONE) \
	  , 0, NULL }

static const struct state_microcode v1_state_microcode_table[] = {
#define PT(n) ISAKMP_NEXT_ ## n
#define P(n) LELEM(PT(n))

	/***** Phase 1 Main Mode *****/

	/* No state for main_outI1: --> HDR, SA */

	/* STATE_MAIN_R0: I1 --> R1
	 * HDR, SA --> HDR, SA
	 */
	{ STATE_MAIN_R0, STATE_MAIN_R1,
	  SMF_ALL_AUTH | SMF_REPLY,
	  P(SA), P(VID) | P(CR), PT(NONE),
	  EVENT_RETRANSMIT, main_inI1_outR1 },

	/* STATE_MAIN_I1: R1 --> I2
	 * HDR, SA --> auth dependent
	 * SMF_PSK_AUTH, SMF_DS_AUTH: --> HDR, KE, Ni
	 * SMF_PKE_AUTH:
	 *	--> HDR, KE, [ HASH(1), ] <IDi1_b>PubKey_r, <Ni_b>PubKey_r
	 * SMF_RPKE_AUTH:
	 *	--> HDR, [ HASH(1), ] <Ni_b>Pubkey_r, <KE_b>Ke_i, <IDi1_b>Ke_i [,<<Cert-I_b>Ke_i]
	 * Note: since we don't know auth at start, we cannot differentiate
	 * microcode entries based on it.
	 */
	{ STATE_MAIN_I1, STATE_MAIN_I2,
	  SMF_ALL_AUTH | SMF_INITIATOR | SMF_REPLY,
	  P(SA), P(VID) | P(CR), PT(NONE), /* don't know yet */
	  EVENT_RETRANSMIT, main_inR1_outI2 },

	/* STATE_MAIN_R1: I2 --> R2
	 * SMF_PSK_AUTH, SMF_DS_AUTH: HDR, KE, Ni --> HDR, KE, Nr
	 * SMF_PKE_AUTH: HDR, KE, [ HASH(1), ] <IDi1_b>PubKey_r, <Ni_b>PubKey_r
	 *	    --> HDR, KE, <IDr1_b>PubKey_i, <Nr_b>PubKey_i
	 * SMF_RPKE_AUTH:
	 *	    HDR, [ HASH(1), ] <Ni_b>Pubkey_r, <KE_b>Ke_i, <IDi1_b>Ke_i [,<<Cert-I_b>Ke_i]
	 *	    --> HDR, <Nr_b>PubKey_i, <KE_b>Ke_r, <IDr1_b>Ke_r
	 */
	{ STATE_MAIN_R1, STATE_MAIN_R2,
	  SMF_PSK_AUTH | SMF_DS_AUTH | SMF_REPLY
	  , P(KE) | P(NONCE), P(VID) | P(CR) | P(NATD_RFC), PT(NONE)
	  , EVENT_RETRANSMIT, main_inI2_outR2 },

	{ STATE_MAIN_R1, STATE_UNDEFINED,
	  SMF_PKE_AUTH | SMF_REPLY,
	  P(KE) | P(ID) | P(NONCE), P(VID) | P(CR) | P(HASH), PT(KE),
	  EVENT_RETRANSMIT, unexpected /* ??? not yet implemented */ },

	{ STATE_MAIN_R1, STATE_UNDEFINED,
	  SMF_RPKE_AUTH | SMF_REPLY,
	  P(NONCE) | P(KE) | P(ID), P(VID) | P(CR) | P(HASH) | P(CERT), PT(
		  NONCE),
	  EVENT_RETRANSMIT, unexpected /* ??? not yet implemented */ },

	/* for states from here on, output message must be encrypted */

	/* STATE_MAIN_I2: R2 --> I3
	 * SMF_PSK_AUTH: HDR, KE, Nr --> HDR*, IDi1, HASH_I
	 * SMF_DS_AUTH: HDR, KE, Nr --> HDR*, IDi1, [ CERT, ] SIG_I
	 * SMF_PKE_AUTH: HDR, KE, <IDr1_b>PubKey_i, <Nr_b>PubKey_i
	 *	    --> HDR*, HASH_I
	 * SMF_RPKE_AUTH: HDR, <Nr_b>PubKey_i, <KE_b>Ke_r, <IDr1_b>Ke_r
	 *	    --> HDR*, HASH_I
	 */
	{ STATE_MAIN_I2, STATE_MAIN_I3,
	  SMF_PSK_AUTH | SMF_DS_AUTH | SMF_INITIATOR | SMF_OUTPUT_ENCRYPTED |
	  SMF_REPLY
	  , P(KE) | P(NONCE), P(VID) | P(CR) | P(NATD_RFC), PT(ID)
	  , EVENT_RETRANSMIT, main_inR2_outI3 },

	{ STATE_MAIN_I2, STATE_UNDEFINED,
	  SMF_PKE_AUTH | SMF_INITIATOR | SMF_OUTPUT_ENCRYPTED | SMF_REPLY,
	  P(KE) | P(ID) | P(NONCE), P(VID) | P(CR), PT(HASH),
	  EVENT_RETRANSMIT, unexpected /* ??? not yet implemented */ },

	{ STATE_MAIN_I2, STATE_UNDEFINED,
	  SMF_ALL_AUTH | SMF_INITIATOR | SMF_OUTPUT_ENCRYPTED | SMF_REPLY,
	  P(NONCE) | P(KE) | P(ID), P(VID) | P(CR), PT(HASH),
	  EVENT_RETRANSMIT, unexpected /* ??? not yet implemented */ },

	/* for states from here on, input message must be encrypted */

	/* STATE_MAIN_R2: I3 --> R3
	 * SMF_PSK_AUTH: HDR*, IDi1, HASH_I --> HDR*, IDr1, HASH_R
	 * SMF_DS_AUTH: HDR*, IDi1, [ CERT, ] SIG_I --> HDR*, IDr1, [ CERT, ] SIG_R
	 * SMF_PKE_AUTH, SMF_RPKE_AUTH: HDR*, HASH_I --> HDR*, HASH_R
	 */
	{ STATE_MAIN_R2, STATE_MAIN_R3,
	  SMF_PSK_AUTH | SMF_FIRST_ENCRYPTED_INPUT | SMF_ENCRYPTED |
	  SMF_REPLY | SMF_RELEASE_PENDING_P2,
	  P(ID) | P(HASH), P(VID) | P(CR), PT(NONE),
	  EVENT_SA_REPLACE, main_inI3_outR3 },

	{ STATE_MAIN_R2, STATE_MAIN_R3,
	  SMF_DS_AUTH | SMF_FIRST_ENCRYPTED_INPUT | SMF_ENCRYPTED |
	  SMF_REPLY | SMF_RELEASE_PENDING_P2,
	  P(ID) | P(SIG), P(VID) | P(CR) | P(CERT), PT(NONE),
	  EVENT_SA_REPLACE, main_inI3_outR3 },

	{ STATE_MAIN_R2, STATE_UNDEFINED,
	  SMF_PKE_AUTH | SMF_RPKE_AUTH | SMF_FIRST_ENCRYPTED_INPUT |
	  SMF_ENCRYPTED |
	  SMF_REPLY | SMF_RELEASE_PENDING_P2,
	  P(HASH), P(VID) | P(CR), PT(NONE),
	  EVENT_SA_REPLACE, unexpected /* ??? not yet implemented */ },

	/* STATE_MAIN_I3: R3 --> done
	 * SMF_PSK_AUTH: HDR*, IDr1, HASH_R --> done
	 * SMF_DS_AUTH: HDR*, IDr1, [ CERT, ] SIG_R --> done
	 * SMF_PKE_AUTH, SMF_RPKE_AUTH: HDR*, HASH_R --> done
	 * May initiate quick mode by calling quick_outI1
	 */
	{ STATE_MAIN_I3, STATE_MAIN_I4,
	  SMF_PSK_AUTH | SMF_INITIATOR |
	  SMF_FIRST_ENCRYPTED_INPUT | SMF_ENCRYPTED | SMF_RELEASE_PENDING_P2,
	  P(ID) | P(HASH), P(VID) | P(CR), PT(NONE),
	  EVENT_SA_REPLACE, main_inR3 },

	{ STATE_MAIN_I3, STATE_MAIN_I4,
	  SMF_DS_AUTH | SMF_INITIATOR |
	  SMF_FIRST_ENCRYPTED_INPUT | SMF_ENCRYPTED | SMF_RELEASE_PENDING_P2,
	  P(ID) | P(SIG), P(VID) | P(CR) | P(CERT), PT(NONE),
	  EVENT_SA_REPLACE, main_inR3 },

	{ STATE_MAIN_I3, STATE_UNDEFINED,
	  SMF_PKE_AUTH | SMF_RPKE_AUTH | SMF_INITIATOR |
	  SMF_FIRST_ENCRYPTED_INPUT | SMF_ENCRYPTED | SMF_RELEASE_PENDING_P2,
	  P(HASH), P(VID) | P(CR), PT(NONE),
	  EVENT_SA_REPLACE, unexpected /* ??? not yet implemented */ },

	/* STATE_MAIN_R3: can only get here due to packet loss */
	{ STATE_MAIN_R3, STATE_UNDEFINED,
	  SMF_ALL_AUTH | SMF_ENCRYPTED | SMF_RETRANSMIT_ON_DUPLICATE,
	  LEMPTY, LEMPTY,
	  PT(NONE), EVENT_NULL, unexpected },

	/* STATE_MAIN_I4: can only get here due to packet loss */
	{ STATE_MAIN_I4, STATE_UNDEFINED,
	  SMF_ALL_AUTH | SMF_INITIATOR | SMF_ENCRYPTED,
	  LEMPTY, LEMPTY,
	  PT(NONE), EVENT_NULL, unexpected },

	/***** Phase 1 Aggressive Mode *****/

	/* No state for aggr_outI1: -->HDR, SA, KE, Ni, IDii */

	/* STATE_AGGR_R0:
	 * SMF_PSK_AUTH: HDR, SA, KE, Ni, IDii
	 *                -->  HDR, SA, KE, Nr, IDir, HASH_R
	 * SMF_DS_AUTH:  HDR, KE, Nr, SIG --> HDR*, IDi1, HASH_I
	 */
	{ STATE_AGGR_R0, STATE_AGGR_R1,
	  SMF_PSK_AUTH | SMF_REPLY,
	  P(SA) | P(KE) | P(NONCE) | P(ID), P(VID) | P(NATD_RFC), PT(NONE),
	  EVENT_RETRANSMIT, aggr_inI1_outR1_psk },

	{ STATE_AGGR_R0, STATE_AGGR_R1,
	  SMF_DS_AUTH | SMF_REPLY,
	  P(SA) | P(KE) | P(NONCE) | P(ID), P(VID) | P(NATD_RFC), PT(NONE),
	  EVENT_RETRANSMIT, aggr_inI1_outR1_rsasig },

	/* STATE_AGGR_I1:
	 * SMF_PSK_AUTH: HDR, SA, KE, Nr, IDir, HASH_R
	 *                                 --> HDR*, HASH_I
	 * SMF_DS_AUTH: HDR, SA, KE, Nr, IDir, SIG_R
	 *                                 --> HDR*, SIG_I
	 */
	{ STATE_AGGR_I1, STATE_AGGR_I2,
	  SMF_PSK_AUTH | SMF_INITIATOR | SMF_OUTPUT_ENCRYPTED | SMF_REPLY |
	  SMF_RELEASE_PENDING_P2,
	  P(SA) | P(KE) | P(NONCE) | P(ID) | P(HASH), P(VID) | P(NATD_RFC), PT(
		  NONE),
	  EVENT_SA_REPLACE, aggr_inR1_outI2 },

	{ STATE_AGGR_I1, STATE_AGGR_I2,
	  SMF_DS_AUTH | SMF_INITIATOR | SMF_OUTPUT_ENCRYPTED | SMF_REPLY |
	  SMF_RELEASE_PENDING_P2,
	  P(SA) | P(KE) | P(NONCE) | P(ID) | P(SIG), P(VID) | P(NATD_RFC), PT(
		  NONE),
	  EVENT_SA_REPLACE, aggr_inR1_outI2 },

	/* STATE_AGGR_R1:
	 * SMF_PSK_AUTH: HDR*, HASH_I --> done
	 * SMF_DS_AUTH: HDR*, SIG_I   --> done
	 */
	{ STATE_AGGR_R1, STATE_AGGR_R2,
	  SMF_PSK_AUTH | SMF_FIRST_ENCRYPTED_INPUT |
	  SMF_ENCRYPTED | SMF_RELEASE_PENDING_P2,
	  P(HASH), P(VID) | P(NATD_RFC), PT(NONE),
	  EVENT_SA_REPLACE, aggr_inI2 },

	/* STATE_AGGR_R1: HDR*, HASH_I --> done */
	{ STATE_AGGR_R1, STATE_AGGR_R2,
	  SMF_DS_AUTH | SMF_FIRST_ENCRYPTED_INPUT |
	  SMF_ENCRYPTED | SMF_RELEASE_PENDING_P2,
	  P(SIG), P(VID) | P(NATD_RFC), PT(NONE),
	  EVENT_SA_REPLACE, aggr_inI2 },

	/* STATE_AGGR_I2: can only get here due to packet loss */
	{ STATE_AGGR_I2, STATE_UNDEFINED,
	  SMF_ALL_AUTH | SMF_INITIATOR | SMF_RETRANSMIT_ON_DUPLICATE,
	  LEMPTY, LEMPTY, PT(NONE), EVENT_NULL, unexpected },

	/* STATE_AGGR_R2: can only get here due to packet loss */
	{ STATE_AGGR_R2, STATE_UNDEFINED,
	  SMF_ALL_AUTH,
	  LEMPTY, LEMPTY, PT(NONE), EVENT_NULL, unexpected },

	/***** Phase 2 Quick Mode *****/

	/* No state for quick_outI1:
	 * --> HDR*, HASH(1), SA, Nr [, KE ] [, IDci, IDcr ]
	 */

	/* STATE_QUICK_R0:
	 * HDR*, HASH(1), SA, Ni [, KE ] [, IDci, IDcr ] -->
	 * HDR*, HASH(2), SA, Nr [, KE ] [, IDci, IDcr ]
	 * Installs inbound IPsec SAs.
	 * Because it may suspend for asynchronous DNS, first_out_payload
	 * is set to NONE to suppress early emission of HDR*.
	 * ??? it is legal to have multiple SAs, but we don't support it yet.
	 */
	{ STATE_QUICK_R0, STATE_QUICK_R1,
	  SMF_ALL_AUTH | SMF_ENCRYPTED | SMF_REPLY
	  , P(HASH) | P(SA) | P(NONCE), /* P(SA) | */ P(KE) | P(ID) | P(
		  NATOA_RFC), PT(NONE)
	  , EVENT_RETRANSMIT, quick_inI1_outR1 },

	/* STATE_QUICK_I1:
	 * HDR*, HASH(2), SA, Nr [, KE ] [, IDci, IDcr ] -->
	 * HDR*, HASH(3)
	 * Installs inbound and outbound IPsec SAs, routing, etc.
	 * ??? it is legal to have multiple SAs, but we don't support it yet.
	 */
	{ STATE_QUICK_I1, STATE_QUICK_I2,
	  SMF_ALL_AUTH | SMF_INITIATOR | SMF_ENCRYPTED | SMF_REPLY
	  , P(HASH) | P(SA) | P(NONCE), /* P(SA) | */ P(KE) | P(ID) | P(
		  NATOA_RFC), PT(HASH)
	  , EVENT_SA_REPLACE, quick_inR1_outI2 },

	/* STATE_QUICK_R1: HDR*, HASH(3) --> done
	 * Installs outbound IPsec SAs, routing, etc.
	 */
	{ STATE_QUICK_R1, STATE_QUICK_R2,
	  SMF_ALL_AUTH | SMF_ENCRYPTED,
	  P(HASH), LEMPTY, PT(NONE),
	  EVENT_SA_REPLACE, quick_inI2 },

	/* STATE_QUICK_I2: can only happen due to lost packet */
	{ STATE_QUICK_I2, STATE_UNDEFINED,
	  SMF_ALL_AUTH | SMF_INITIATOR | SMF_ENCRYPTED |
	  SMF_RETRANSMIT_ON_DUPLICATE,
	  LEMPTY, LEMPTY, PT(NONE),
	  EVENT_NULL, unexpected },

	/* STATE_QUICK_R2: can only happen due to lost packet */
	{ STATE_QUICK_R2, STATE_UNDEFINED,
	  SMF_ALL_AUTH | SMF_ENCRYPTED,
	  LEMPTY, LEMPTY, PT(NONE),
	  EVENT_NULL, unexpected },

	/***** informational messages *****/

	/* Informational Exchange (RFC 2408 4.8):
	 * HDR N/D
	 * Unencrypted: must not occur after ISAKMP Phase 1 exchange of keying material.
	 */
	/* STATE_INFO: */
	{ STATE_INFO, STATE_UNDEFINED,
	  SMF_ALL_AUTH,
	  LEMPTY, LEMPTY, PT(NONE),
	  EVENT_NULL, informational },

	/* Informational Exchange (RFC 2408 4.8):
	 * HDR* N/D
	 */
	/* STATE_INFO_PROTECTED: */
	{ STATE_INFO_PROTECTED, STATE_UNDEFINED,
	  SMF_ALL_AUTH | SMF_ENCRYPTED,
	  P(HASH), LEMPTY, PT(NONE),
	  EVENT_NULL, informational },

	{ STATE_XAUTH_R0, STATE_XAUTH_R1,
	  SMF_ALL_AUTH | SMF_ENCRYPTED,
	  P(MCFG_ATTR) | P(HASH), P(VID), PT(NONE),
	  EVENT_NULL, xauth_inR0 }, /*Re-transmit may be done by previous state*/

	{ STATE_XAUTH_R1, STATE_MAIN_R3,
	  SMF_ALL_AUTH | SMF_ENCRYPTED,
	  P(MCFG_ATTR) | P(HASH), P(VID), PT(NONE),
	  EVENT_SA_REPLACE, xauth_inR1 },

#if 0
	/* for situation where there is XAUTH + ModeCFG */
	{ STATE_XAUTH_R2, STATE_XAUTH_R3,
	  SMF_ALL_AUTH | SMF_ENCRYPTED,
	  P(MCFG_ATTR) | P(HASH), P(VID), PT(NONE),
	  EVENT_SA_REPLACE, xauth_inR2 },

	{ STATE_XAUTH_R3, STATE_MAIN_R3,
	  SMF_ALL_AUTH | SMF_ENCRYPTED,
	  P(MCFG_ATTR) | P(HASH), P(VID), PT(NONE),
	  EVENT_SA_REPLACE, xauth_inR3 },
#endif

/* MODE_CFG_x:
 * Case R0:  Responder	->	Initiator
 *			<-	Req(addr=0)
 *	    Reply(ad=x)	->
 *
 * Case R1: Set(addr=x)	->
 *			<-	Ack(ok)
 */

	{ STATE_MODE_CFG_R0, STATE_MODE_CFG_R1,
	  SMF_ALL_AUTH | SMF_ENCRYPTED | SMF_REPLY,
	  P(MCFG_ATTR) | P(HASH), P(VID), PT(HASH),
	  EVENT_SA_REPLACE, modecfg_inR0 },

	{ STATE_MODE_CFG_R1, STATE_MODE_CFG_R2,
	  SMF_ALL_AUTH | SMF_ENCRYPTED,
	  P(MCFG_ATTR) | P(HASH), P(VID), PT(HASH),
	  EVENT_SA_REPLACE, modecfg_inR1 },

	{ STATE_MODE_CFG_R2, STATE_UNDEFINED,
	  SMF_ALL_AUTH | SMF_ENCRYPTED,
	  LEMPTY, LEMPTY, PT(NONE),
	  EVENT_NULL, unexpected },

	{ STATE_MODE_CFG_I1, STATE_MAIN_I4,
	  SMF_ALL_AUTH | SMF_ENCRYPTED | SMF_RELEASE_PENDING_P2,
	  P(MCFG_ATTR) | P(HASH), P(VID), PT(HASH),
	  EVENT_SA_REPLACE, modecfg_inR1 },

	{ STATE_XAUTH_I0, STATE_XAUTH_I1,
	  SMF_ALL_AUTH | SMF_ENCRYPTED | SMF_REPLY | SMF_RELEASE_PENDING_P2,
	  P(MCFG_ATTR) | P(HASH), P(VID), PT(HASH),
	  EVENT_SA_REPLACE, xauth_inI0 },

	{ STATE_XAUTH_I1, STATE_MAIN_I4,
	  SMF_ALL_AUTH | SMF_ENCRYPTED | SMF_REPLY | SMF_RELEASE_PENDING_P2,
	  P(MCFG_ATTR) | P(HASH), P(VID), PT(HASH),
	  EVENT_SA_REPLACE, xauth_inI1 },

#undef P
#undef PT
};

void init_ikev1(void)
{
	/* fill ike_microcode_index:
	 * make ike_microcode_index[s] point to first entry in
	 * v1_state_microcode_table for state s (backward scan makes this easier).
	 * Check that table is in order -- catch coding errors.
	 * For what it's worth, this routine is idempotent.
	 */
	const struct state_microcode *t;

	for (t = &v1_state_microcode_table[elemsof(v1_state_microcode_table) - 1];;)
	{
		passert(STATE_IKE_FLOOR <= t->state &&
			t->state < STATE_IKE_ROOF);
		ike_microcode_index[t->state - STATE_IKE_FLOOR] = t;
		if (t == v1_state_microcode_table)
			break;
		t--;
		passert(t[0].state <= t[1].state);
	}
}

static stf_status unexpected(struct msg_digest *md)
{
	loglog(RC_LOG_SERIOUS, "unexpected message received in state %s",
	       enum_name(&state_names, md->st->st_state));
	return STF_IGNORE;
}

/*
 * RFC 2408 Section 4.6
 *
 *  #   Initiator  Direction Responder  NOTE
 * (1)  HDR*; N/D     =>                Error Notification or Deletion
 */
static stf_status informational(struct msg_digest *md)
{
	struct payload_digest *const n_pld = md->chain[ISAKMP_NEXT_N];

	/* If the Notification Payload is not null... */
	if (n_pld != NULL) {
		pb_stream *const n_pbs = &n_pld->pbs;
		struct isakmp_notification *const n =
			&n_pld->payload.notification;
		struct state *st = md->st;    /* may be NULL */

		/* Switch on Notification Type (enum) */
		/* note that we _can_ get notification payloads unencrypted
		 * once we are at least in R3/I4.
		 * and that the handler is expected to treat them suspiciously.
		 */
		DBG(DBG_CONTROL, DBG_log("processing informational %s (%d)",
					 enum_name(&ikev1_notify_names,
						   n->isan_type),
					 n->isan_type));

		switch (n->isan_type) {
		case R_U_THERE:
			if (st == NULL) {
				loglog(RC_LOG_SERIOUS,
				       "received bogus  R_U_THERE informational message");
				return STF_IGNORE;
			}
			return dpd_inI_outR(st, n, n_pbs);

		case R_U_THERE_ACK:
			if (st == NULL) {
				loglog(RC_LOG_SERIOUS,
				       "received bogus R_U_THERE_ACK informational message");
				return STF_IGNORE;
			}
			return dpd_inR(st, n, n_pbs);

		case PAYLOAD_MALFORMED:
			if (st) {
				st->hidden_variables.st_malformed_received++;

				libreswan_log(
					"received %u malformed payload notifies",
					st->hidden_variables.st_malformed_received);

				if (st->hidden_variables.st_malformed_sent >
				    MAXIMUM_MALFORMED_NOTIFY / 2 &&
				    ((st->hidden_variables.st_malformed_sent +
				      st->hidden_variables.
				      st_malformed_received) >
				     MAXIMUM_MALFORMED_NOTIFY)) {
					libreswan_log(
						"too many malformed payloads (we sent %u and received %u",
						st->hidden_variables.st_malformed_sent,
						st->hidden_variables.st_malformed_received);
					delete_state(st);
				}
			}
			return STF_IGNORE;

		case ISAKMP_N_CISCO_LOAD_BALANCE:
			if (st && IS_ISAKMP_SA_ESTABLISHED(st->st_state)) {
				char *tmp_name;
				int tmp_whack_sock;
				struct connection *tmp_c;
				ip_address old_addr;

				/* Saving connection name and whack sock id*/
				tmp_name = st->st_connection->name;
				tmp_whack_sock = dup_any(st->st_whack_sock);

				/* deleting ISAKMP SA with the current remote peer*/
				delete_state(st);

				/* to find and store the connection associated with tmp_name*/
				tmp_c = con_by_name(tmp_name, FALSE);

				DBG_cond_dump(DBG_PARSING,
					      "redirected remote end info:", n_pbs->cur + pbs_left(
						      n_pbs) - 4, 4);

#ifdef DEBUG
				/*Current remote peer info*/
				{

					char buftest[ADDRTOT_BUF];
					struct spd_route *tmp_spd =
						&tmp_c->spd;
					int count_spd = 0;

					do {
						DBG(DBG_CONTROLMORE,
						    DBG_log(
							    "spd route number: %d",
							    ++count_spd));

						/**that info**/
						DBG(DBG_CONTROLMORE,
						    DBG_log("that id kind: %d",
							    tmp_spd->that.id.
							    kind));
						DBG(DBG_CONTROLMORE,
						    DBG_log(
							    "that id ipaddr: %s",
							    (addrtot(&tmp_spd->
								     that.id.
								     ip_addr,
								     0,
								     buftest,
								     sizeof(
									     buftest)),
							     buftest)));
						if (tmp_spd->that.id.name.ptr
						    !=
						    NULL)
							DBG(DBG_CONTROLMORE, DBG_dump_chunk(
								    "that id name",
								    tmp_spd->
								    that.id.
								    name));
						DBG(DBG_CONTROLMORE,
						    DBG_log(
							    "that host_addr: %s",
							    (addrtot(&tmp_spd->
								     that.
								     host_addr,
								     0,
								     buftest,
								     sizeof(
									     buftest)),
							     buftest)));
						DBG(DBG_CONTROLMORE,
						    DBG_log("that nexthop: %s",
							    (addrtot(&tmp_spd->
								     that.
								     host_nexthop,
								     0,
								     buftest,
								     sizeof(
									     buftest)),
							     buftest)));
						DBG(DBG_CONTROLMORE,
						    DBG_log("that srcip: %s",
							    (addrtot(&tmp_spd->
								     that.
								     host_srcip,
								     0,
								     buftest,
								     sizeof(
									     buftest)),
							     buftest)));
						DBG(DBG_CONTROLMORE,
						    DBG_log(
							    "that client_addr: %s, maskbits:%d",
							    (
								    addrtot(&
									    tmp_spd
									    ->
									    that
									    .
									    client
									    .
									    addr,
									    0,
									    buftest,
									    sizeof(
										    buftest)),
								    buftest),
							    tmp_spd->that.
							    client.maskbits));
						DBG(DBG_CONTROLMORE,
						    DBG_log(
							    "that has_client: %d",
							    tmp_spd->that.
							    has_client));
						DBG(DBG_CONTROLMORE,
						    DBG_log(
							    "that has_client_wildcard: %d",
							    tmp_spd->that.
							    has_client_wildcard));
						DBG(DBG_CONTROLMORE,
						    DBG_log(
							    "that has_port_wildcard: %d",
							    tmp_spd->that.
							    has_port_wildcard));
						DBG(DBG_CONTROLMORE,
						    DBG_log(
							    "that has_id_wildcards: %d",
							    tmp_spd->that.
							    has_id_wildcards));

						tmp_spd = tmp_spd->next;
					} while (tmp_spd != NULL);

					if (tmp_c->interface != NULL) {
						DBG(DBG_CONTROLMORE,
						    DBG_log(
							    "Current interface_addr: %s",
							    (addrtot(&tmp_c->
								     interface
								     ->
								     ip_addr,
								     0,
								     buftest,
								     sizeof(
									     buftest)),
							     buftest)));
					}

					if (tmp_c->gw_info != NULL) {
						DBG(DBG_CONTROLMORE, {
							    DBG_log(
								    "Current gw_client_addr: %s",
								    (addrtot(&
									     tmp_c
									     ->
									     gw_info
									     ->
									     client_id
									     .
									     ip_addr,
									     0,
									     buftest,
									     sizeof(
										     buftest)),
								     buftest));
							    DBG_log(
								    "Current gw_gw_addr: %s",
								    (addrtot(&
									     tmp_c
									     ->
									     gw_info
									     ->
									     gw_id
									     .
									     ip_addr,
									     0,
									     buftest,
									     sizeof(
										     buftest)),
								     buftest));
						    });
					}

				}
#endif
				/*storing old address for comparison purposes*/
				old_addr = tmp_c->spd.that.host_addr;

				/*Decoding remote peer address info where connection has to be redirected to*/
				memcpy(
					&tmp_c->spd.that.host_addr.u.v4.sin_addr.s_addr,
					(u_int32_t *)(n_pbs->cur +
						      pbs_left(n_pbs) - 4),
					sizeof(tmp_c->spd.that.host_addr.u.v4.
					       sin_addr.
					       s_addr));

				/*Modifying connection info to store the redirected remote peer info*/
				DBG(DBG_CONTROLMORE,
				    DBG_log("Old host_addr_name : %s",
					    tmp_c->spd.that.host_addr_name));
				tmp_c->spd.that.host_addr_name = NULL;
				tmp_c->spd.that.id.ip_addr =
					tmp_c->spd.that.host_addr;

				DBG(DBG_CONTROLMORE, {
					    char buftest[ADDRTOT_BUF];
					    if (sameaddr(&tmp_c->spd.this.
							 host_nexthop,
							 &old_addr)) {
						    DBG_log(
							    "Old remote addr %s",
							    (addrtot(&old_addr,
								     0,
								     buftest,
								     sizeof(
									     buftest)),
							     buftest));
						    DBG_log(
							    "Old this host next hop %s",
							    (addrtot(&tmp_c->
								     spd.this.
								     host_nexthop,
								     0,
								     buftest,
								     sizeof(
									     buftest)),
							     buftest));
						    tmp_c->spd.this.host_nexthop = tmp_c->spd.that.host_addr;
						    DBG_log(
							    "New this host next hop %s",
							    (addrtot(&tmp_c->
								     spd.this.
								     host_nexthop,
								     0,
								     buftest,
								     sizeof(
									     buftest)),
							     buftest));
					    }

					    if (sameaddr(&tmp_c->spd.that.
							 host_srcip,
							 &old_addr)) {
						    DBG_log(
							    "Old that host srcip %s",
							    (addrtot(&tmp_c->
								     spd.that.
								     host_srcip,
								     0,
								     buftest,
								     sizeof(
									     buftest)),
							     buftest));
						    tmp_c->spd.that.host_srcip = tmp_c->spd.that.host_addr;
						    DBG_log(
							    "New that host srcip %s",
							    (addrtot(&tmp_c->
								     spd.that.
								     host_srcip,
								     0,
								     buftest,
								     sizeof(
									     buftest)),
							     buftest));
					    }

					    if (sameaddr(&tmp_c->spd.that.
							 client.addr,
							 &old_addr)) {
						    DBG_log(
							    "Old that client ip %s",
							    (addrtot(&tmp_c->
								     spd.that.
								     client.
								     addr, 0,
								     buftest,
								     sizeof(
									     buftest)),
							     buftest));
						    tmp_c->spd.that.client.addr = tmp_c->spd.that.host_addr;
						    DBG_log(
							    "New that client ip %s",
							    (addrtot(&tmp_c->
								     spd.that.
								     client.
								     addr, 0,
								     buftest,
								     sizeof(
									     buftest)),
							     buftest));
					    }
				    });

				tmp_c->host_pair->him.addr =
					tmp_c->spd.that.host_addr;

				/*Initiating connection to the redirected peer*/
				initiate_connection(tmp_name, tmp_whack_sock,
						    0, pcim_demand_crypto);
				return STF_IGNORE;
			}

		default:
#ifdef DEBUG
			if (st != NULL &&
			    st->st_connection->extra_debugging &
			    IMPAIR_DIE_ONINFO) {
				loglog(RC_LOG_SERIOUS,
				       "received unhandled informational notification payload %d: '%s'",
				       n->isan_type,
				       enum_name(&ikev1_notify_names,
						 n->isan_type));
				return STF_FATAL;
			}
#endif
			loglog(RC_LOG_SERIOUS,
			       "received and ignored informational message for unknown state");
			return STF_IGNORE;
		}
	}

	loglog(RC_LOG_SERIOUS,
	       "received and ignored empty informational notification payload");
	return STF_IGNORE;
}

/* process an input packet, possibly generating a reply.
 *
 * If all goes well, this routine eventually calls a state-specific
 * transition function.
 */
void process_v1_packet(struct msg_digest **mdp)
{
	struct msg_digest *md = *mdp;
	const struct state_microcode *smc;
	bool new_iv_set = FALSE;
	struct state *st = NULL;
	enum state_kind from_state = STATE_UNDEFINED;   /* state we started in */

#define SEND_NOTIFICATION(t) { \
		if (st) \
			send_notification_from_state(st, from_state, t); \
		else \
			send_notification_from_md(md, t); }

	switch (md->hdr.isa_xchg) {
#ifdef NOTYET
	case ISAKMP_XCHG_NONE:
	case ISAKMP_XCHG_BASE:
	case ISAKMP_XCHG_AO:
#endif

	case ISAKMP_XCHG_AGGR:
	case ISAKMP_XCHG_IDPROT: /* part of a Main Mode exchange */
		if (md->hdr.isa_msgid != MAINMODE_MSGID) {
			libreswan_log(
				"Message ID was 0x%08lx but should be zero in phase 1",
				(unsigned long) md->hdr.isa_msgid);
			SEND_NOTIFICATION(INVALID_MESSAGE_ID);
			return;
		}

		if (is_zero_cookie(md->hdr.isa_icookie)) {
			libreswan_log(
				"Initiator Cookie must not be zero in phase 1 message");
			SEND_NOTIFICATION(INVALID_COOKIE);
			return;
		}

		if (is_zero_cookie(md->hdr.isa_rcookie)) {
			/* initial message from initiator
			 * ??? what if this is a duplicate of another message?
			 */
			if (md->hdr.isa_flags & ISAKMP_FLAG_ENCRYPTION) {
				libreswan_log("initial phase 1 message is invalid:"
					      " its Encrypted Flag is on");
				SEND_NOTIFICATION(INVALID_FLAGS);
				return;
			}

			/* don't build a state until the message looks tasty */
			from_state = (md->hdr.isa_xchg == ISAKMP_XCHG_IDPROT ?
				      STATE_MAIN_R0 : STATE_AGGR_R0);
		} else {
			/* not an initial message */

			st = find_state_ikev1(md->hdr.isa_icookie,
					      md->hdr.isa_rcookie,
					      md->hdr.isa_msgid);

#ifdef HAVE_LABELED_IPSEC
			if (st != NULL && st->st_connection->loopback) {
				DBG(DBG_CONTROL,
				    DBG_log(
					    "loopback scenario: verifying if this is really a correct state, if not, find the correct state"));

				st = find_state_ikev1_loopback(
					md->hdr.isa_icookie,
					md->hdr.isa_rcookie, md->hdr.isa_msgid,
					md);
				if (st != NULL)
					DBG(DBG_CONTROL,
					    DBG_log(
						    "loopback scenario: found a correct state for the received message"));


				else
					DBG(DBG_CONTROL,
					    DBG_log(
						    "loopback scenario: did not found any state, perhaps a first message from the responder"));


			}
#endif

			if (st == NULL) {
				/* perhaps this is a first message from the responder
				 * and contains a responder cookie that we've not yet seen.
				 */
				st = find_state_ikev1(md->hdr.isa_icookie,
						      zero_cookie,
						      md->hdr.isa_msgid);

				if (st == NULL) {
					libreswan_log(
						"phase 1 message is part of an unknown exchange");
					/* XXX Could send notification back */
					return;
				}
			}
			set_cur_state(st);
			from_state = st->st_state;
		}
		break;

	case ISAKMP_XCHG_INFO:  /* an informational exchange */
		st = find_info_state(md->hdr.isa_icookie, md->hdr.isa_rcookie,
				     &md->sender, MAINMODE_MSGID);

		if (st == NULL) {
			/*
			 * might be an informational response to our first
			 * message, in which case, we don't know the rcookie yet.
			 */
			st = find_state_ikev1(md->hdr.isa_icookie, zero_cookie,
					      MAINMODE_MSGID);
		}

		if (st != NULL)
			set_cur_state(st);

		if (md->hdr.isa_flags & ISAKMP_FLAG_ENCRYPTION) {
			if (st == NULL) {
				libreswan_log(
					"Informational Exchange is for an unknown (expired?) SA with MSGID:0x%08lx",
					(unsigned long)md->hdr.isa_msgid);
				/* Let's try and log some info about these to track them down */
				DBG(DBG_PARSING, {
					    DBG_dump(
						    "- unknown SA's md->hdr.isa_icookie:",
						    md->hdr.isa_icookie,
						    COOKIE_SIZE);
					    DBG_dump(
						    "- unknown SA's md->hdr.isa_rcookie:",
						    md->hdr.isa_rcookie,
						    COOKIE_SIZE);
				    });

				/* XXX Could send notification back */
				return;
			}

			if (!IS_ISAKMP_ENCRYPTED(st->st_state)) {
				loglog(RC_LOG_SERIOUS, "encrypted Informational Exchange message is invalid"
				       " because no key is known");
				/* XXX Could send notification back */
				return;
			}

			if (md->hdr.isa_msgid == MAINMODE_MSGID) {
				loglog(RC_LOG_SERIOUS, "Informational Exchange message is invalid because"
				       " it has a Message ID of 0");
				/* XXX Could send notification back */
				return;
			}

			if (!unique_msgid(st, md->hdr.isa_msgid)) {
				loglog(RC_LOG_SERIOUS, "Informational Exchange message is invalid because"
				       " it has a previously used Message ID (0x%08lx)",
				       (unsigned long)md->hdr.isa_msgid);
				/* XXX Could send notification back */
				return;
			}
			st->st_reserve_msgid = FALSE;

			init_phase2_iv(st, &md->hdr.isa_msgid);
			new_iv_set = TRUE;

			from_state = STATE_INFO_PROTECTED;
		} else {
			if (st != NULL &&
			    (IS_ISAKMP_AUTHENTICATED(st->st_state))) {
				loglog(RC_LOG_SERIOUS, "Informational Exchange message"
				       " must be encrypted");
				/* XXX Could send notification back */
				return;
			}
			from_state = STATE_INFO;
		}
		break;

	case ISAKMP_XCHG_QUICK: /* part of a Quick Mode exchange */
		if (is_zero_cookie(md->hdr.isa_icookie)) {
			libreswan_log("Quick Mode message is invalid because"
				      " it has an Initiator Cookie of 0");
			SEND_NOTIFICATION(INVALID_COOKIE);
			return;
		}

		if (is_zero_cookie(md->hdr.isa_rcookie)) {
			libreswan_log("Quick Mode message is invalid because"
				      " it has a Responder Cookie of 0");
			SEND_NOTIFICATION(INVALID_COOKIE);
			return;
		}

		if (md->hdr.isa_msgid == MAINMODE_MSGID) {
			libreswan_log("Quick Mode message is invalid because"
				      " it has a Message ID of 0");
			SEND_NOTIFICATION(INVALID_MESSAGE_ID);
			return;
		}

		st = find_state_ikev1(md->hdr.isa_icookie, md->hdr.isa_rcookie,
				      md->hdr.isa_msgid);

#ifdef HAVE_LABELED_IPSEC
		if (st != NULL && st->st_connection->loopback) {
			DBG(DBG_CONTROL,
			    DBG_log(
				    "loopback scenario: verifying if this is really a correct state, if not, find the correct state"));

			st = find_state_ikev1_loopback(md->hdr.isa_icookie,
						       md->hdr.isa_rcookie,
						       md->hdr.isa_msgid, md);

			if (st != NULL)
				DBG(DBG_CONTROL,
				    DBG_log(
					    "loopback scenario: found a correct state for the received message"));


			else
				DBG(DBG_CONTROL,
				    DBG_log(
					    "loopback scenario: did not found any state, perhaps a first message from the responder"));


		}
#endif
		if (st == NULL) {
			/* No appropriate Quick Mode state.
			 * See if we have a Main Mode state.
			 * ??? what if this is a duplicate of another message?
			 */
			st = find_state_ikev1(md->hdr.isa_icookie,
					      md->hdr.isa_rcookie,
					      MAINMODE_MSGID);

			if (st == NULL) {
				libreswan_log("Quick Mode message is for a non-existent (expired?)"
					      " ISAKMP SA");
				/* XXX Could send notification back */
				return;
			}

			if (st->st_oakley.doing_xauth) {
				libreswan_log(
					"Cannot do Quick Mode until XAUTH done.");
				return;
			}

			if (st->st_state ==
			    STATE_MODE_CFG_R2)                          /* Have we just given an IP address to peer? */
				change_state(st, STATE_MAIN_R3);        /* ISAKMP is up... */

#ifdef SOFTREMOTE_CLIENT_WORKAROUND
			/* See: http://popoludnica.pl/?id=10100110 */
			if (st->st_state == STATE_MODE_CFG_R1) {
				libreswan_log(
					"SoftRemote workaround: Cannot do Quick Mode until MODECFG done.");
				return;
			}
#endif

			set_cur_state(st);

			if (!IS_ISAKMP_SA_ESTABLISHED(st->st_state)) {
				loglog(RC_LOG_SERIOUS, "Quick Mode message is unacceptable because"
				       " it is for an incomplete ISAKMP SA");
				SEND_NOTIFICATION(PAYLOAD_MALFORMED /* XXX ? */);
				return;
			}

			if (!unique_msgid(st, md->hdr.isa_msgid)) {
				loglog(RC_LOG_SERIOUS, "Quick Mode I1 message is unacceptable because"
				       " it uses a previously used Message ID 0x%08lx"
				       " (perhaps this is a duplicated packet)",
				       (unsigned long) md->hdr.isa_msgid);
				SEND_NOTIFICATION(INVALID_MESSAGE_ID);
				return;
			}

			/* note that we need to reserve this message ID */
			st->st_reserve_msgid = FALSE;

			/* Quick Mode Initial IV */
			init_phase2_iv(st, &md->hdr.isa_msgid);
			new_iv_set = TRUE;

			from_state = STATE_QUICK_R0;
		} else {
			if (st->st_oakley.doing_xauth) {
				libreswan_log(
					"Cannot do Quick Mode until XAUTH done.");
				return;
			}
			set_cur_state(st);
			from_state = st->st_state;
		}

		break;

	case ISAKMP_XCHG_MODE_CFG:
		if (is_zero_cookie(md->hdr.isa_icookie)) {
			libreswan_log("Mode Config message is invalid because"
				      " it has an Initiator Cookie of 0");
			/* XXX Could send notification back */
			return;
		}

		if (is_zero_cookie(md->hdr.isa_rcookie)) {
			libreswan_log("Mode Config message is invalid because"
				      " it has a Responder Cookie of 0");
			/* XXX Could send notification back */
			return;
		}

		if (md->hdr.isa_msgid == 0) {
			libreswan_log("Mode Config message is invalid because"
				      " it has a Message ID of 0");
			/* XXX Could send notification back */
			return;
		}

		st = find_info_state(md->hdr.isa_icookie, md->hdr.isa_rcookie,
				     &md->sender, md->hdr.isa_msgid);

		if (st == NULL) {
			DBG(DBG_CONTROLMORE,
			    DBG_log(
				    " in %s:%d No appropriate Mode Config state yet."
				    "See if we have a Main Mode state",
				    __func__, __LINE__));
			/* No appropriate Mode Config state.
			 * See if we have a Main Mode state.
			 * ??? what if this is a duplicate of another message?
			 */
			st = find_info_state(md->hdr.isa_icookie,
					     md->hdr.isa_rcookie,
					     &md->sender, 0);

			if (st == NULL) {
				libreswan_log("Mode Config message is for a non-existent (expired?)"
					      " ISAKMP SA");
				/* XXX Could send notification back */
				return;
			}

			set_cur_state(st);

			DBG(DBG_CONTROLMORE, DBG_log(" processing received "
						     "isakmp_xchg_type %s.",
						     enum_show(&exchange_names_ikev1,
							       md->hdr.isa_xchg)));
			DBG(DBG_CONTROLMORE, DBG_log(" this is a%s%s%s%s",
						     st->st_connection->spd.
						     this.xauth_server ?
						     " xauthserver" : "",
						     st->st_connection->spd.
						     this.xauth_client ?
						     " xauthclient" : "",
						     st->st_connection->spd.
						     this.modecfg_server ?
						     " modecfgserver" : "",
						     st->st_connection->spd.
						     this.modecfg_client  ?
						     " modecfgclient" : ""
						     ));

			if (!IS_ISAKMP_SA_ESTABLISHED(st->st_state)) {
				loglog(RC_LOG_SERIOUS, "Mode Config message is unacceptable because"
				       " it is for an incomplete ISAKMP SA (state=%s)",
				       enum_name(&state_names, st->st_state));
				/* XXX Could send notification back */
				return;
			}
			DBG(DBG_CONTROLMORE, DBG_log(" call  init_phase2_iv"));
			init_phase2_iv(st, &md->hdr.isa_msgid);
			new_iv_set = TRUE;

			/*
			 * okay, now we have to figure out if we are receiving a bogus
			 * new message in an oustanding XAUTH server conversation
			 * (i.e. a reply to our challenge)
			 * (this occurs with some broken other implementations).
			 *
			 * or if receiving for the first time, an XAUTH challenge.
			 *
			 * or if we are getting a MODECFG request.
			 *
			 * we distinguish these states because we can not both be an
			 * XAUTH server and client, and our policy tells us which
			 * one we are.
			 *
			 * to complicate further, it is normal to start a new msgid
			 * when going from one state to another, or when restarting
			 * the challenge.
			 *
			 */

			if (st->st_connection->spd.this.xauth_server &&
			    st->st_state == STATE_XAUTH_R1 &&
			    st->quirks.xauth_ack_msgid) {
				from_state = STATE_XAUTH_R1;
				DBG(DBG_CONTROLMORE,
				    DBG_log(" set from_state to %s "
					    "state is STATE_XAUTH_R1 and quirks.xauth_ack_msgid==TRUE",
					    enum_name(&state_names,
						      st->st_state
						      )));
			} else if (st->st_connection->spd.this.xauth_client
				   &&
				   IS_PHASE1(st->st_state)) {
				from_state = STATE_XAUTH_I0;
				DBG(DBG_CONTROLMORE,
				    DBG_log(" set from_state to %s "
					    "this is xauthclient and IS_PHASE1() == TRUE",
					    enum_name(&state_names,
						      st->st_state
						      )));
			} else if (st->st_connection->spd.this.xauth_client
				   &&
				   st->st_state == STATE_XAUTH_I1) {
				/*
				 * in this case, we got a new MODECFG message after I0, maybe
				 * because it wants to start over again.
				 */
				from_state = STATE_XAUTH_I0;
				DBG(DBG_CONTROLMORE,
				    DBG_log(" set from_state to %s "
					    "this is xauthclient and state == STATE_XAUTH_I1",
					    enum_name(&state_names,
						      st->st_state
						      )));
			} else if (st->st_connection->spd.this.modecfg_server
				   &&
				   IS_PHASE1(st->st_state)) {
				from_state = STATE_MODE_CFG_R0;
				DBG(DBG_CONTROLMORE,
				    DBG_log(" set from_state to %s "
					    "this is modecfgserver and IS_PHASE1() == TRUE",
					    enum_name(&state_names,
						      st->st_state
						      )));
			} else if (st->st_connection->spd.this.modecfg_client
				   &&
				   IS_PHASE1(st->st_state)) {
				from_state = STATE_MODE_CFG_R1;
				DBG(DBG_CONTROLMORE,
				    DBG_log(" set from_state to %s "
					    "this is modecfgclient and IS_PHASE1() == TRUE",
					    enum_name(&state_names,
						      st->st_state
						      )));
			} else {
				DBG(DBG_CONTROLMORE,
				    DBG_log("in %s:%d processed received "
					    "isakmp_xchg_type %s.",
					    __func__,
					    __LINE__,
					    enum_show(&exchange_names_ikev1,
						      md->hdr.isa_xchg)));
				DBG(DBG_CONTROLMORE,
				    DBG_log("this is a%s%s%s%s in state %s. "
					    "Reply with UNSUPPORTED_EXCHANGE_TYPE",
					    st->st_connection
					    ->spd.this.xauth_server ?
					    " xauthserver" : "",
					    st->st_connection
					    ->spd.this.xauth_client ?
					    " xauthclient" : "",
					    st->st_connection
					    ->spd.this.modecfg_server ?
					    " modecfgserver" :
					    "",
					    st->st_connection
					    ->spd.this.modecfg_client  ?
					    " modecfgclient" :
					    "",
					    enum_name(&
						      state_names,
						      st->st_state)
					    ));
				/* after iphone tests disabled
				   libreswan_log("in state %s isakmp_xchg_types %s not supported."
				   "reply UNSUPPORTED_EXCHANGE_TYPE"
				   , enum_name(&state_names, st->st_state)
				   , enum_show(&exchange_names_ikev1, md->hdr.isa_xchg));
				   SEND_NOTIFICATION(UNSUPPORTED_EXCHANGE_TYPE);
				 */
				return;
			}
		} else {
			if (st->st_connection->spd.this.xauth_server &&
			    IS_PHASE1(st->st_state)) { /* Switch from Phase1 to Mode Config */
				libreswan_log(
					"We were in phase 1, with no state, so we went to XAUTH_R0");
				change_state(st, STATE_XAUTH_R0);
			}

			/* otherweise, this is fine, we continue in the state we are in */
			set_cur_state(st);
			from_state = st->st_state;
		}

		break;

	case ISAKMP_XCHG_NGRP:
	default:
		libreswan_log("unsupported exchange type %s in message",
			      enum_show(&exchange_names_ikev1, md->hdr.isa_xchg));
		SEND_NOTIFICATION(UNSUPPORTED_EXCHANGE_TYPE);
		return;
	}

	/* We have found a from_state, and perhaps a state object.
	 * If we need to build a new state object,
	 * we wait until the packet has been sanity checked.
	 */

	/* We don't support the Commit Flag.  It is such a bad feature.
	 * It isn't protected -- neither encrypted nor authenticated.
	 * A man in the middle turns it on, leading to DoS.
	 * We just ignore it, with a warning.
	 * By placing the check here, we could easily add a policy bit
	 * to a connection to suppress the warning.  This might be useful
	 * because the Commit Flag is expected from some peers.
	 */
	if (md->hdr.isa_flags & ISAKMP_FLAG_COMMIT)
		libreswan_log(
			"IKE message has the Commit Flag set but Pluto doesn't implement this feature due to security concerns; ignoring flag");


	/* Handle IKE fragmentation payloads */
	if (md->hdr.isa_np == ISAKMP_NEXT_IKE_FRAGMENTATION) {
		struct isakmp_ikefrag fraghdr;
		struct ike_frag *ike_frag, **i;
		int last_frag_index = 0;  /* index of the last fragment */
		pb_stream frag_pbs;

		if (st == NULL) {
			plog(
				"received IKE fragment, but have no state. Ignoring packet.");
			return;
		}

		if ((st->st_connection->policy & POLICY_IKE_FRAG_ALLOW) == 0) {
			loglog(RC_LOG,
			       "discarding IKE fragment packet - fragmentation not allowed by local policy (ike_frag=no)");
			return;
		}

		if (!in_struct(&fraghdr, &isakmp_ikefrag_desc,
			       &md->message_pbs, &frag_pbs) ||
		    pbs_room(&frag_pbs) != fraghdr.isafrag_length ||
		    fraghdr.isafrag_np != 0 ||
		    fraghdr.isafrag_number == 0 || fraghdr.isafrag_number >
		    16) {
			SEND_NOTIFICATION(PAYLOAD_MALFORMED);
			return;
		}

		DBG(DBG_CONTROL,
		    DBG_log("received IKE fragment id '%d', number '%u'%s",
			    fraghdr.isafrag_id,
			    fraghdr.isafrag_number,
			    (fraghdr.isafrag_flags ==
			     1) ? "(last)" : ""));

		ike_frag = alloc_thing(struct ike_frag, "ike_frag");
		if (ike_frag == NULL)
			return;

		ike_frag->md = md;
		ike_frag->index = fraghdr.isafrag_number;
		ike_frag->last = (fraghdr.isafrag_flags & 1);
		ike_frag->size = pbs_left(&frag_pbs);
		ike_frag->data = frag_pbs.cur;

#if 0
/* is this ever hit? It was wrongly checking one byte instead of 4 bytes of marker */
		/* Strip non-ESP marker from first fragment */
		if (md->iface->ike_float && ike_frag->index == 1 &&
		    (ike_frag->size >= NON_ESP_MARKER_SIZE &&
		     memcmp(non_ESP_marker, ike_frag->data,
			    NON_ESP_MARKER_SIZE) == 0)) {
			ike_frag->data += NON_ESP_MARKER_SIZE;
			ike_frag->size -= NON_ESP_MARKER_SIZE;
		}
#endif

		/* Add the fragment to the state */
		i = &st->ike_frags;
		while (1) {
			if (ike_frag) {
				/* Still looking for a place to insert ike_frag */
				if (*i == NULL || (*i)->index >
				    ike_frag->index) {
					ike_frag->next = *i;
					*i = ike_frag;
					ike_frag = NULL;
				} else if ((*i)->index == ike_frag->index) {
					/* Replace fragment with same index */
					struct ike_frag *old = *i;
					ike_frag->next = old->next;
					*i = ike_frag;
					release_md(old->md);
					free(old);
					ike_frag = NULL;
				}
			}

			if (*i == NULL)
				break;
			else if ((*i)->last)
				last_frag_index = (*i)->index;

			i = &(*i)->next;
		}

		/* We have the last fragment, reassemble if complete */
		if (last_frag_index) {
			size_t size = 0;
			int prev_index = 0;
			struct ike_frag *frag;

			for (frag = st->ike_frags; frag; frag = frag->next) {
				size += frag->size;
				if (frag->index != ++prev_index) {
					break; /* fragment list incomplete */
				} else if (frag->index == last_frag_index) {
					struct msg_digest *whole_md = alloc_md();
					u_int8_t *buffer = alloc_bytes(size,
								       "IKE fragments buffer");
					size_t offset = 0;

					whole_md->iface = frag->md->iface;
					whole_md->sender = frag->md->sender;
					whole_md->sender_port =
						frag->md->sender_port;

					/* Reassemble fragments in buffer */
					frag = st->ike_frags;
					while (frag && frag->index <=
					       last_frag_index) {
						passert(
							offset + frag->size <=
							size);
						memcpy(buffer + offset,
						       frag->data, frag->size);
						offset += frag->size;
						frag = frag->next;
					}

					init_pbs(&whole_md->packet_pbs, buffer, size,
						 "packet");

					process_packet(&whole_md);
					if (whole_md != NULL)
						release_md(whole_md);
					release_fragments(st);
					/* optimize: if receiving fragments, immediately respond with fragments too */
					st->st_seen_fragments = TRUE;
					DBG(DBG_CONTROL,
					    DBG_log(
						    " updated IKE fragment state to respond using fragments without waiting for re-transmits"));
					break;
				}
			}
		}

		/* Don't release the md, taken care of by the ike_frag code */
		/* ??? I'm not sure -- DHR */
		*mdp = NULL;
		return;
	}

	/* Set smc to describe this state's properties.
	 * Look up the appropriate microcode based on state and
	 * possibly Oakley Auth type.
	 */
	passert(STATE_IKE_FLOOR <= from_state && from_state <= STATE_IKE_ROOF);
	smc = ike_microcode_index[from_state - STATE_IKE_FLOOR];

	if (st != NULL) {
		oakley_auth_t baseauth =
			xauth_calcbaseauth(st->st_oakley.auth);

		while (!LHAS(smc->flags, baseauth)) {
			smc++;
			passert(smc->state == from_state);
		}
	}

	/* Ignore a packet if the state has a suspended state transition
	 * Probably a duplicated packet but the original packet is not yet
	 * recorded in st->st_rpacket, so duplicate checking won't catch.
	 * ??? Should the packet be recorded earlier to improve diagnosis?
	 */
	if (st != NULL && st->st_suspended_md != NULL) {
		loglog(RC_LOG,
		       "discarding packet received during asynchronous work (DNS or crypto) in %s",
		       enum_name(&state_names, st->st_state));
		return;
	}

	/*
	 * if this state is busy calculating in between state transitions,
	 * (there will be no suspended state), then we silently ignore the
	 * packet, as there is nothing we can do right now.
	 */
	if (st != NULL && st->st_calculating) {
		libreswan_log("message received while calculating. Ignored.");
		return;
	}

	/* Detect and handle duplicated packets.
	 * This won't work for the initial packet of an exchange
	 * because we won't have a state object to remember it.
	 * If we are in a non-receiving state (terminal), and the preceding
	 * state did transmit, then the duplicate may indicate that that
	 * transmission wasn't received -- retransmit it.
	 * Otherwise, just discard it.
	 * ??? Notification packets are like exchanges -- I hope that
	 * they are idempotent!
	 */
	if (st != NULL &&
	    st->st_rpacket.ptr != NULL &&
	    st->st_rpacket.len == pbs_room(&md->packet_pbs) &&
	    memcmp(st->st_rpacket.ptr, md->packet_pbs.start,
		   st->st_rpacket.len) == 0) {
		if (smc->flags & SMF_RETRANSMIT_ON_DUPLICATE) {
			if (st->st_retransmit < MAXIMUM_RETRANSMISSIONS) {
				st->st_retransmit++;
				loglog(RC_RETRANSMISSION,
				       "retransmitting in response to duplicate packet; already %s",
				       enum_name(&state_names, st->st_state));
				resend_ike_v1_msg(st,
						  "retransmit in response to duplicate");
			} else {
				loglog(RC_LOG_SERIOUS,
				       "discarding duplicate packet -- exhausted retransmission; already %s",
				       enum_name(&state_names, st->st_state));
			}
		} else {
			loglog(RC_LOG_SERIOUS,
			       "discarding duplicate packet; already %s",
			       enum_name(&state_names, st->st_state));
		}
		return;
	}

	/* save values for use in resumption of processing below.
	 * (may be suspended due to crypto operation not yet complete)
	 */
	md->st = st;
	md->from_state = from_state;
	md->smc = smc;
	md->new_iv_set = new_iv_set;

	/*
	 * look for encrypt packets. We can not handle them if we have not
	 * yet calculated the skeyids. We will just store the packet in
	 * the suspended state, since the calculation is likely underway.
	 *
	 * note that this differs from above, because skeyid is calculated
	 * in between states. (or will be, once DH is async)
	 *
	 */
	if ((md->hdr.isa_flags & ISAKMP_FLAG_ENCRYPTION) &&
	    st != NULL && !st->hidden_variables.st_skeyid_calculated ) {
		DBG(DBG_CRYPT | DBG_CONTROL,
		    DBG_log(
			    "received encrypted packet from %s:%u but exponentiation still in progress",
			    ip_str(&md->sender), (unsigned)md->sender_port));

		/* if there was a previous packet, let it go, and go with most
		 * recent one.
		 */
		if (st->st_suspended_md) {
			DBG(DBG_CONTROL,
			    DBG_log(
				    "releasing suspended operation before completion: %p",
				    st->st_suspended_md));
			release_md(st->st_suspended_md);
		}

		set_suspended(st, md);
		*mdp = NULL;
		return;
	}

	process_packet_tail(mdp);
}

void process_packet_tail(struct msg_digest **mdp)
{
	struct msg_digest *md = *mdp;
	struct state *st = md->st;
	enum state_kind from_state = md->from_state;
	const struct state_microcode *smc = md->smc;
	bool new_iv_set = md->new_iv_set;

	if (md->hdr.isa_flags & ISAKMP_FLAG_ENCRYPTION) {
		DBG(DBG_CRYPT, DBG_log("received encrypted packet from %s:%u",
				       ip_str(&md->sender),
				       (unsigned)md->sender_port));

		if (st == NULL) {
			libreswan_log(
				"discarding encrypted message for an unknown ISAKMP SA");
			SEND_NOTIFICATION(PAYLOAD_MALFORMED /* XXX ? */);
			return;
		}
		if (st->st_skey_ei.ptr == (u_char *) NULL) {
			loglog(RC_LOG_SERIOUS, "discarding encrypted message"
			       " because we haven't yet negotiated keying material");
			SEND_NOTIFICATION(INVALID_FLAGS);
			return;
		}

		/* Mark as encrypted */
		md->encrypted = TRUE;

		DBG(DBG_CRYPT,
		    DBG_log("decrypting %u bytes using algorithm %s",
			    (unsigned) pbs_left(&md->message_pbs),
			    enum_show(&oakley_enc_names,
				      st->st_oakley.encrypt)));

		/* do the specified decryption
		 *
		 * IV is from st->st_iv or (if new_iv_set) st->st_new_iv.
		 * The new IV is placed in st->st_new_iv
		 *
		 * See RFC 2409 "IKE" Appendix B
		 *
		 * XXX The IV should only be updated really if the packet
		 * is successfully processed.
		 * We should keep this value, check for a success return
		 * value from the parsing routines and then replace.
		 *
		 * Each post phase 1 exchange generates IVs from
		 * the last phase 1 block, not the last block sent.
		 */
		{
			const struct encrypt_desc *e = st->st_oakley.encrypter;

			if (pbs_left(&md->message_pbs) % e->enc_blocksize !=
			    0) {
				loglog(RC_LOG_SERIOUS,
				       "malformed message: not a multiple of encryption blocksize");
				SEND_NOTIFICATION(PAYLOAD_MALFORMED);
				return;
			}

			/* XXX Detect weak keys */

			/* grab a copy of raw packet (for duplicate packet detection) */
			clonetochunk(md->raw_packet, md->packet_pbs.start,
				     pbs_room(&md->packet_pbs), "raw packet");

			/* Decrypt everything after header */
			if (!new_iv_set) {
				if (st->st_iv_len == 0) {
					init_phase2_iv(st, &md->hdr.isa_msgid);
				} else {
					/* use old IV */
					passert(st->st_iv_len <=
						sizeof(st->st_new_iv));
					st->st_new_iv_len = st->st_iv_len;
					init_new_iv(st);
				}
			}

			crypto_cbc_encrypt(e, FALSE, md->message_pbs.cur,
					   pbs_left(&md->message_pbs), st);

		}

		DBG_cond_dump(DBG_CRYPT, "decrypted:\n", md->message_pbs.cur,
			      md->message_pbs.roof - md->message_pbs.cur);

		DBG_cond_dump(DBG_CRYPT, "next IV:",
			      st->st_new_iv, st->st_new_iv_len);
	} else {
		/* packet was not encryped -- should it have been? */

		if (smc->flags & SMF_INPUT_ENCRYPTED) {
			loglog(RC_LOG_SERIOUS,
			       "packet rejected: should have been encrypted");
			SEND_NOTIFICATION(INVALID_FLAGS);
			return;
		}
	}

	/* Digest the message.
	 * Padding must be removed to make hashing work.
	 * Padding comes from encryption (so this code must be after decryption).
	 * Padding rules are described before the definition of
	 * struct isakmp_hdr in packet.h.
	 */
	{
		struct payload_digest *pd = md->digest;
		volatile int np = md->hdr.isa_np;
		lset_t needed = smc->req_payloads;
		const char *excuse =
			LIN(SMF_PSK_AUTH | SMF_FIRST_ENCRYPTED_INPUT,
			    smc->flags) ?
			"probable authentication failure (mismatch of preshared secrets?): "
			:
			"";

		while (np != ISAKMP_NEXT_NONE) {
			struct_desc *sd = np <
					  ISAKMP_NEXT_ROOF ? payload_descs[np]
					  :
					  NULL;

			if (pd == &md->digest[PAYLIMIT]) {
				loglog(RC_LOG_SERIOUS,
				       "more than %d payloads in message; ignored",
				       PAYLIMIT);
				SEND_NOTIFICATION(PAYLOAD_MALFORMED);
				return;
			}

			/*
			 * only do this in main mode. In aggressive mode, there
			 * is no negotiation of NAT-T method. Get it right.
			 */
			if (st != NULL && st->st_connection != NULL &&
			    (st->st_connection->policy & POLICY_AGGRESSIVE) ==
			    0) {
				switch (np) {
				case ISAKMP_NEXT_NATD_RFC:
				case ISAKMP_NEXT_NATOA_RFC:
					if ((!st) ||
					    (!(st->hidden_variables.
					       st_nat_traversal &
					       NAT_T_WITH_RFC_VALUES))) {
						/*
						 * don't accept NAT-D/NAT-OA reloc directly in message,
						 * unless we're using NAT-T RFC
						 */
						DBG_log(
							"st_nat_traversal was: %u\n",
							st->hidden_variables.st_nat_traversal);
						sd = NULL;
					}
					break;
				}
			}

			if (sd == NULL) {
				/* payload type is out of range or requires special handling */
				switch (np) {
				case ISAKMP_NEXT_ID:
					sd =
						(IS_PHASE1(from_state) ||
						 IS_PHASE15(from_state)) ?
						&isakmp_identification_desc : &
						isakmp_ipsec_identification_desc;
					break;

				case ISAKMP_NEXT_NATD_DRAFTS:
					np = ISAKMP_NEXT_NATD_RFC; /* NAT-D was a private use type before RFC-3947 */
					sd = payload_descs[np];
					break;

				case ISAKMP_NEXT_NATOA_DRAFTS:
					np = ISAKMP_NEXT_NATOA_RFC; /* NAT-OA was a private use type before RFC-3947 */
					sd = payload_descs[np];
					break;

				default:
					loglog(RC_LOG_SERIOUS, "%smessage ignored because it contains an unknown or"
					       " unexpected payload type (%s) at the outermost level",
					       excuse,
					       enum_show(&payload_names_ikev1, np));
					SEND_NOTIFICATION(INVALID_PAYLOAD_TYPE);
					return;
				}
			}

			{
				lset_t s = LELEM(np);

				if (LDISJOINT(s,
					      needed | smc->opt_payloads |
					      LELEM(ISAKMP_NEXT_VID) |
					      LELEM(ISAKMP_NEXT_N) |
					      LELEM(ISAKMP_NEXT_D) |
					      LELEM(ISAKMP_NEXT_CR) |
					      LELEM(ISAKMP_NEXT_CERT))) {
					loglog(RC_LOG_SERIOUS, "%smessage ignored because it "
					       "contains an unexpected payload type (%s)",
					       excuse,
					       enum_show(&payload_names_ikev1, np));
					SEND_NOTIFICATION(INVALID_PAYLOAD_TYPE);
					return;
				}

				DBG(DBG_PARSING,
				    DBG_log("got payload 0x%" PRIxLSET"  (%s) needed: 0x%" PRIxLSET "opt: 0x%" PRIxLSET,
					    s, enum_show(&payload_names_ikev1, np),
					    needed, smc->opt_payloads));
				needed &= ~s;
			}

			if (!in_struct(&pd->payload, sd, &md->message_pbs,
				       &pd->pbs)) {
				loglog(RC_LOG_SERIOUS,
				       "%smalformed payload in packet",
				       excuse);
				SEND_NOTIFICATION(PAYLOAD_MALFORMED);
				return;
			}

			/* do payload-type specific debugging */
			switch (np) {
			case ISAKMP_NEXT_ID:
			case ISAKMP_NEXT_NATOA_RFC:
				/* dump ID section */
				DBG(DBG_PARSING,
				    DBG_dump("     obj: ", pd->pbs.cur,
					     pbs_left(&pd->pbs)));
				break;
			}

			/* place this payload at the end of the chain for this type */
			{
				struct payload_digest **p;

				for (p = &md->chain[np]; *p != NULL;
				     p = &(*p)->next)
					;
				*p = pd;
				pd->next = NULL;
			}

			np = pd->payload.generic.isag_np;
			pd++;

			/* since we've digested one payload happily, it is probably
			 * the case that any decryption worked.  So we will not suggest
			 * encryption failure as an excuse for subsequent payload
			 * problems.
			 */
			excuse = "";
		}

		md->digest_roof = pd;

		DBG(DBG_PARSING, {
			    if (pbs_left(&md->message_pbs) != 0)
				    DBG_log("removing %d bytes of padding",
					    (int) pbs_left(&md->message_pbs));
		    });

		md->message_pbs.roof = md->message_pbs.cur;

		/* check that all mandatory payloads appeared */

		if (needed != 0) {
			loglog(RC_LOG_SERIOUS,
			       "message for %s is missing payloads %s",
			       enum_show(&state_names, from_state),
			       bitnamesof(payload_name_ikev1, needed));
			SEND_NOTIFICATION(PAYLOAD_MALFORMED);
			return;
		}
	}

	/* more sanity checking: enforce most ordering constraints */

	if (IS_PHASE1(from_state) || IS_PHASE15(from_state)) {
		/* rfc2409: The Internet Key Exchange (IKE), 5 Exchanges:
		 * "The SA payload MUST precede all other payloads in a phase 1 exchange."
		 */
		if (md->chain[ISAKMP_NEXT_SA] != NULL &&
		    md->hdr.isa_np != ISAKMP_NEXT_SA) {
			loglog(RC_LOG_SERIOUS,
			       "malformed Phase 1 message: does not start with an SA payload");
			SEND_NOTIFICATION(PAYLOAD_MALFORMED);
			return;
		}
	} else if (IS_QUICK(from_state)) {
		/* rfc2409: The Internet Key Exchange (IKE), 5.5 Phase 2 - Quick Mode
		 *
		 * "In Quick Mode, a HASH payload MUST immediately follow the ISAKMP
		 *  header and a SA payload MUST immediately follow the HASH."
		 * [NOTE: there may be more than one SA payload, so this is not
		 *  totally reasonable.  Probably all SAs should be so constrained.]
		 *
		 * "If ISAKMP is acting as a client negotiator on behalf of another
		 *  party, the identities of the parties MUST be passed as IDci and
		 *  then IDcr."
		 *
		 * "With the exception of the HASH, SA, and the optional ID payloads,
		 *  there are no payload ordering restrictions on Quick Mode."
		 */

		if (md->hdr.isa_np != ISAKMP_NEXT_HASH) {
			loglog(RC_LOG_SERIOUS,
			       "malformed Quick Mode message: does not start with a HASH payload");
			SEND_NOTIFICATION(PAYLOAD_MALFORMED);
			return;
		}

		{
			struct payload_digest *p;
			int i;

			p = md->chain[ISAKMP_NEXT_SA];
			i = 1;
			while (p != NULL) {
				if (p != &md->digest[i]) {
					loglog(RC_LOG_SERIOUS,
					       "malformed Quick Mode message: SA payload is in wrong position");
					SEND_NOTIFICATION(PAYLOAD_MALFORMED);
					return;
				}
				p = p->next;
				i++;
			}
		}

		/* rfc2409: The Internet Key Exchange (IKE), 5.5 Phase 2 - Quick Mode:
		 * "If ISAKMP is acting as a client negotiator on behalf of another
		 *  party, the identities of the parties MUST be passed as IDci and
		 *  then IDcr."
		 */
		{
			struct payload_digest *id = md->chain[ISAKMP_NEXT_ID];

			if (id != NULL) {
				if (id->next == NULL || id->next->next !=
				    NULL) {
					loglog(RC_LOG_SERIOUS, "malformed Quick Mode message:"
					       " if any ID payload is present,"
					       " there must be exactly two");
					SEND_NOTIFICATION(PAYLOAD_MALFORMED);
					return;
				}
				if (id + 1 != id->next) {
					loglog(RC_LOG_SERIOUS, "malformed Quick Mode message:"
					       " the ID payloads are not adjacent");
					SEND_NOTIFICATION(PAYLOAD_MALFORMED);
					return;
				}
			}
		}
	}

	/*
	 * Ignore payloads that we don't handle:
	 */
	/* XXX Handle Notifications */
	{
		struct payload_digest *p = md->chain[ISAKMP_NEXT_N];

		while (p != NULL) {
			switch (p->payload.notification.isan_type) {

			case R_U_THERE:
			case R_U_THERE_ACK:
			case ISAKMP_N_CISCO_LOAD_BALANCE:
			case PAYLOAD_MALFORMED:
			case INVALID_MESSAGE_ID:
			case IPSEC_RESPONDER_LIFETIME:
				if (md->hdr.isa_xchg == ISAKMP_XCHG_INFO) {
					/* these are handled later on in informational() */
					break;
				}
				/* fall through */
			default:
				if (st == NULL) {
					loglog(RC_LOG_SERIOUS,
					       "ignoring informational payload %s, no corresponding state",
<<<<<<< HEAD
					       enum_show(&
							 ikev1_notify_names,
=======
					       enum_show(&ipsec_notification_names,
>>>>>>> aa8062ed
							 p->payload.
							 notification.isan_type));
				} else {
					loglog(RC_LOG_SERIOUS,
					       "ignoring informational payload %s, msgid=%08x, length=%d",
					       enum_show(&ikev1_notify_names,
							 p->payload.
							 notification.isan_type),
					       st->st_msgid,
					       p->payload.notification.isan_length);
					DBG_dump_pbs(&p->pbs);
				}
#ifdef DEBUG
				if (st != NULL &&
				    st->st_connection->extra_debugging &
				    IMPAIR_DIE_ONINFO) {
					loglog(RC_LOG_SERIOUS,
					       "received and failed on unknown informational message");
					complete_v1_state_transition(mdp,
								     STF_FATAL);
					return;
				}
#endif
			}
			DBG_cond_dump(DBG_PARSING, "info:", p->pbs.cur, pbs_left(
					      &p->pbs));

			p = p->next;

		}

		p = md->chain[ISAKMP_NEXT_D];
		while (p != NULL) {
			accept_delete(st, md, p);
			DBG_cond_dump(DBG_PARSING, "del:", p->pbs.cur, pbs_left(
					      &p->pbs));
			p = p->next;
		}

		p = md->chain[ISAKMP_NEXT_VID];
		while (p != NULL) {
			handle_vendorid(md, (char *)p->pbs.cur,
					pbs_left(&p->pbs), st);
			p = p->next;
		}
	}

#if 0
	/* this does not seem to be right */

	/* VERIFY that we only accept NAT-D/NAT-OE when they sent us the VID */
	if ((md->chain[ISAKMP_NEXT_NATD_RFC] != NULL ||
	     md->chain[ISAKMP_NEXT_NATOA_RFC] != NULL) &&
	    !(st->hidden_variables.st_nat_traversal & NAT_T_WITH_RFC_VALUES)) {
		/*
		 * don't accept NAT-D/NAT-OA reloc directly in message,
		 * unless we're using NAT-T RFC
		 */
		loglog(RC_LOG_SERIOUS,
		       "message ignored because it contains a NAT payload, when we did not receive the appropriate VendorID");
		return;
	}
#endif

	/* possibly fill in hdr */
	if (smc->first_out_payload != ISAKMP_NEXT_NONE)
		echo_hdr(md, (smc->flags & SMF_OUTPUT_ENCRYPTED) != 0,
			 smc->first_out_payload);

	complete_v1_state_transition(mdp, smc->processor(md));
}

static void update_retransmit_history(struct state *st, struct msg_digest *md)
{
	/*
	 * replace previous receive packet with latest, to update
	 * our notion of a retransmitted packet. This is important
	 * to do, even for failing transitions, and suspended transitions
	 * because the sender may well retransmit their request.
	 */
	pfreeany(st->st_rpacket.ptr);

	if (md->encrypted) {
		/* if encrypted, duplication already done */
		st->st_rpacket = md->raw_packet;
		md->raw_packet.ptr = NULL;
	} else {
		clonetochunk(st->st_rpacket,
			     md->packet_pbs.start,
			     pbs_room(&md->packet_pbs), "raw packet");
	}
}

/* complete job started by the state-specific state transition function */
void complete_v1_state_transition(struct msg_digest **mdp, stf_status result)
{
	struct msg_digest *md = *mdp;
	const struct state_microcode *smc = md->smc;
	enum state_kind from_state = md->from_state;
	struct state *st;

	cur_state = st = md->st; /* might have changed */

	md->result = result;
	result = md->result;

	/* If state has FRAGMENTATION support, import it */
	if ( st && md->fragvid) {
		DBG(DBG_CONTROLMORE, DBG_log("peer supports fragmentation"));
		st->st_seen_fragvid = TRUE;
	}
	/* If state has DPD support, import it */
	if ( st && md->dpd && st->hidden_variables.st_dpd != md->dpd) {
		DBG(DBG_DPD, DBG_log("peer supports dpd"));
		st->hidden_variables.st_dpd = md->dpd;

		if (st->st_connection->dpd_delay &&
		    st->st_connection->dpd_timeout) {
			/* Set local policy for DPD to be on */
			st->hidden_variables.st_dpd_local = 1;
			DBG(DBG_DPD, DBG_log("enabling sending dpd"));
		}
	}
	/* If state has VID_NORTEL, import it to activate workaround */
	if (st && md->nortel) {
		DBG(DBG_CONTROLMORE, DBG_log("peer requires nortel contivity workaround"));
		st->st_seen_nortel_vid = TRUE;
	}

	/* advance the state */
	DBG(DBG_CONTROL,
	    DBG_log("complete state transition with %s",
		    enum_name(&stfstatus_name, result)));

	/*
	 * we can only be in calculating state if state is ignore,
	 * or suspended.
	 */
	passert(
		result == STF_INLINE || result == STF_IGNORE || result == STF_SUSPEND || st->st_calculating ==
		FALSE);

	switch (result) {
	case STF_IGNORE:
		break;

	case STF_INLINE:         /* this is second time through complete
		                  * state transition, so the MD has already
		                  * been freed.
		                  */
		*mdp = NULL;
		break;

	case STF_SUSPEND:
		/* update the previous packet history */
		update_retransmit_history(st, md);

		/* the stf didn't complete its job: don't relase md */
		*mdp = NULL;
		break;

	case STF_OK:
		/* advance the state */

		libreswan_log("transition from state %s to state %s",
			      enum_name(&state_names, from_state),
			      enum_name(&state_names, smc->next_state));

		if (st->st_reserve_msgid == FALSE && st->st_clonedfrom !=
		    SOS_NOBODY && st->st_msgid != 0) {
			struct state *p1st = state_with_serialno(
				st->st_clonedfrom);

			if (p1st) {
				/* do message ID reservation */
				reserve_msgid(p1st, st->st_msgid);
			}

			st->st_reserve_msgid = TRUE;
		}

		change_state(st, smc->next_state);

		/* XAUTH negotiation withOUT modecfg ends in STATE_XAUTH_I1
		 * which is wrong and creates issues further in several places
		 * As per libreswan design, it seems every phase 1 negotiation
		 * including xauth/modecfg must end with STATE_MAIN_I4 to mark
		 * actual end of phase 1. With modecfg, negotiation ends with
		 * STATE_MAIN_I4 already.
		 */
		/*if(st->st_connection->spd.this.xauth_client
		    && st->hidden_variables.st_xauth_client_done
		    && !st->st_connection->spd.this.modecfg_client
		    && st->st_state == STATE_XAUTH_I1) {
		    DBG(DBG_CONTROL, DBG_log("As XAUTH is done and modecfg is not configured,
		                                    so Phase 1 neogtiation finishes successfully"));
		    change_state(st, STATE_MAIN_I4);
		   }*/

		/* Schedule for whatever timeout is specified */
		if (!md->event_already_set) {
			/* Delete previous retransmission event.
			 * New event will be scheduled below.
			 */
			delete_event(st);
		}

		/* Delete IKE fragments */
		release_fragments(st);

		/* update the previous packet history */
		update_retransmit_history(st, md);

		/* free previous transmit packet */
		freeanychunk(st->st_tpacket);

		/* in aggressive mode, there will be no reply packet in transition
		 * from STATE_AGGR_R1 to STATE_AGGR_R2 */
		if (nat_traversal_enabled) {
			/* adjust our destination port if necessary */
			nat_traversal_change_port_lookup(md, st);
		}

		/* if requested, send the new reply packet */
		if (smc->flags & SMF_REPLY) {

			DBG(DBG_CONTROL, {
				    char buf[ADDRTOT_BUF];
				    DBG_log(
					    "sending reply packet to %s:%u (from port %u)",
					    (addrtot(&st->st_remoteaddr,
						     0, buf,
						     sizeof(buf)), buf),
					    st->st_remoteport,
					    st->st_interface->port);
			    });

			close_output_pbs(&reply_stream); /* good form, but actually a no-op */

			clonetochunk(st->st_tpacket, reply_stream.start,
				     pbs_offset(&reply_stream),
				     "reply packet");

			/* actually send the packet
			 * Note: this is a great place to implement "impairments"
			 * for testing purposes.  Suppress or duplicate the
			 * send_ike_msg call depending on st->st_state.
			 */

			send_ike_msg(st, enum_name(&state_names, from_state));
		}

		/* Schedule for whatever timeout is specified */
		if (!md->event_already_set) {
			time_t delay;
			enum event_type kind = smc->timeout_event;
			bool agreed_time = FALSE;
			struct connection *c = st->st_connection;

			switch (kind) {
			case EVENT_RETRANSMIT: /* Retransmit packet */
				delay = EVENT_RETRANSMIT_DELAY_0;
				break;

			case EVENT_SA_REPLACE: /* SA replacement event */
				if (IS_PHASE1(st->st_state) ||
				    IS_PHASE15(st->st_state )) {
					/* Note: we will defer to the "negotiated" (dictated)
					 * lifetime if we are POLICY_DONT_REKEY.
					 * This allows the other side to dictate
					 * a time we would not otherwise accept
					 * but it prevents us from having to initiate
					 * rekeying.  The negative consequences seem
					 * minor.
					 */
					delay = c->sa_ike_life_seconds;
					if ((c->policy & POLICY_DONT_REKEY) ||
					    delay >=
					    st->st_oakley.life_seconds) {
						agreed_time = TRUE;
						delay =
							st->st_oakley.
							life_seconds;
					}
				} else {
					/* Delay is min of up to four things:
					 * each can limit the lifetime.
					 */
					delay = c->sa_ipsec_life_seconds;
					if (st->st_ah.present &&
					    delay >=
					    st->st_ah.attrs.life_seconds) {
						agreed_time = TRUE;
						delay =
							st->st_ah.attrs.
							life_seconds;
					}
					if (st->st_esp.present &&
					    delay >=
					    st->st_esp.attrs.life_seconds) {
						agreed_time = TRUE;
						delay =
							st->st_esp.attrs.
							life_seconds;
					}
					if (st->st_ipcomp.present &&
					    delay >=
					    st->st_ipcomp.attrs.life_seconds) {
						agreed_time = TRUE;
						delay =
							st->st_ipcomp.attrs.
							life_seconds;
					}
				}

				/* By default, we plan to rekey.
				 *
				 * If there isn't enough time to rekey, plan to
				 * expire.
				 *
				 * If we are --dontrekey, a lot more rules apply.
				 * If we are the Initiator, use REPLACE_IF_USED.
				 * If we are the Responder, and the dictated time
				 * was unacceptable (too large), plan to REPLACE
				 * (the only way to ratchet down the time).
				 * If we are the Responder, and the dictated time
				 * is acceptable, plan to EXPIRE.
				 *
				 * Important policy lies buried here.
				 * For example, we favour the initiator over the
				 * responder by making the initiator start rekeying
				 * sooner.  Also, fuzz is only added to the
				 * initiator's margin.
				 *
				 * Note: for ISAKMP SA, we let the negotiated
				 * time stand (implemented by earlier logic).
				 */
				if (agreed_time &&
				    (c->policy & POLICY_DONT_REKEY)) {
					kind = (smc->flags & SMF_INITIATOR) ?
					       EVENT_SA_REPLACE_IF_USED :
					       EVENT_SA_EXPIRE;
				}
				if (kind != EVENT_SA_EXPIRE) {
					unsigned long marg =
						c->sa_rekey_margin;

					if (smc->flags & SMF_INITIATOR) {
						marg += marg *
							c->sa_rekey_fuzz /
							100.E0 *
							(rand() /
							 (RAND_MAX + 1.E0));
					} else {
						marg /= 2;
					}

					if ((unsigned long)delay > marg) {
						delay -= marg;
						st->st_margin = marg;
					} else {
						kind = EVENT_SA_EXPIRE;
					}
				}
				break;

			case EVENT_NULL:                /* non-event */
			case EVENT_REINIT_SECRET:       /* Refresh cookie secret */
			default:
				bad_case(kind);
			}
			event_schedule(kind, delay, st);
		}

		/* tell whack and log of progress */
		{
			const char *story = enum_name(&state_stories,
						      st->st_state);
			enum rc_type w = RC_NEW_STATE + st->st_state;
			char sadetails[512];

			passert(st->st_state < STATE_IKE_ROOF);

			sadetails[0] = '\0';

			/* document IPsec SA details for admin's pleasure */
			if (IS_IPSEC_SA_ESTABLISHED(st->st_state)) {
				fmt_ipsec_sa_established(st, sadetails,
							 sizeof(sadetails));

			} else if (IS_ISAKMP_SA_ESTABLISHED(st->st_state) &&
				   !st->hidden_variables.st_logged_p1algos) {
				fmt_isakmp_sa_established(st, sadetails,
							  sizeof(sadetails));
			}

			if (IS_ISAKMP_SA_ESTABLISHED(st->st_state) ||
			    IS_IPSEC_SA_ESTABLISHED(st->st_state)) {
				/* log our success */
				w = RC_SUCCESS;
			}

			/* tell whack and logs our progress */
			loglog(w,
			       "%s: %s%s",
			       enum_name(&state_names, st->st_state),
			       story,
			       sadetails);
		}

		/*
		 * make sure that a DPD event gets created for a new phase 1
		 * SA.
		 */
		if (IS_ISAKMP_SA_ESTABLISHED(st->st_state)) {
			if (st->st_connection->dpd_delay > 0 &&
			    st->st_connection->dpd_timeout > 0) {
				/* don't ignore failure */
				if (dpd_init(st) == STF_FAIL)
					result = STF_FAIL; /* fall through */
			}
		}

		/* Special case for XAUTH server */
		if (st->st_connection->spd.this.xauth_server) {
			if (st->st_oakley.doing_xauth &&
			    IS_ISAKMP_SA_ESTABLISHED(st->st_state)) {
				libreswan_log(
					"XAUTH: Sending XAUTH Login/Password Request");
				xauth_send_request(st);
				break;
			}
		}

		/*
		 * for XAUTH client, we are also done, because we need to
		 * stay in this state, and let the server query us
		 */
		if (!IS_QUICK(st->st_state) &&
		    st->st_connection->spd.this.xauth_client &&
		    !st->hidden_variables.st_xauth_client_done) {
			DBG(DBG_CONTROL,
			    DBG_log("XAUTH client is not yet authenticated"));
			break;
		}

		/*
		 * when talking to some vendors, we need to initiate a mode
		 * cfg request to get challenged, but there is also an
		 * override in the form of a policy bit.
		 */
		DBG(DBG_CONTROL,
		    DBG_log("modecfg pull: %s policy:%s %s",
			    (st->quirks.modecfg_pull_mode ?
			     "quirk-poll" : "noquirk"),
			    (st->st_connection->policy & POLICY_MODECFG_PULL) ?
			    "pull" : "push",
			    (st->st_connection->spd.this.modecfg_client ?
			     "modecfg-client" : "not-client")));

		if (st->st_connection->spd.this.modecfg_client &&
		    IS_ISAKMP_SA_ESTABLISHED(st->st_state) &&
		    (st->quirks.modecfg_pull_mode ||
		     st->st_connection->policy & POLICY_MODECFG_PULL) &&
		    !st->hidden_variables.st_modecfg_started) {
			DBG(DBG_CONTROL,
			    DBG_log("modecfg client is starting due to %s",
				    st->quirks.modecfg_pull_mode ? "quirk" :
				    "policy"));
			modecfg_send_request(st);
			break;
		}

		/* Should we set the peer's IP address regardless? */
		if (st->st_connection->spd.this.modecfg_server &&
		    IS_ISAKMP_SA_ESTABLISHED(st->st_state) &&
		    !st->hidden_variables.st_modecfg_vars_set &&
		    !(st->st_connection->policy & POLICY_MODECFG_PULL)) {
			change_state(st, STATE_MODE_CFG_R1);
			set_cur_state(st);
			libreswan_log("Sending MODE CONFIG set");
			modecfg_start_set(st);
			break;
		}

		/* If we are the responder and the client is in "Contivity mode",
		   we need to initiate Quick mode */
		if (!(smc->flags & SMF_INITIATOR) &&
		    IS_MODE_CFG_ESTABLISHED(st->st_state) &&
		    (st->st_seen_nortel_vid)) {
			libreswan_log("Nortel 'Contivity Mode' detected, starting Quick Mode");
			change_state(st, STATE_MAIN_R3); /* ISAKMP is up... */
			set_cur_state(st);
			quick_outI1(st->st_whack_sock, st, st->st_connection,
				    st->st_connection->policy, 1, SOS_NOBODY
#ifdef HAVE_LABELED_IPSEC
				    , NULL /* Setting NULL as this is responder and will not have sec ctx from a flow*/
#endif
				    );
			break;
		}

		/* wait for modecfg_set */
		if (st->st_connection->spd.this.modecfg_client &&
		    IS_ISAKMP_SA_ESTABLISHED(st->st_state) &&
		    !st->hidden_variables.st_modecfg_vars_set) {
			DBG(DBG_CONTROL,
			    DBG_log("waiting for modecfg set from server"));
			break;
		}

		if (st->st_rekeytov2) {
			DBG(DBG_CONTROL,
			    DBG_log("waiting for IKEv1 -> IKEv2 rekey"));
			break;
		}

		DBG(DBG_CONTROL,
		    DBG_log("phase 1 is done, looking for phase 2 to unpend"));

		if (smc->flags & SMF_RELEASE_PENDING_P2) {
			/* Initiate any Quick Mode negotiations that
			 * were waiting to piggyback on this Keying Channel.
			 *
			 * ??? there is a potential race condition
			 * if we are the responder: the initial Phase 2
			 * message might outrun the final Phase 1 message.
			 *
			 * so, instead of actualling sending the traffic now,
			 * we schedule an event to do so.
			 *
			 * but, in fact, quick_mode will enqueue a cryptographic operation
			 * anyway, which will get done "later" anyway, so make it is just fine
			 * as it is.
			 *
			 */
			unpend(st);
		}

		if (IS_ISAKMP_SA_ESTABLISHED(st->st_state) ||
		    IS_IPSEC_SA_ESTABLISHED(st->st_state))
			release_whack(st);

		if (IS_QUICK(st->st_state))
			break;

		break;

	case STF_INTERNAL_ERROR:
		/* update the previous packet history */
		update_retransmit_history(st, md);

		whack_log(RC_INTERNALERR + md->note,
			  "%s: internal error",
			  enum_name(&state_names, st->st_state));

		DBG(DBG_CONTROL,
		    DBG_log(
			    "state transition function for %s had internal error",
			    enum_name(&state_names, from_state)));
		break;

	case STF_TOOMUCHCRYPTO:
		/* well, this should never happen during a whack, since
		 * a whack will always force crypto.
		 */
		set_suspended(st, NULL);
		pexpect(st->st_calculating == FALSE);
		libreswan_log(
			"message in state %s ignored due to cryptographic overload",
			enum_name(&state_names, from_state));
		break;

	case STF_FATAL:
		/* update the previous packet history */
		update_retransmit_history(st, md);

		whack_log(RC_FATAL,
			  "encountered fatal error in state %s",
			  enum_name(&state_names, st->st_state));
#ifdef HAVE_NM
		if (st->st_connection->remotepeertype == CISCO &&
		    st->st_connection->nmconfigured) {
			if (!do_command(st->st_connection,
					&st->st_connection->spd,
					"disconnectNM", st))
				DBG(DBG_CONTROL,
				    DBG_log(
					    "sending disconnect to NM failed, you may need to do it manually"));


		}
#endif
		delete_event(st);
		release_pending_whacks(st, "fatal error");
		delete_state(st);
		break;

	default:        /* a shortcut to STF_FAIL, setting md->note */
		passert(result > STF_FAIL);
		md->note = result - STF_FAIL;
		result = STF_FAIL;
	/* FALL THROUGH ... */

	case STF_FAIL:
		/* As it is, we act as if this message never happened:
		 * whatever retrying was in place, remains in place.
		 */
		whack_log(RC_NOTIFICATION + md->note,
			  "%s: %s", enum_name(&state_names, st->st_state),
			  enum_name(&ikev1_notify_names, md->note));

		if (md->note > 0)
			SEND_NOTIFICATION(md->note);

		DBG(DBG_CONTROL,
		    DBG_log("state transition function for %s failed: %s",
			    enum_name(&state_names, from_state),
			    enum_name(&ikev1_notify_names, md->note)));
#ifdef HAVE_NM
		if (st->st_connection->remotepeertype == CISCO &&
		    st->st_connection->nmconfigured) {
			if (!do_command(st->st_connection,
					&st->st_connection->spd,
					"disconnectNM", st))
				DBG(DBG_CONTROL,
				    DBG_log(
					    "sending disconnect to NM failed, you may need to do it manually"));


		}
#endif
		if (st != NULL && IS_PHASE1_INIT(st->st_state)) {
			delete_event(st);
			release_whack(st);
		}
		if (st != NULL && IS_QUICK(st->st_state))
			delete_state(st);
		break;
	}

}<|MERGE_RESOLUTION|>--- conflicted
+++ resolved
@@ -2192,12 +2192,7 @@
 				if (st == NULL) {
 					loglog(RC_LOG_SERIOUS,
 					       "ignoring informational payload %s, no corresponding state",
-<<<<<<< HEAD
-					       enum_show(&
-							 ikev1_notify_names,
-=======
-					       enum_show(&ipsec_notification_names,
->>>>>>> aa8062ed
+					       enum_show(& ikev1_notify_names,
 							 p->payload.
 							 notification.isan_type));
 				} else {
