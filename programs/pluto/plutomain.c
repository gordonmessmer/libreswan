--- conflicted
+++ resolved
@@ -440,10 +440,7 @@
 	    { "impair-major-version-bump", no_argument, NULL, IMPAIR_MAJOR_VERSION_BUMP + DBG_OFFSET },
 	    { "impair-minor-version-bump", no_argument, NULL, IMPAIR_MINOR_VERSION_BUMP + DBG_OFFSET },
 	    { "impair-retransmits", no_argument, NULL, IMPAIR_RETRANSMITS + DBG_OFFSET },
-<<<<<<< HEAD
-=======
 	    { "impair-send-bogus-isakmp-flag", no_argument, NULL, IMPAIR_SEND_BOGUS_ISAKMP_FLAG + DBG_OFFSET },
->>>>>>> c22b1aae
 #endif
 	    { 0,0,0,0 }
 	    };
@@ -1013,11 +1010,8 @@
 	openswan_log("Warning: IMPAIR_MINOR_VERSION_BUMP enabled");
     if(DBGP(IMPAIR_RETRANSMITS))
 	openswan_log("Warning: IMPAIR_RETRANSMITS enabled");
-<<<<<<< HEAD
-=======
     if(DBGP(IMPAIR_SEND_BOGUS_ISAKMP_FLAG))
 	openswan_log("Warning: IMPAIR_SEND_BOGUS_ISAKMP_FLAG enabled");
->>>>>>> c22b1aae
     if(DBGP(IMPAIR_DELAY_ADNS_KEY_ANSWER))
 	openswan_log("Warning: IMPAIR_DELAY_ADNS_KEY_ANSWER enabled");
     if(DBGP(IMPAIR_DELAY_ADNS_TXT_ANSWER))
