/* Pluto main program
 * Copyright (C) 1997      Angelos D. Keromytis.
 * Copyright (C) 1998-2001 D. Hugh Redelmeier.
 * Copyright (C) 2003-2008 Michael C Richardson <mcr@xelerance.com>
 * Copyright (C) 2003-2010 Paul Wouters <paul@xelerance.com>
 * Copyright (C) 2007 Ken Bantoft <ken@xelerance.com>
 * Copyright (C) 2008-2009 David McCullough <david_mccullough@securecomputing.com>
 * Copyright (C) 2009 Avesh Agarwal <avagarwa@redhat.com>
 * Copyright (C) 2009-2010 Tuomo Soini <tis@foobar.fi>
 * Copyright (C) 2012 Paul Wouters <pwouters@redhat.com>
 * Copyright (C) 2012 Paul Wouters <paul@libreswan.org>
 * Copyright (C) 2012 Kim B. Heino <b@bbbs.net>
 *
 * This program is free software; you can redistribute it and/or modify it
 * under the terms of the GNU General Public License as published by the
 * Free Software Foundation; either version 2 of the License, or (at your
 * option) any later version.  See <http://www.fsf.org/copyleft/gpl.txt>.
 *
 * This program is distributed in the hope that it will be useful, but
 * WITHOUT ANY WARRANTY; without even the implied warranty of MERCHANTABILITY
 * or FITNESS FOR A PARTICULAR PURPOSE.  See the GNU General Public License
 * for more details.
 *
 * Modifications to use OCF interface written by
 * Daniel Djamaludin <danield@cyberguard.com>
 * Copyright (C) 2004-2005 Intel Corporation.
 *
 */

#include <stdio.h>
#include <stdlib.h>
#include <unistd.h>
#include <ctype.h>
#include <errno.h>
#include <string.h>
#include <sys/types.h>
#include <sys/stat.h>
#include <sys/un.h>
#include <fcntl.h>
#include <getopt.h>
#include <netinet/in.h>
#include <resolv.h>

#include <libreswan.h>

#include <libreswan/pfkeyv2.h>
#include <libreswan/pfkey.h>

#include "sysdep.h"
#include "constants.h"
#include "lswconf.h"
#include "defs.h"
#include "id.h"
#include "x509.h"
#include "pgp.h"
#include "certs.h"
#include "ac.h"
#ifdef XAUTH_HAVE_PAM
#include <security/pam_appl.h>
#endif
#include "connections.h"	/* needs id.h */
#include "foodgroups.h"
#include "packet.h"
#include "demux.h"  /* needs packet.h */
#include "server.h"
#include "kernel.h"	/* needs connections.h */
#include "log.h"
#include "keys.h"
#include "secrets.h"
#include "adns.h"	/* needs <resolv.h> */
#include "dnskey.h"	/* needs keys.h and adns.h */
#include "rnd.h"
#include "state.h"
#include "ipsec_doi.h"	/* needs demux.h and state.h */
#include "fetch.h"
#include "timer.h"
#include "ipsecconf/confread.h"

#include "sha1.h"
#include "md5.h"
#include "crypto.h"	/* requires sha1.h and md5.h */
#include "vendor.h"
#include "pluto_crypt.h"

#include "virtual.h"

#ifdef NAT_TRAVERSAL
#include "nat_traversal.h"
#endif

#ifdef TPM
#include <tcl.h>
#include "tpm/tpm.h"
#endif

#include "lswcrypto.h"

#ifndef IPSECDIR
#define IPSECDIR "/etc/ipsec.d"
#endif

#include <nss.h>
#include <nspr.h>
#ifdef FIPS_CHECK
# include <fipscheck.h>
  /* hardcoded path needs fixing! */
# define IPSECLIBDIR "/usr/libexec/ipsec"
# define IPSECSBINDIR "/usr/sbin"
#endif

#ifdef HAVE_LIBCAP_NG
# include <cap-ng.h>
#endif

#ifdef HAVE_LABELED_IPSEC
# include "security_selinux.h"
#endif

#ifdef USE_LINUX_AUDIT
# include <libaudit.h>
#endif

const char *ctlbase = "/var/run/pluto";
char *pluto_listen = NULL;
bool fork_desired = TRUE;

#ifdef DEBUG
libreswan_passert_fail_t libreswan_passert_fail = passert_fail;
#endif

/** usage - print help messages
 *
 * @param mess String - alternate message to print
 */
static void
usage(const char *mess)
{
    if (mess != NULL && *mess != '\0')
	fprintf(stderr, "%s\n", mess);
    fprintf(stderr
	, "Usage: pluto"
	    " [--help]"
	    " [--version]"
	    " \\\n\t"
	    "[--config <filename>]"
	    " [--nofork]"
	    " [--stderrlog]"
	    " [--plutostderrlogtime]"
	    " [--force_busy]"
	    " [--nocrsend]"
	    " [--strictcrlpolicy]"
	    " [--crlcheckinterval]"
	    " [--uniqueids]"
	    " [--use-klips]"
	    " [--use-netkey]"
	    " [--use-mast]"
	    " [--use-bsdkame]"
	    " [--use-nostack]"         /* old --no_klips */
	    " \\\n\t"
	    "[--interface <ifname|ifaddr>]"
	    " [--ikeport <port-number>]"
	    " [--natikeport <port-number>]"
	    "[--listen <ifaddr>]"
	    " \\\n\t"
	    "[--ctlbase <path>]"
	    " \\\n\t"
	    "[--perpeerlogbase <path>] [--perpeerlog]"
	    " \\\n\t"
	    "[--coredir <dirname>] [--noretransmits]"
	    " \\\n\t"
	    "[--secretsfile <secrets-file>]"
	    " [--ipsecdir <ipsec-dir>]"
	    " \\\n\t"
	    "[--adns <pathname>]"
	    "[--nhelpers <number>]"
#ifdef HAVE_LABELED_IPSEC
	    " \\\n\t"
	    "[--secctx_attr_value <number>]"
#endif
#ifdef DEBUG
	    " \\\n\t"
	    "[--debug-none]"
	    " [--debug-all]"
	    " \\\n\t"
	    "[--debug-raw]"
	    " [--debug-crypt]"
	    " [--debug-crypto]"
	    " [--debug-parsing]"
	    " [--debug-emitting]"
	    " \\\n\t"
	    "[--debug-control]"
	    "[--debug-lifecycle]"
	    " [--debug-klips]"
	    " [--debug-netkey]"
	    " [--debug-x509]"
	    " [--debug-dns]"
	    " [--debug-oppo]"
	    " [--debug-oppoinfo]"
	    " [--debug-dpd]"
	    " [ --debug-private]"
	    " [ --debug-pfkey]"
#endif
#ifdef NAT_TRAVERSAL
	    " [ --debug-nat-t]"
	    " \\\n\t"
	    "[--nat_traversal] [--keep_alive <delay_sec>]"
	    " \\\n\t"
            "[--force_keepalive] [--disable_port_floating]"
#endif
	   " \\\n\t"
	   "[--virtual_private <network_list>]"
	    "\n"
	"Libreswan %s\n"
	, ipsec_version_code());
    exit(mess == NULL? 0 : 1);	/* not exit_pluto because we are not initialized yet */
}


/* lock file support
 * - provides convenient way for scripts to find Pluto's pid
 * - prevents multiple Plutos competing for the same port
 * - same basename as unix domain control socket
 * NOTE: will not take account of sharing LOCK_DIR with other systems.
 */

static char pluto_lock[sizeof(ctl_addr.sun_path)] = DEFAULT_CTLBASE LOCK_SUFFIX;
static bool pluto_lock_created = FALSE;

/** create lockfile, or die in the attempt */
static int
create_lock(void)
{
    int fd;

    if(mkdir(ctlbase, 0755) != 0) {
	if(errno != EEXIST) {
	    fprintf(stderr, "pluto: unable to create lock dir: \"%s\": %s\n"
		    , ctlbase, strerror(errno));
	    exit_pluto(10);
	}
    }

    fd = open(pluto_lock, O_WRONLY | O_CREAT | O_EXCL | O_TRUNC
	      , S_IRUSR | S_IRGRP | S_IROTH);

    if (fd < 0)
    {
	if (errno == EEXIST)
	{
	    /* if we did not fork, then we do't really need the pid to control, so wipe it */
	    if(!fork_desired)
	    {
		if(unlink(pluto_lock) == -1)
		{
		   fprintf(stderr, "pluto: lock file \"%s\" already exists and could not be removed (%d %s)\n"
				, pluto_lock, errno, strerror(errno));
		   exit_pluto(10);
		} else {
			/* lock file removed, try creating it again */
			return create_lock();
		}
	    } else {
	    fprintf(stderr, "pluto: lock file \"%s\" already exists\n"
		, pluto_lock);
	    exit_pluto(10);
	    }
	}
	else
	{
	    fprintf(stderr
		, "pluto: unable to create lock file \"%s\" (%d %s)\n"
		, pluto_lock, errno, strerror(errno));
	    exit_pluto(1);
	}
    }
    pluto_lock_created = TRUE;
    return fd;
}

/** fill_lock - Populate the lock file with pluto's PID
 *
 * @param lockfd File Descriptor for the lock file
 * @param pid PID (pid_t struct) to be put into the lock file
 * @return bool True if successful
 */
static bool
fill_lock(int lockfd, pid_t pid)
{
    char buf[30];	/* holds "<pid>\n" */
    int len = snprintf(buf, sizeof(buf), "%u\n", (unsigned int) pid);
    bool ok = len > 0 && write(lockfd, buf, len) == len;

    close(lockfd);
    return ok;
}

/** delete_lock - Delete the lock file
 *
 */
static void
delete_lock(void)
{
    if (pluto_lock_created)
    {
	delete_ctl_socket();
	unlink(pluto_lock);	/* is noting failure useful? */
    }
}

/* parser.l and keywords.c need these global variables */
/* FIXME: move them to confread_load() parameters */
int verbose = 0;
int warningsarefatal = 0;

/** Read config file. exit() on error. */
static struct starter_config *
read_cfg_file(char *configfile)
{
    struct starter_config *cfg = NULL;
    err_t err = NULL;

    cfg = confread_load(configfile, &err, FALSE, NULL, TRUE);
    if (cfg == NULL)
        usage(err);
    return cfg;
}

/** Helper function for config file mapper: set string option value */
static void
set_cfg_string(char **target, char *value)
{
    /* Do nothing if value is unset. */
    if (value == NULL || *value == 0)
	return;
    /* Don't free previous target, it might be statically set. */
    *target = strdup(value);
}

/** by default pluto sends certificate requests to its peers */
bool no_cr_send = FALSE;

/** by default the CRL policy is lenient */
bool strict_crl_policy = FALSE;

/** by default pluto does not check crls dynamically */
long crl_check_interval = 0;

/** by default pluto sends no cookies in ikev2 or ikev1 aggrmode */
bool force_busy = FALSE;

/* whether or not to use klips */
enum kernel_interface kern_interface = USE_NETKEY; /* new default */

bool   log_to_stderr_desired = FALSE;
bool   log_with_timestamp_desired = FALSE;

#ifdef HAVE_LABELED_IPSEC
u_int16_t secctx_attr_value=SECCTX;
#endif


int
main(int argc, char **argv)
{
    int lockfd;
    int nhelpers = -1;
    char *coredir;
    const struct lsw_conf_options *oco;

    coredir = NULL;

#ifdef NAT_TRAVERSAL
    /** Overridden by nat_traversal= in ipsec.conf */
    bool nat_traversal = FALSE;
    bool nat_t_spf = TRUE;  /* support port floating */
    unsigned int keep_alive = 0;
    bool force_keepalive = FALSE;
#endif
    /** Overridden by virtual_private= in ipsec.conf */
    char *virtual_private = NULL;
#ifdef LEAK_DETECTIVE
    leak_detective=1;
#else
    leak_detective=0;
#endif

#ifdef HAVE_LIBCAP_NG
	/* Drop capabilities */
	capng_clear(CAPNG_SELECT_BOTH);
	capng_updatev(CAPNG_ADD, CAPNG_EFFECTIVE|CAPNG_PERMITTED,
			CAP_NET_BIND_SERVICE, CAP_NET_ADMIN, CAP_NET_RAW,
			CAP_IPC_LOCK, CAP_AUDIT_WRITE,
			-1);
	/* our children must be able to CAP_NET_ADMIN to change routes.
	 */
	capng_updatev(CAPNG_ADD, CAPNG_BOUNDING_SET,
			CAP_NET_ADMIN, -1);
	capng_apply(CAPNG_SELECT_BOTH);
#endif


#ifdef DEBUG
    libreswan_passert_fail = passert_fail;
#endif

    if(getenv("PLUTO_WAIT_FOR_GDB")) {
	sleep(120);
    }

    /* handle arguments */
    for (;;)
    {
#	define DBG_OFFSET 256
	static const struct option long_opts[] = {
	    /* name, has_arg, flag, val */
	    { "help", no_argument, NULL, 'h' },
	    { "version", no_argument, NULL, 'v' },
	    { "config", required_argument, NULL, 'z' },
	    { "nofork", no_argument, NULL, 'd' },
	    { "stderrlog", no_argument, NULL, 'e' },
	    { "plutostderrlogtime", no_argument, NULL, 't' },
	    { "noklips", no_argument, NULL, 'n' },
	    { "use-nostack",  no_argument, NULL, 'n' },
	    { "use-none",     no_argument, NULL, 'n' },
	    { "force_busy", no_argument, NULL, 'D' },
	    { "nocrsend", no_argument, NULL, 'c' },
	    { "strictcrlpolicy", no_argument, NULL, 'r' },
	    { "crlcheckinterval", required_argument, NULL, 'x'},
	    { "uniqueids", no_argument, NULL, 'u' },
	    { "useklips",  no_argument, NULL, 'k' },
	    { "use-klips",  no_argument, NULL, 'k' },
	    { "use-auto",  no_argument, NULL, 'G' },
	    { "usenetkey", no_argument, NULL, 'K' },
	    { "use-netkey", no_argument, NULL, 'K' },
	    { "use-mast",   no_argument, NULL, 'M' },
	    { "use-mastklips",   no_argument, NULL, 'M' },
	    { "use-bsdkame",   no_argument, NULL, 'F' },
	    { "interface", required_argument, NULL, 'i' },
	    { "listen", required_argument, NULL, 'L' },
	    { "ikeport", required_argument, NULL, 'p' },
	    { "natikeport", required_argument, NULL, 'q' },
	    { "ctlbase", required_argument, NULL, 'b' },
	    { "secretsfile", required_argument, NULL, 's' },
	    { "foodgroupsdir", required_argument, NULL, 'f' },
	    { "perpeerlogbase", required_argument, NULL, 'P' },
	    { "perpeerlog", no_argument, NULL, 'l' },
	    { "noretransmits", no_argument, NULL, 'R' },
	    { "coredir", required_argument, NULL, 'C' },
	    { "ipsecdir", required_argument, NULL, 'f' },
	    { "ipsec_dir", required_argument, NULL, 'f' },
	    { "adns", required_argument, NULL, 'a' },
#ifdef NAT_TRAVERSAL
	    { "nat_traversal", no_argument, NULL, '1' },
	    { "keep_alive", required_argument, NULL, '2' },
	    { "force_keepalive", no_argument, NULL, '3' },
	    { "disable_port_floating", no_argument, NULL, '4' },
	    { "debug-nat_t", no_argument, NULL, '5' },
	    { "debug-nattraversal", no_argument, NULL, '5' },
	    { "debug-nat-t", no_argument, NULL, '5' },
#endif
	    { "virtual_private", required_argument, NULL, '6' },
	    { "nhelpers", required_argument, NULL, 'j' },
#ifdef HAVE_LABELED_IPSEC
	    { "secctx_attr_value", required_argument, NULL, 'w' },
#endif
#ifdef DEBUG
	    { "debug-none", no_argument, NULL, 'N' },
	    { "debug-all", no_argument, NULL, 'A' },

	    { "debug-raw", no_argument, NULL, DBG_RAW + DBG_OFFSET },
	    { "debug-crypt", no_argument, NULL, DBG_CRYPT + DBG_OFFSET },
	    { "debug-crypto", no_argument, NULL, DBG_CRYPT + DBG_OFFSET },
	    { "debug-parsing", no_argument, NULL, DBG_PARSING + DBG_OFFSET },
	    { "debug-emitting", no_argument, NULL, DBG_EMITTING + DBG_OFFSET },
	    { "debug-control", no_argument, NULL, DBG_CONTROL + DBG_OFFSET },
	    { "debug-lifecycle", no_argument, NULL, DBG_LIFECYCLE + DBG_OFFSET },
	    { "debug-klips", no_argument, NULL, DBG_KLIPS + DBG_OFFSET },
	    { "debug-netkey", no_argument, NULL, DBG_NETKEY + DBG_OFFSET },
	    { "debug-dns", no_argument, NULL, DBG_DNS + DBG_OFFSET },
	    { "debug-oppo", no_argument, NULL, DBG_OPPO + DBG_OFFSET },
	    { "debug-oppoinfo", no_argument, NULL, DBG_OPPOINFO + DBG_OFFSET },
	    { "debug-controlmore", no_argument, NULL, DBG_CONTROLMORE + DBG_OFFSET },
	    { "debug-dpd", no_argument, NULL, DBG_DPD + DBG_OFFSET },
            { "debug-x509", no_argument, NULL, DBG_X509 + DBG_OFFSET },
	    { "debug-private", no_argument, NULL, DBG_PRIVATE + DBG_OFFSET },
	    { "debug-pfkey", no_argument, NULL, DBG_PFKEY + DBG_OFFSET },

	    { "impair-delay-adns-key-answer", no_argument, NULL, IMPAIR_DELAY_ADNS_KEY_ANSWER + DBG_OFFSET },
	    { "impair-delay-adns-txt-answer", no_argument, NULL, IMPAIR_DELAY_ADNS_TXT_ANSWER + DBG_OFFSET },
	    { "impair-bust-mi2", no_argument, NULL, IMPAIR_BUST_MI2 + DBG_OFFSET },
	    { "impair-bust-mr2", no_argument, NULL, IMPAIR_BUST_MR2 + DBG_OFFSET },
	    { "impair-sa-creation", no_argument, NULL, IMPAIR_SA_CREATION + DBG_OFFSET },
	    { "impair-die-oninfo", no_argument, NULL, IMPAIR_DIE_ONINFO + DBG_OFFSET },
	    { "impair-jacob-two-two", no_argument, NULL, IMPAIR_JACOB_TWO_TWO + DBG_OFFSET },
	    { "impair-major-version-bump", no_argument, NULL, IMPAIR_MAJOR_VERSION_BUMP + DBG_OFFSET },
	    { "impair-minor-version-bump", no_argument, NULL, IMPAIR_MINOR_VERSION_BUMP + DBG_OFFSET },
	    { "impair-retransmits", no_argument, NULL, IMPAIR_RETRANSMITS + DBG_OFFSET },
	    { "impair-send-bogus-isakmp-flag", no_argument, NULL, IMPAIR_SEND_BOGUS_ISAKMP_FLAG + DBG_OFFSET },
#endif
	    { 0,0,0,0 }
	    };
	/* Note: we don't like the way short options get parsed
	 * by getopt_long, so we simply pass an empty string as
	 * the list.  It could be "hvdenp:l:s:" "NARXPECK".
	 */
	int c = getopt_long(argc, argv, "", long_opts, NULL);

	/** Note: "breaking" from case terminates loop */
	switch (c)
	{
	case EOF:	/* end of flags */
	    break;

	case 0: /* long option already handled */
	    continue;

	case ':':	/* diagnostic already printed by getopt_long */
	case '?':	/* diagnostic already printed by getopt_long */
	    usage("");
	    break;   /* not actually reached */

	case 'h':	/* --help */
	    usage(NULL);
	    break;	/* not actually reached */

	case 'C':
	    coredir = clone_str(optarg, "coredir");
	    continue;

	case 'v':	/* --version */
	    {
		printf("%s%s\n", ipsec_version_string(),
				 compile_time_interop_options);
	    }
	    exit(0);	/* not exit_pluto because we are not initialized yet */
	    break;	/* not actually reached */

	case 'j':	/* --nhelpers */
            if (optarg == NULL || !isdigit(optarg[0]))
                usage("missing number of pluto helpers");

            {
                char *endptr;
                long count = strtol(optarg, &endptr, 0);

                if (*endptr != '\0' || endptr == optarg
		    || count < -1)
                    usage("<nhelpers> must be a positive number, 0 or -1");
                nhelpers = count;
            }
	    continue;

#ifdef HAVE_LABELED_IPSEC
	case 'w':	/* --secctx_attr_value*/
	    if (optarg == NULL || !isdigit(optarg[0]))
		usage("missing (positive integer) value of secctx_attr_value (needed only if using labeled ipsec)");

	   {
                char *endptr;
                long value = strtol(optarg, &endptr, 0);

                if (*endptr != '\0' || endptr == optarg
                    || (value != SECCTX && value !=10) )
                    usage("<secctx_attr_value> must be a positive number (32001 by default, 10 for backward compatibility, or any other future number assigned by IANA)");
                 secctx_attr_value = (u_int16_t)value;
	   }
	   continue;
#endif

	case 'd':	/* --nofork*/
	    fork_desired = FALSE;
	    continue;

	case 'e':	/* --stderrlog */
	    log_to_stderr_desired = TRUE;
	    continue;

	case 't':	/* --plutostderrlogtime */
	    log_with_timestamp_desired = TRUE;
	    continue;

	case 'G':       /* --use-auto */
	    libreswan_log("The option --use-auto is obsoleted, falling back to  --use-netkey\n");
	    kern_interface = USE_NETKEY;
	    continue;

	case 'k':       /* --use-klips */
	    kern_interface = USE_KLIPS;
	    continue;

	case 'L':	/* --listen ip_addr */
	    {
	    ip_address lip;
	     err_t e = ttoaddr(optarg,0,0,&lip);
	    if(e) {
		libreswan_log("invalid listen argument ignored: %s\n",e);
	    } else {
		pluto_listen = clone_str(optarg, "pluto_listen");
		libreswan_log("bind() will be filtered for %s\n",pluto_listen);
	    }
            }
	   continue;

	case 'M':       /* --use-mast */
	    kern_interface = USE_MASTKLIPS;
	    continue;

	case 'F':       /* --use-bsdkame */
	    kern_interface = USE_BSDKAME;
	    continue;

	case 'K':       /* --use-netkey */
	    kern_interface = USE_NETKEY;
	    continue;

	case 'n':	/* --use-nostack */
	    kern_interface = NO_KERNEL;
	    continue;

	case 'D':	/* --force_busy */
	    force_busy = TRUE;
	    continue
	    ;

	case 'c':	/* --nocrsend */
	    no_cr_send = TRUE;
	    continue
	    ;

	case 'r':	/* --strictcrlpolicy */
	    strict_crl_policy = TRUE;
	    continue
	    ;

	case 'R':
	    no_retransmits = TRUE;
	    continue;

	case 'x':	/* --crlcheckinterval <time>*/
            if (optarg == NULL || !isdigit(optarg[0]))
                usage("missing interval time");

            {
                char *endptr;
                long interval = strtol(optarg, &endptr, 0);

                if (*endptr != '\0' || endptr == optarg
                || interval <= 0)
                    usage("<interval-time> must be a positive number");
                crl_check_interval = interval;
            }
	    continue
	    ;

	case 'u':	/* --uniqueids */
	    uniqueIDs = TRUE;
	    continue;

	case 'i':	/* --interface <ifname|ifaddr> */
	    if (!use_interface(optarg))
		usage("too many --interface specifications");
	    continue;

	/*
	 * This option does not really work, as this is the "left"
	 * site only, you also need --to --ikeport again later on
	 * It will result in: yourport -> 500, still not bypassing filters
	 */
	case 'p':	/* --ikeport <portnumber> */
	    if (optarg == NULL || !isdigit(optarg[0]))
		usage("missing port number");
	    {
		char *endptr;
		long port = strtol(optarg, &endptr, 0);

		if (*endptr != '\0' || endptr == optarg
		|| port <= 0 || port > 0x10000)
		    usage("<port-number> must be a number between 1 and 65535");
		pluto_port = port;
	    }
	    continue;

#ifdef NAT_TRAVERSAL
	case 'q':	/* --natikeport <portnumber> */
	    if (optarg == NULL || !isdigit(optarg[0]))
		usage("missing port number");
	    {
		char *endptr;
		long port = strtol(optarg, &endptr, 0);

		if (*endptr != '\0' || endptr == optarg
		|| port <= 0 || port > 0x10000)
		    usage("<port-number> must be a number between 1 and 65535");
		pluto_natt_float_port = port;
	    }
	    continue;
#endif

	case 'b':	/* --ctlbase <path> */
	    ctlbase = optarg;
	    if (snprintf(ctl_addr.sun_path, sizeof(ctl_addr.sun_path)
			 , "%s%s", ctlbase, CTL_SUFFIX) == -1)
		usage("<path>" CTL_SUFFIX " too long for sun_path");
	    if (snprintf(info_addr.sun_path, sizeof(info_addr.sun_path)
			 , "%s%s", ctlbase, INFO_SUFFIX) == -1)
		usage("<path>" INFO_SUFFIX " too long for sun_path");
	    if (snprintf(pluto_lock, sizeof(pluto_lock)
			 , "%s%s", ctlbase, LOCK_SUFFIX) == -1)
		usage("<path>" LOCK_SUFFIX " must fit");
	    continue;

	case 's':	/* --secretsfile <secrets-file> */
	    pluto_shared_secrets_file = optarg;
	    continue;

	case 'f':	/* --ipsecdir <ipsec-dir> */
	    (void)lsw_init_ipsecdir(optarg);
	    continue;

	case 'a':	/* --adns <pathname> */
	    pluto_adns_option = optarg;
	    continue;

#ifdef DEBUG
	case 'N':	/* --debug-none */
	    base_debugging = DBG_NONE;
	    continue;

	case 'A':	/* --debug-all */
	    base_debugging = DBG_ALL;
	    continue;
#endif

	case 'P':       /* --perpeerlogbase */
	    base_perpeer_logdir = optarg;
	    continue;

	case 'l':
	    log_to_perpeer = TRUE;
	    continue;

#ifdef NAT_TRAVERSAL
	case '1':	/* --nat_traversal */
	    nat_traversal = TRUE;
	    continue;
	case '2':	/* --keep_alive */
	    keep_alive = atoi(optarg);
	    continue;
	case '3':	/* --force_keepalive */
	    force_keepalive = TRUE;
	    continue;
	case '4':	/* --disable_port_floating */
	    nat_t_spf = FALSE;
	    continue;
#ifdef DEBUG
	case '5':	/* --debug-nat_t */
	    base_debugging |= DBG_NATT;
	    continue;
#endif
#endif
	case '6':	/* --virtual_private */
	    virtual_private = optarg;
	    continue;

	case 'z':	/* --config */
	    ;
	    /* Config struct to variables mapper. This will overwrite */
	    /* all previously set options. Keep this in the same order than */
	    /* long_opts[] is. */
	    struct starter_config *cfg = read_cfg_file(optarg);

	    /* no config option: log_to_stderr_desired */

	    fork_desired = cfg->setup.options[KBF_PLUTOFORK]; /* plutofork= */
	    log_with_timestamp_desired =
		cfg->setup.options[KBF_PLUTOSTDERRLOGTIME];
	    force_busy = cfg->setup.options[KBF_FORCEBUSY];
	    no_cr_send = cfg->setup.options[KBF_NOCRSEND];
	    strict_crl_policy = cfg->setup.options[KBF_STRICTCRLPOLICY];
	    crl_check_interval = cfg->setup.options[KBF_CRLCHECKINTERVAL];
	    uniqueIDs = cfg->setup.options[KBF_UNIQUEIDS];
	    /*
	     * We don't check interfaces= here because that part has been dealt
	     * with in _stackmanager before we started
	     */

	    set_cfg_string(&pluto_listen, cfg->setup.strings[KSF_LISTEN]);

	    pluto_port = cfg->setup.options[KBF_IKEPORT]; /* --ikeport */
	    /* no config option: ctlbase */
	    set_cfg_string(&pluto_shared_secrets_file, cfg->setup.strings[KSF_SECRETSFILE]); /* --secrets */
	    if(cfg->setup.strings[KSF_IPSECDIR] != NULL &&
		*cfg->setup.strings[KSF_IPSECDIR] != 0) {
			lsw_init_ipsecdir(cfg->setup.strings[KSF_IPSECDIR]); /* --ipsecdir */
	    }
	    set_cfg_string(&base_perpeer_logdir, cfg->setup.strings[KSF_PERPEERDIR]); /* --perpeerlogbase */
	    log_to_perpeer = cfg->setup.options[KBF_PERPEERLOG]; /* --perpeerlog */
	    no_retransmits = !cfg->setup.options[KBF_RETRANSMITS]; /* --noretransmits */
	    set_cfg_string(&coredir, cfg->setup.strings[KSF_DUMPDIR]); /* --dumpdir */
	    /* no config option: pluto_adns_option */
#ifdef NAT_TRAVERSAL
	    pluto_natt_float_port = cfg->setup.options[KBF_NATIKEPORT];
	    nat_traversal = cfg->setup.options[KBF_NATTRAVERSAL];
	    keep_alive = cfg->setup.options[KBF_KEEPALIVE];
	    force_keepalive = cfg->setup.options[KBF_FORCE_KEEPALIVE];
	    nat_t_spf = cfg->setup.options[KBF_DISABLEPORTFLOATING];
#endif
	    set_cfg_string(&virtual_private,
			   cfg->setup.strings[KSF_VIRTUALPRIVATE]);
	    nhelpers = cfg->setup.options[KBF_NHELPERS];
#ifdef HAVE_LABELED_IPSEC
	    secctx_attr_value = cfg->setup.options[KBF_SECCTX];
#endif
#ifdef DEBUG
	    base_debugging = cfg->setup.options[KBF_PLUTODEBUG];
#endif
	    char *protostack = cfg->setup.strings[KSF_PROTOSTACK];
	    if (protostack == NULL || *protostack == 0)
		/* nothing */ ;
	    else if (strcmp(protostack, "none") == 0)
		kern_interface = NO_KERNEL;
	    else if (strcmp(protostack, "auto") == 0)
		{
		    libreswan_log("The option protostack=auto is obsoleted, falling back to protostack=netkey\n");
		    kern_interface = USE_NETKEY;
		}
	    else if (strcmp(protostack, "klips") == 0)
		kern_interface = USE_KLIPS;
	    else if (strcmp(protostack, "mast") == 0)
		kern_interface = USE_MASTKLIPS;
	    else if (strcmp(protostack, "netkey") == 0 ||
		     strcmp(protostack, "native") == 0)
		kern_interface = USE_NETKEY;
	    else if (strcmp(protostack, "bsd") == 0 ||
		     strcmp(protostack, "kame") == 0 ||
		     strcmp(protostack, "bsdkame") == 0)
		kern_interface = USE_BSDKAME;
	    else if (strcmp(protostack, "win2k") == 0)
		kern_interface = USE_WIN2K;

	    confread_free(cfg);
	    continue;

	default:
#ifdef DEBUG
	    if (c >= DBG_OFFSET)
	    {
		base_debugging |= c - DBG_OFFSET;
		continue;
	    }
#	undef DBG_OFFSET
#endif
	    bad_case(c);
	}
	break;
    }
    if (optind != argc)
	usage("unexpected argument");
    reset_debugging();

#ifdef HAVE_NO_FORK
	fork_desired = FALSE;
	nhelpers = 0;
#endif

    /* default coredir to location compatible with SElinux */
    if(!coredir) {
	coredir = clone_str("/var/run/pluto", "coredir");
    }
    if(chdir(coredir) == -1) {
	int e = errno;
	libreswan_log("pluto: chdir() do dumpdir failed (%d: %s)\n",
	   e, strerror(e));
    }

    oco = lsw_init_options();
    lockfd = create_lock();

    /* select between logging methods */

    if (log_to_stderr_desired) {
	log_to_syslog = FALSE;
	if (log_with_timestamp_desired)
	   log_with_timestamp = TRUE;
    }
    else
	log_to_stderr = FALSE;

#ifdef DEBUG
#if 0
    if(kernel_ops->set_debug) {
	(*kernel_ops->set_debug)(cur_debugging, DBG_log, DBG_log);
    }
#endif
#endif

    /** create control socket.
     * We must create it before the parent process returns so that
     * there will be no race condition in using it.  The easiest
     * place to do this is before the daemon fork.
     */
    {
	err_t ugh = init_ctl_socket();

	if (ugh != NULL)
	{
	    fprintf(stderr, "pluto: %s", ugh);
	    exit_pluto(1);
	}
    }

    /* If not suppressed, do daemon fork */

    if (fork_desired)
    {
	{
	    pid_t pid = fork();

	    if (pid < 0)
	    {
		int e = errno;

		fprintf(stderr, "pluto: fork failed (%d %s)\n",
		    errno, strerror(e));
		exit_pluto(1);
	    }

	    if (pid != 0)
	    {
		/* parent: die, after filling PID into lock file.
		 * must not use exit_pluto: lock would be removed!
		 */
		exit(fill_lock(lockfd, pid)? 0 : 1);
	    }
	}

	if (setsid() < 0)
	{
	    int e = errno;

	    fprintf(stderr, "setsid() failed in main(). Errno %d: %s\n",
		errno, strerror(e));
	    exit_pluto(1);
	}
    }
    else
    {
	/* no daemon fork: we have to fill in lock file */
	(void) fill_lock(lockfd, getpid());
	fprintf(stdout, "Pluto initialized\n");
	fflush(stdout);
    }

    /** Close everything but ctl_fd and (if needed) stderr.
     * There is some danger that a library that we don't know
     * about is using some fd that we don't know about.
     * I guess we'll soon find out.
     */
    {
	int i;

	for (i = getdtablesize() - 1; i >= 0; i--)  /* Bad hack */
	    if ((!log_to_stderr || i != 2)
	    && i != ctl_fd)
		close(i);

	/* make sure that stdin, stdout, stderr are reserved */
	if (open("/dev/null", O_RDONLY) != 0)
	    lsw_abort();
	if (dup2(0, 1) != 1)
	    lsw_abort();
	if (!log_to_stderr && dup2(0, 2) != 2)
	    lsw_abort();
    }

    init_constants();
    pluto_init_log();

	char buf[100];
	snprintf(buf, sizeof(buf), "%s",oco->confddir);
	loglog(RC_LOG_SERIOUS,"nss directory plutomain: %s",buf);
	SECStatus nss_init_status= NSS_InitReadWrite(buf);
	if (nss_init_status != SECSuccess) {
	    loglog(RC_LOG_SERIOUS, "NSS initialization failed (err %d)\n", PR_GetError());
        exit_pluto(10);
	} else {
	    libreswan_log("NSS Initialized");
	    PK11_SetPasswordFunc(getNSSPassword);
      }

#ifdef FIPS_CHECK
	const char *package_files[]= { IPSECLIBDIR"/setup",
				        IPSECLIBDIR"/addconn",
				        IPSECLIBDIR"/auto",
				        IPSECLIBDIR"/barf",
				        IPSECLIBDIR"/eroute",
  				        IPSECLIBDIR"/ikeping",
  				        IPSECLIBDIR"/initnss",
				        IPSECLIBDIR"/readwriteconf",
					IPSECLIBDIR"/_keycensor",
					IPSECLIBDIR"/klipsdebug",
					IPSECLIBDIR"/look",
					IPSECLIBDIR"/newhostkey",
					IPSECLIBDIR"/pf_key",
					IPSECLIBDIR"/_pluto_adns",
					IPSECLIBDIR"/_plutorun",
					IPSECLIBDIR"/ranbits",
					IPSECLIBDIR"/_realsetup",
					IPSECLIBDIR"/rsasigkey",
					IPSECLIBDIR"/pluto",
					IPSECLIBDIR"/_secretcensor",
					IPSECLIBDIR"/secrets",
					IPSECLIBDIR"/showhostkey",
					IPSECLIBDIR"/spi",
					IPSECLIBDIR"/spigrp",
					IPSECLIBDIR"/_stackmanager",
					IPSECLIBDIR"/tncfg",
					IPSECLIBDIR"/_updown",
					IPSECLIBDIR"/_updown.klips",
					IPSECLIBDIR"/_updown.mast",
					IPSECLIBDIR"/_updown.netkey",
					IPSECLIBDIR"/verify",
					IPSECLIBDIR"/whack",
					IPSECSBINDIR"/ipsec",
					NULL
					};

       if (Pluto_IsFIPS() && !FIPSCHECK_verify_files(package_files)) {
             loglog(RC_LOG_SERIOUS, "FATAL: FIPS integrity verification test failed");
             exit_pluto(10);
        }
#else
	libreswan_log("FIPS integrity support [disabled]");
#endif

<<<<<<< HEAD
#ifdef HAVE_LIBCAP_NG
	libreswan_log("libcap-ng support [enabled]");
#else
	libreswan_log("libcap-ng support [disabled]");
#endif

#ifdef USE_LINUX_AUDIT
	libreswan_log("Linux audit support [enabled]");
	/* test and log if audit is enabled on the system */
	int audit_fd, rc;
	audit_fd = audit_open();
	if (audit_fd < 0) {
                if (errno == EINVAL || errno == EPROTONOSUPPORT ||
                    errno == EAFNOSUPPORT)
		{
		 loglog(RC_LOG_SERIOUS, "Warning: kernel has no audit support");
		} else {
		loglog(RC_LOG_SERIOUS, "FATAL: audit_open() failed : %s", strerror(errno));
		 exit_pluto(10);
		}
	}
	rc = audit_log_acct_message(audit_fd, 14, "pluto",
		"starting pluto daemon", NULL, -1, NULL, NULL, NULL, 1);
	close(audit_fd);
	if (rc < 0) {
		loglog(RC_LOG_SERIOUS, "FATAL: audit_log_acct_message failed: %s", strerror(errno));
		 exit_pluto(10);
	}
#else
	libreswan_log("Linux audit support [disabled]");
#endif
=======
>>>>>>> 54c516ca

    /* Note: some scripts may look for this exact message -- don't change
     * ipsec barf was one, but it no longer does.
     */
    {
	const char *vc = ipsec_version_code();
#ifdef PLUTO_SENDS_VENDORID
	const char *v = init_pluto_vendorid();
	libreswan_log("Starting Pluto (Libreswan Version %s%s; Vendor ID %s) pid:%u"
		     , vc, compile_time_interop_options, v, getpid());
#else
	libreswan_log("Starting Pluto (Libreswan Version %s%s) pid:%u"
		     , vc, compile_time_interop_options, getpid());
#endif
	if(Pluto_IsFIPS()) {
		libreswan_log("Pluto is running in FIPS mode");
	} else {
		libreswan_log("Pluto is NOT running in FIPS mode");
	}

	if((vc[0]=='c' && vc[1]=='v' && vc[2]=='s') ||
	   (vc[2]=='g' && vc[3]=='i' && vc[4]=='t')) {
	    /*
	     * when people build RPMs from CVS or GIT, make sure they
	     * get blamed appropriately, and that we get some way to
	     * identify who did it, and when they did it. Use string concat,
	     * so that strings the binary can or classic SCCS "what", will find
	     * stuff too.
	     */
	    libreswan_log("@(#) built on "__DATE__":" __TIME__ " by " BUILDER);
	}
#if defined(USE_1DES)
	libreswan_log("WARNING: 1DES is enabled");
#endif
    }

    if(coredir) {
	libreswan_log("core dump dir: %s", coredir);
    }
    if(pluto_shared_secrets_file) {
	libreswan_log("secrets file: %s", pluto_shared_secrets_file);
    }

#ifdef LEAK_DETECTIVE
	libreswan_log("LEAK_DETECTIVE support [enabled]");
#else
	libreswan_log("LEAK_DETECTIVE support [disabled]");
#endif

#ifdef HAVE_OCF
       {
        struct stat buf;
	errno=0;

	if( stat("/dev/crypto",&buf) != -1)
		libreswan_log("OCF support for IKE via /dev/crypto [enabled]");
	else
		libreswan_log("OCF support for IKE via /dev/crypto [failed:%s]", strerror(errno));
       }
#else
	libreswan_log("OCF support for IKE [disabled]");
#endif

   /* Check for SAREF support */
#ifdef KLIPS_MAST
#include <ipsec_saref.h>
    {
	int e, sk, saref;
	saref = 1;
	errno=0;

	sk = socket(AF_INET, SOCK_DGRAM, IPPROTO_UDP);
	e = setsockopt(sk, IPPROTO_IP, IP_IPSEC_REFINFO, &saref, sizeof(saref));
	if (e == -1 ) {
		libreswan_log("SAref support [disabled]: %s" , strerror(errno));
	}
	else {
		libreswan_log("SAref support [enabled]");
	}
	errno=0;
	e = setsockopt(sk, IPPROTO_IP, IP_IPSEC_BINDREF, &saref, sizeof(saref));
	if (e == -1 ) {
		libreswan_log("SAbind support [disabled]: %s" , strerror(errno));
	}
	else {
		libreswan_log("SAbind support [enabled]");
	}


	close(sk);
    }
#endif

	libreswan_log("NSS crypto [enabled]");

#ifdef XAUTH_HAVE_PAM
	libreswan_log("XAUTH PAM support [enabled]");
#else
	libreswan_log("XAUTH PAM support [disabled]");
#endif

#ifdef HAVE_STATSD
	libreswan_log("HAVE_STATSD notification via /bin/libreswan-statsd enabled");
#else
	libreswan_log("HAVE_STATSD notification support [disabled]");
#endif


/** Log various impair-* functions if they were enabled */

    if(DBGP(IMPAIR_BUST_MI2))
	libreswan_log("Warning: IMPAIR_BUST_MI2 enabled");
    if(DBGP(IMPAIR_BUST_MR2))
	libreswan_log("Warning: IMPAIR_BUST_MR2 enabled");
    if(DBGP(IMPAIR_SA_CREATION))
	libreswan_log("Warning: IMPAIR_SA_CREATION enabled");
    if(DBGP(IMPAIR_JACOB_TWO_TWO))
	libreswan_log("Warning: IMPAIR_JACOB_TWO_TWO enabled");
    if(DBGP(IMPAIR_DIE_ONINFO))
	libreswan_log("Warning: IMPAIR_DIE_ONINFO enabled");
    if(DBGP(IMPAIR_MAJOR_VERSION_BUMP))
	libreswan_log("Warning: IMPAIR_MAJOR_VERSION_BUMP enabled");
    if(DBGP(IMPAIR_MINOR_VERSION_BUMP))
	libreswan_log("Warning: IMPAIR_MINOR_VERSION_BUMP enabled");
    if(DBGP(IMPAIR_RETRANSMITS))
	libreswan_log("Warning: IMPAIR_RETRANSMITS enabled");
    if(DBGP(IMPAIR_SEND_BOGUS_ISAKMP_FLAG))
	libreswan_log("Warning: IMPAIR_SEND_BOGUS_ISAKMP_FLAG enabled");
    if(DBGP(IMPAIR_DELAY_ADNS_KEY_ANSWER))
	libreswan_log("Warning: IMPAIR_DELAY_ADNS_KEY_ANSWER enabled");
    if(DBGP(IMPAIR_DELAY_ADNS_TXT_ANSWER))
	libreswan_log("Warning: IMPAIR_DELAY_ADNS_TXT_ANSWER enabled");

/** Initialize all of the various features */

#ifdef NAT_TRAVERSAL
    init_nat_traversal(nat_traversal, keep_alive, force_keepalive, nat_t_spf);
#endif

    init_virtual_ip(virtual_private);
    /* obsoletd by nss code init_rnd_pool(); */
    init_timer();
    init_secret();
    init_states();
    init_connections();
    init_crypto();
    init_crypto_helpers(nhelpers);
    load_lswcrypto();
    init_demux();
    init_kernel();
    init_adns();
    init_id();

#ifdef TPM
    init_tpm();
#endif

#if defined(LIBCURL) || defined(LDAP_VER)
    init_fetch();
#endif

    /* loading X.509 CA certificates */
    load_authcerts("CA cert", oco->cacerts_dir, AUTH_CA);
    /* loading X.509 AA certificates */
    load_authcerts("AA cert", oco->aacerts_dir, AUTH_AA);

    /* loading X.509 CRLs */
    load_crls();
    /* loading attribute certificates (experimental) */
    load_acerts();

    /*Loading CA certs from NSS DB*/
    load_authcerts_from_nss("CA cert",  AUTH_CA);

#ifdef HAVE_LABELED_IPSEC
    init_avc();
#endif

    daily_log_event();
    call_server();
    return -1;	/* Shouldn't ever reach this */
}

/* leave pluto, with status.
 * Once child is launched, parent must not exit this way because
 * the lock would be released.
 *
 *  0 OK
 *  1 general discomfort
 * 10 lock file exists
 */
void
exit_pluto(int status)
{
    reset_globals();	/* needed because we may be called in odd state */
    free_preshared_secrets();
    free_remembered_public_keys();
    delete_every_connection();

    /* free memory allocated by initialization routines.  Please don't
       forget to do this. */

#ifdef TPM
    free_tpm();
#endif

#if defined(LIBCURL) || defined(LDAP_VER)
    free_crl_fetch();          /* free chain of crl fetch requests */
#endif
    free_authcerts();          /* free chain of X.509 authority certificates */
    free_crls();               /* free chain of X.509 CRLs */
    free_acerts();             /* free chain of X.509 attribute certificates */

    lsw_conf_free_oco();	/* free global_oco containing path names */

    free_myFQDN();	    /* free myid FQDN */

    free_ifaces();          /* free interface list from memory */
    stop_adns();            /* Stop async DNS process (if running) */
    free_md_pool();         /* free the md pool */
    NSS_Shutdown();
    delete_lock();          /* delete any lock files */
#ifdef LEAK_DETECTIVE
    report_leaks();         /* report memory leaks now, after all free()s */
#endif /* LEAK_DETECTIVE */
    close_log();            /* close the logfiles */
    exit(status);           /* exit, with our error code */
}

/*
 * Local Variables:
 * c-basic-offset:4
 * c-style: pluto
 * End:
 */<|MERGE_RESOLUTION|>--- conflicted
+++ resolved
@@ -1033,7 +1033,6 @@
 	libreswan_log("FIPS integrity support [disabled]");
 #endif
 
-<<<<<<< HEAD
 #ifdef HAVE_LIBCAP_NG
 	libreswan_log("libcap-ng support [enabled]");
 #else
@@ -1065,8 +1064,6 @@
 #else
 	libreswan_log("Linux audit support [disabled]");
 #endif
-=======
->>>>>>> 54c516ca
 
     /* Note: some scripts may look for this exact message -- don't change
      * ipsec barf was one, but it no longer does.
