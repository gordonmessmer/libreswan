--- conflicted
+++ resolved
@@ -218,11 +218,7 @@
 bool doi_send_ikev2_cert_thinking(struct state *st)
 {
 	cert_t mycert = st->st_connection->spd.this.cert;
-<<<<<<< HEAD
-	enum ipsec_cert_type certtype = mycert.ty;
-=======
-	enum ike_cert_type certtype = mycert.type;
->>>>>>> f58b43e2
+	enum ike_cert_type certtype = mycert.ty;
 	enum certpolicy policy = st->st_connection->spd.this.sendcert;
 	bool send_cert = FALSE;
 
