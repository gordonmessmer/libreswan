/* routines that interface with the kernel's IPsec mechanism
 * Copyright (C) 1997 Angelos D. Keromytis.
 * Copyright (C) 1998-2010  D. Hugh Redelmeier.
 * Copyright (C) 2003-2008 Michael Richardson <mcr@xelerance.com>
 * Copyright (C) 2007-2010 Paul Wouters <paul@xelerance.com>
 * Copyright (C) 2008-2010 David McCullough <david_mccullough@securecomputing.com>
 * Copyright (C) 2010 Bart Trojanowski <bart@jukie.net>
 * Copyright (C) 2009-2010 Tuomo Soini <tis@foobar.fi>
 * Copyright (C) 2010 Avesh Agarwal <avagarwa@redhat.com>
 * Copyright (C) 2010,2013 D. Hugh Redelmeier <hugh@mimosa.com>
 * Copyright (C) 2012-2013 Paul Wouters <paul@libreswan.org>
 * Copyright (C) 2013 Kim B. Heino <b@bbbs.net>
 *
 * This program is free software; you can redistribute it and/or modify it
 * under the terms of the GNU General Public License as published by the
 * Free Software Foundation; either version 2 of the License, or (at your
 * option) any later version.  See <http://www.fsf.org/copyleft/gpl.txt>.
 *
 * This program is distributed in the hope that it will be useful, but
 * WITHOUT ANY WARRANTY; without even the implied warranty of MERCHANTABILITY
 * or FITNESS FOR A PARTICULAR PURPOSE.  See the GNU General Public License
 * for more details.
 */

#include <stddef.h>
#include <string.h>
#include <stdio.h>
#include <stdlib.h>
#include <errno.h>
#include <sys/wait.h>
#include <unistd.h>
#include <fcntl.h>
#include <sys/utsname.h>
#include <sys/ioctl.h>

#include <sys/stat.h>
#include <sys/socket.h>
#include <netinet/in.h>
#include <arpa/inet.h>

#include <libreswan.h>

#include "sysdep.h"
#include "constants.h"
#include "lswlog.h"

#include "defs.h"
#include "rnd.h"
#include "id.h"
#include "connections.h"        /* needs id.h */
#include "state.h"
#include "timer.h"
#include "kernel.h"
#include "kernel_netlink.h"
#include "kernel_pfkey.h"
#include "kernel_noklips.h"
#include "kernel_bsdkame.h"
#include "packet.h"
#include "x509.h"
#include "x509more.h"
#include "certs.h"
#include "log.h"
#include "server.h"
#include "whack.h"      /* for RC_LOG_SERIOUS */
#include "keys.h"

#include "packet.h"  /* for pb_stream in nat_traversal.h */
#include "nat_traversal.h"

bool can_do_IPcomp = TRUE;  /* can system actually perform IPCOMP? */

/* test if the routes required for two different connections agree
 * It is assumed that the destination subnets agree; we are only
 * testing that the interfaces and nexthops match.
 */
#define routes_agree(c, d) ((c)->interface->ip_dev == (d)->interface->ip_dev \
			    && sameaddr(&(c)->spd.this.host_nexthop, \
					&(d)->spd.this.host_nexthop))

/* forward declaration */
static void set_text_said(char *text_said,
			  const ip_address *dst,
			  ipsec_spi_t spi,
			  int proto);

const struct pfkey_proto_info null_proto_info[2] = {
	{
		.proto = IPPROTO_ESP,
		.encapsulation = ENCAPSULATION_MODE_TRANSPORT,
		.reqid = 0
	},
	{
		.proto = 0,
		.encapsulation = 0,
		.reqid = 0
	}
};

static struct bare_shunt *bare_shunts = NULL;
#ifdef IPSEC_CONNECTION_LIMIT
static int num_ipsec_eroute = 0;
#endif

static void free_bare_shunt(struct bare_shunt **pp);

static void DBG_bare_shunt(const char *op, const struct bare_shunt *bs)
{
	DBG(DBG_KERNEL,
	    {
		    int ourport = ntohs(portof(&(bs)->ours.addr));
		    int hisport = ntohs(portof(&(bs)->his.addr));
		    char ourst[SUBNETTOT_BUF];
		    char hist[SUBNETTOT_BUF];
		    char sat[SATOT_BUF];
		    char prio[POLICY_PRIO_BUF];

		    subnettot(&(bs)->ours, 0, ourst, sizeof(ourst));
		    subnettot(&(bs)->his, 0, hist, sizeof(hist));
		    satot(&(bs)->said, 0, sat, sizeof(sat));
		    fmt_policy_prio(bs->policy_prio, prio);
		    DBG_log("%s bare shunt %p %s:%d --%d--> %s:%d => %s %s    %s",
			    op, (const void *)(bs), ourst, ourport,
			    (bs)->transport_proto, hist, hisport,
			    sat, prio, (bs)->why);
	    });
}

void record_and_initiate_opportunistic(const ip_subnet *ours,
				       const ip_subnet *his,
				       int transport_proto
#ifdef HAVE_LABELED_IPSEC
				       , struct xfrm_user_sec_ctx_ike *uctx
#endif
				       , const char *why)
{
	passert(samesubnettype(ours, his));

	/* Add the kernel shunt to the pluto bare shunt list.
	 * We need to do this because the shunt was installed by KLIPS
	 * which can't do this itself.
	 */
	{
		struct bare_shunt *bs = alloc_thing(struct bare_shunt,
						    "bare shunt");

		bs->why = clone_str(why, "story for bare shunt");
		bs->ours = *ours;
		bs->his = *his;
		bs->transport_proto = transport_proto;
		bs->policy_prio = BOTTOM_PRIO;

		bs->said.proto = SA_INT;
		bs->said.spi = htonl(SPI_HOLD);
		bs->said.dst = *aftoinfo(subnettypeof(ours))->any;

		bs->count = 0;
		bs->last_activity = mononow();

		bs->next = bare_shunts;
		bare_shunts = bs;
		DBG_bare_shunt("add", bs);
	}

	/* actually initiate opportunism / ondemand */
	{
		ip_address src, dst;

		networkof(ours, &src);
		networkof(his, &dst);
		if (initiate_ondemand(&src, &dst, transport_proto,
				      TRUE, NULL_FD,
#ifdef HAVE_LABELED_IPSEC
				      uctx,
#endif
				      "acquire") == 0) {
			/* if we didn't do any ondemand stuff the shunt is not needed */
			struct bare_shunt **bspp = bare_shunt_ptr(ours, his,
								  transport_proto);
			if (bspp) {
				passert(*bspp == bare_shunts);
				free_bare_shunt(bspp);
			}
		}
	}

	pexpect(kernel_ops->remove_orphaned_holds != NULL);
	if (kernel_ops->remove_orphaned_holds != NULL)
		(*kernel_ops->remove_orphaned_holds)(transport_proto, ours,
						     his);
}

static reqid_t get_proto_reqid(reqid_t base, int proto)
{
	switch (proto) {
	case IPPROTO_COMP:
		return reqid_ipcomp(base);

	case IPPROTO_ESP:
		return reqid_esp(base);

	case IPPROTO_AH:
		return reqid_ah(base);

	default:
		bad_case(proto);
	}

	return base;
}

/* Generate Unique SPI numbers.
 *
 * The specs say that the number must not be less than IPSEC_DOI_SPI_MIN.
 * Pluto generates numbers not less than IPSEC_DOI_SPI_OUR_MIN,
 * reserving numbers in between for manual keying (but we cannot so
 * restrict numbers generated by our peer).
 * XXX This should be replaced by a call to the kernel when
 * XXX we get an API.
 * The returned SPI is in network byte order.
 * We use a random number as the initial SPI so that there is
 * a good chance that different Pluto instances will choose
 * different SPIs.  This is good for two reasons.
 * - the keying material for the initiator and responder only
 *   differs if the SPIs differ.
 * - if Pluto is restarted, it would otherwise recycle the SPI
 *   numbers and confuse everything.  When the kernel generates
 *   SPIs, this will no longer matter.
 * We then allocate numbers sequentially.  Thus we don't have to
 * check if the number was previously used (assuming that no
 * SPI lives longer than 4G of its successors).
 */
ipsec_spi_t get_ipsec_spi(ipsec_spi_t avoid, int proto, struct spd_route *sr,
			  bool tunnel)
{
	static ipsec_spi_t spi = 0; /* host order, so not returned directly! */
	char text_said[SATOT_BUF];

	passert(proto == IPPROTO_AH || proto == IPPROTO_ESP);
	set_text_said(text_said, &sr->this.host_addr, 0, proto);

	if (kernel_ops->get_spi != NULL) {
		return kernel_ops->get_spi(&sr->that.host_addr,
					   &sr->this.host_addr, proto, tunnel,
					   get_proto_reqid(sr->reqid, proto),
					   IPSEC_DOI_SPI_OUR_MIN, 0xffffffff,
					   text_said);
	}

	spi++;
	while (spi < IPSEC_DOI_SPI_OUR_MIN || spi == ntohl(avoid))
		get_rnd_bytes((u_char *)&spi, sizeof(spi));

	DBG(DBG_CONTROL,
	    {
		    ipsec_spi_t spi_net = htonl(spi);

		    DBG_dump("generate SPI:", (u_char *)&spi_net,
			     sizeof(spi_net));
	    });

	return htonl(spi);
}

/* Generate Unique CPI numbers.
 * The result is returned as an SPI (4 bytes) in network order!
 * The real bits are in the nework-low-order 2 bytes.
 * Modelled on get_ipsec_spi, but range is more limited:
 * 256-61439.
 * If we can't find one easily, return 0 (a bad SPI,
 * no matter what order) indicating failure.
 */
ipsec_spi_t get_my_cpi(struct spd_route *sr, bool tunnel)
{
	static cpi_t
		first_busy_cpi = 0,
		latest_cpi;
	char text_said[SATOT_BUF];

	set_text_said(text_said, &sr->this.host_addr, 0, IPPROTO_COMP);

	if (kernel_ops->get_spi != NULL) {
		return kernel_ops->get_spi(&sr->that.host_addr,
					   &sr->this.host_addr, IPPROTO_COMP,
					   tunnel,
					   get_proto_reqid(sr->reqid,
							   IPPROTO_COMP),
					   IPCOMP_FIRST_NEGOTIATED, IPCOMP_LAST_NEGOTIATED,
					   text_said);
	}

	while (!(IPCOMP_FIRST_NEGOTIATED <= first_busy_cpi &&
		 first_busy_cpi < IPCOMP_LAST_NEGOTIATED)) {
		get_rnd_bytes((u_char *)&first_busy_cpi,
			      sizeof(first_busy_cpi));
		latest_cpi = first_busy_cpi;
	}

	latest_cpi++;

	if (latest_cpi == first_busy_cpi)
		find_my_cpi_gap(&latest_cpi, &first_busy_cpi);

	if (latest_cpi > IPCOMP_LAST_NEGOTIATED)
		latest_cpi = IPCOMP_FIRST_NEGOTIATED;

	return htonl((ipsec_spi_t)latest_cpi);
}

/* form the command string */
int fmt_common_shell_out(char *buf, int blen, struct connection *c,
			 struct spd_route *sr, struct state *st)
{
	int result;
	char
		myid_str2[IDTOA_BUF],
		srcip_str[ADDRTOT_BUF + sizeof("PLUTO_MY_SOURCEIP=") + 4],
		myclient_str[SUBNETTOT_BUF],
		myclientnet_str[ADDRTOT_BUF],
		myclientmask_str[ADDRTOT_BUF],
		peerid_str[IDTOA_BUF],
		metric_str[sizeof("PLUTO_METRIC") + 5],
		connmtu_str[sizeof("PLUTO_MTU") + 5],
		peerclient_str[SUBNETTOT_BUF],
		peerclientnet_str[ADDRTOT_BUF],
		peerclientmask_str[ADDRTOT_BUF],
		secure_myid_str[IDTOA_BUF] = "",
		secure_peerid_str[IDTOA_BUF] = "",
		secure_peerca_str[IDTOA_BUF] = "",
		nexthop_str[sizeof("PLUTO_NEXT_HOP='' ") + ADDRTOT_BUF],
		secure_xauth_username_str[IDTOA_BUF] = "";

	ipstr_buf bme, bpeer;
	ip_address ta;

	nexthop_str[0] = '\0';
	if (addrbytesptr(&sr->this.host_nexthop, NULL) &&
	    !isanyaddr(&sr->this.host_nexthop)) {
		char *n = jam_str(nexthop_str, sizeof(nexthop_str),
				"PLUTO_NEXT_HOP='");

		addrtot(&sr->this.host_nexthop, 0,
			n, sizeof(nexthop_str) - (n - nexthop_str));
		add_str(nexthop_str, sizeof(nexthop_str), n, "' ");
	}

	idtoa(&sr->this.id, myid_str2, sizeof(myid_str2));
	escape_metachar(myid_str2, secure_myid_str, sizeof(secure_myid_str));
	subnettot(&sr->this.client, 0, myclient_str, sizeof(myclientnet_str));
	networkof(&sr->this.client, &ta);
	addrtot(&ta, 0, myclientnet_str, sizeof(myclientnet_str));
	maskof(&sr->this.client, &ta);
	addrtot(&ta, 0, myclientmask_str, sizeof(myclientmask_str));

	idtoa(&sr->that.id, peerid_str, sizeof(peerid_str));
	escape_metachar(peerid_str, secure_peerid_str,
			sizeof(secure_peerid_str));
	subnettot(&sr->that.client, 0, peerclient_str,
		sizeof(peerclientnet_str));
	networkof(&sr->that.client, &ta);
	addrtot(&ta, 0, peerclientnet_str, sizeof(peerclientnet_str));
	maskof(&sr->that.client, &ta);
	addrtot(&ta, 0, peerclientmask_str, sizeof(peerclientmask_str));

	metric_str[0] = '\0';
	if (c->metric)
		snprintf(metric_str, sizeof(metric_str), "PLUTO_METRIC=%d ",
			c->metric);

	connmtu_str[0] = '\0';
	if (c->connmtu)
		snprintf(connmtu_str, sizeof(connmtu_str), "PLUTO_MTU=%d ",
			c->connmtu);

	secure_xauth_username_str[0] = '\0';

	if (st != NULL && st->st_xauth_username[0] != '\0') {
		char *p = jam_str(secure_xauth_username_str,
				sizeof(secure_xauth_username_str),
				"PLUTO_XAUTH_USERNAME='");

		remove_metachar(st->st_xauth_username,
				p,
				sizeof(secure_xauth_username_str) -
				(p - secure_xauth_username_str) - 2);
		add_str(secure_xauth_username_str,
			sizeof(secure_xauth_username_str), p, "' ");
	}

	srcip_str[0] = '\0';
	if (addrbytesptr(&sr->this.host_srcip, NULL) != 0 &&
	    !isanyaddr(&sr->this.host_srcip)) {
		char *p = jam_str(srcip_str, sizeof(srcip_str),
				"PLUTO_MY_SOURCEIP='");

		addrtot(&sr->this.host_srcip, 0, p,
			sizeof(srcip_str) - (p - srcip_str));
		add_str(srcip_str, sizeof(srcip_str), p, "' ");
	}

	{
		struct pubkey_list *p;
		char peerca_str[IDTOA_BUF];

		for (p = pluto_pubkeys; p != NULL; p = p->next) {
			struct pubkey *key = p->key;
			int pathlen;

			if (key->alg == PUBKEY_ALG_RSA &&
			    same_id(&sr->that.id, &key->id) &&
			    trusted_ca(key->issuer, sr->that.ca, &pathlen)) {
				dntoa_or_null(peerca_str, IDTOA_BUF,
					key->issuer, "");
				escape_metachar(peerca_str, secure_peerca_str,
						sizeof(secure_peerca_str));
				break;
			}
		}
	}

	result = snprintf(
		buf, blen,
		/* change VERSION when interface spec changes */
		"PLUTO_VERSION='2.0' "
		"PLUTO_CONNECTION='%s' "
		"PLUTO_INTERFACE='%s' "
		"%s" /* possible PLUTO_NEXT_HOP */
		"PLUTO_ME='%s' "
		"PLUTO_MY_ID='%s' "		/* 5 */
		"PLUTO_MY_CLIENT='%s' "
		"PLUTO_MY_CLIENT_NET='%s' "
		"PLUTO_MY_CLIENT_MASK='%s' "
		"PLUTO_MY_PORT='%u' "
		"PLUTO_MY_PROTOCOL='%u' "	/* 10 */
		"PLUTO_SA_REQID='%u' "
		"PLUTO_SA_TYPE='%s' "
		"PLUTO_PEER='%s' "
		"PLUTO_PEER_ID='%s' "
		"PLUTO_PEER_CLIENT='%s' "	/* 15 */
		"PLUTO_PEER_CLIENT_NET='%s' "
		"PLUTO_PEER_CLIENT_MASK='%s' "
		"PLUTO_PEER_PORT='%u' "
		"PLUTO_PEER_PROTOCOL='%u' "
		"PLUTO_PEER_CA='%s' "		/* 20 */
		"PLUTO_STACK='%s' "
		"%s"		/* optional metric */
		"%s"		/* optional mtu */
		"PLUTO_ADDTIME='%" PRIu64 "' "
		"PLUTO_CONN_POLICY='%s' "	/* 25 */
		"PLUTO_CONN_ADDRFAMILY='ipv%d' "
		"XAUTH_FAILED=%d "
		"%s"		/* XAUTH username - if any */
		"%s"		/* PLUTO_MY_SRCIP - if any */
		"PLUTO_IS_PEER_CISCO='%u' "	/* 30 */
		"PLUTO_PEER_DNS_INFO='%s' "
		"PLUTO_PEER_DOMAIN_INFO='%s' "
		"PLUTO_PEER_BANNER='%s' "
#ifdef HAVE_NM
		"PLUTO_NM_CONFIGURED='%u' "
#endif

		, c->name,
		c->interface->ip_dev->id_vname,
		nexthop_str,
		ipstr(&sr->this.host_addr, &bme),
		secure_myid_str,		/* 5 */
		myclient_str,
		myclientnet_str,
		myclientmask_str,
		sr->this.port,
		sr->this.protocol,		/* 10 */
		sr->reqid,
		(st == NULL ? "none" :
			st->st_esp.present ? "ESP" :
			st->st_ah.present ? "AH" :
			st->st_ipcomp.present ? "IPCOMP" :
			"unknown?"),
		ipstr(&sr->that.host_addr, &bpeer),
		secure_peerid_str,
		peerclient_str,			/* 15 */
		peerclientnet_str,
		peerclientmask_str,
		sr->that.port,
		sr->that.protocol,
		secure_peerca_str,		/* 20 */
		kernel_ops->kern_name,
		metric_str,
		connmtu_str,
		(u_int64_t)(st == NULL ? 0U : st->st_esp.add_time),
		prettypolicy(c->policy),	/* 25 */
		(c->addr_family == AF_INET) ? 4 : 6,
		(st != NULL && st->st_xauth_soft) ? 1 : 0,
		secure_xauth_username_str,
		srcip_str,
		c->remotepeertype,		/* 30 */
		c->cisco_dns_info ? c->cisco_dns_info : "",
		c->modecfg_domain ? c->modecfg_domain : "",
		c->modecfg_banner ? c->modecfg_banner : ""
#ifdef HAVE_NM
		, c->nmconfigured
#endif
		);
	/*
	 * works for both old and new way of snprintf() returning
	 * eiter -1 or the output length  -- by Carsten Schlote
	 */
	return ((result >= blen) || (result < 0)) ? -1 : result;
}

bool do_command(struct connection *c, struct spd_route *sr, const char *verb,
		struct state *st)
{
	const char *verb_suffix;

	/* figure out which verb suffix applies for logging purposes */
	{
		const char *hs, *cs;

		switch (addrtypeof(&sr->this.host_addr)) {
		case AF_INET:
			hs = "-host";
			cs = "-client";
			break;
		case AF_INET6:
			hs = "-host-v6";
			cs = "-client-v6";
			break;
		default:
			loglog(RC_LOG_SERIOUS, "unknown address family");
			return FALSE;
		}
		verb_suffix = subnetisaddr(&sr->this.client,
					   &sr->this.host_addr) ?
			      hs : cs;
	}

	DBG(DBG_CONTROL, DBG_log("command executing %s%s",
				 verb, verb_suffix));

	if (kernel_ops->docommand != NULL) {
		return (*kernel_ops->docommand)(c, sr, verb, st);
	} else {
		DBG(DBG_CONTROL, DBG_log("no do_command for method %s",
					 kernel_ops->kern_name));
	}
	return TRUE;
}

/* Check that we can route (and eroute).  Diagnose if we cannot. */

enum routability {
	route_impossible = 0,
	route_easy = 1,
	route_nearconflict = 2,
	route_farconflict = 3,
	route_unnecessary = 4
};

static enum routability could_route(struct connection *c)
{
	struct spd_route *esr, *rosr;
	struct connection *ero,                                 /* who, if anyone, owns our eroute? */
	*ro = route_owner(c, &c->spd, &rosr, &ero, &esr);       /* who owns our route? */

	DBG(DBG_CONTROL,
	    DBG_log("could_route called for %s (kind=%s)",
		    c->name,
		    enum_show(&connection_kind_names, c->kind)));

	/* it makes no sense to route a connection that is ISAKMP-only */
	if (!NEVER_NEGOTIATE(c->policy) && !HAS_IPSEC_POLICY(c->policy)) {
		loglog(RC_ROUTE, "cannot route an ISAKMP-only connection");
		return route_impossible;
	}

	/*
	 * if this is a transport SA, and overlapping SAs are supported, then
	 * this route is not necessary at all.
	 */
	if (kernel_ops->overlap_supported && !LIN(POLICY_TUNNEL, c->policy))
		return route_unnecessary;

	/* if this is a Road Warrior template, we cannot route.
	 * Opportunistic template is OK.
	 */
	if (!c->spd.that.has_client &&
	    c->kind == CK_TEMPLATE &&
	    !(c->policy & POLICY_OPPORTUNISTIC)) {
		loglog(RC_ROUTE, "cannot route template policy of %s",
		       prettypolicy(c->policy));
		return route_impossible;
	}

#if 0
	/* if we don't know nexthop, we cannot route */
	if (isanyaddr(&c->spd.this.host_nexthop)) {
		loglog(RC_ROUTE,
		       "cannot route connection without knowing our nexthop");
		return route_impossible;
	}
#endif

	/* if routing would affect IKE messages, reject */
	if (kern_interface != NO_KERNEL
	    && c->spd.this.host_port != pluto_nat_port
	    && c->spd.this.host_port != pluto_port &&
	    addrinsubnet(&c->spd.that.host_addr, &c->spd.that.client)) {
		loglog(RC_LOG_SERIOUS,
		       "cannot install route: peer is within its client");
		return route_impossible;
	}

	/* If there is already a route for peer's client subnet
	 * and it disagrees about interface or nexthop, we cannot steal it.
	 * Note: if this connection is already routed (perhaps for another
	 * state object), the route will agree.
	 * This is as it should be -- it will arise during rekeying.
	 */
	if (ro != NULL && !routes_agree(ro, c)) {
		loglog(RC_LOG_SERIOUS,
		       "cannot route -- route already in use for \"%s\"",
		       ro->name);
		/* We ignore this if the stack supports overlapping, and this
		 * connection was marked that overlapping is OK.  Below we will
		 * check the other eroute, ero.
		 */
		if (!compatible_overlapping_connections(c, ero))
			return route_impossible; /* another connection already using the
		                                    eroute. TODO: NETKEY can do this? */
	}

	/* if there is an eroute for another connection, there is a problem */
	if (ero != NULL && ero != c) {
		struct connection *ero2;
		struct connection *inside, *outside;

		/*
		 * note, wavesec (PERMANENT) goes *outside* and
		 * OE goes *inside* (TEMPLATE)
		 */
		inside = NULL;
		outside = NULL;
		if (ero->kind == CK_PERMANENT &&
		    c->kind == CK_TEMPLATE) {
			outside = ero;
			inside = c;
		} else if (c->kind == CK_PERMANENT   &&
			   ero->kind == CK_TEMPLATE) {
			outside = c;
			inside = ero;
		}

		/* okay, check again, with correct order */
		if (outside && outside->kind == CK_PERMANENT &&
		    inside && inside->kind == CK_TEMPLATE) {
			char inst[CONN_INST_BUF];

			/* this is a co-terminal attempt of the "near" kind. */
			/* when chaining, we chain from inside to outside */

			/* XXX permit multiple deep connections? */
			passert(inside->policy_next == NULL);

			inside->policy_next = outside;

			/* since we are going to steal the eroute from the secondary
			 * policy, we need to make sure that it no longer thinks that
			 * it owns the eroute.
			 */
			outside->spd.eroute_owner = SOS_NOBODY;
			outside->spd.routing = RT_UNROUTED_KEYED;

			/* set the priority of the new eroute owner to be higher
			 * than that of the current eroute owner
			 */
			inside->prio = outside->prio + 1;

			fmt_conn_instance(inside, inst);

			loglog(RC_LOG_SERIOUS,
			       "conflict on eroute (%s), switching eroute to %s and linking %s",
			       inst, inside->name, outside->name);

			return route_nearconflict;
		}

		/* look along the chain of policies for one with the same name */

		for (ero2 = ero; ero2 != NULL; ero2 = ero->policy_next) {
			if (ero2->kind == CK_TEMPLATE &&
			    streq(ero2->name, c->name))
				break;
		}

		/* If we fell of the end of the list, then we found no TEMPLATE
		 * so there must be a conflict that we can't resolve.
		 * As the names are not equal, then we aren't replacing/rekeying.
		 */
		if (ero2 == NULL) {
			char inst[CONN_INST_BUF];

			fmt_conn_instance(ero, inst);

			if (!LIN(POLICY_OVERLAPIP, c->policy) ||
			    !LIN(POLICY_OVERLAPIP, ero->policy)) {
				loglog(RC_LOG_SERIOUS,
				       "cannot install eroute -- it is in use for \"%s\"%s #%lu",
				       ero->name, inst, esr->eroute_owner);
				return FALSE; /* another connection already using the eroute,
				                 TODO: NETKEY apparently can do this though */
			}

			DBG(DBG_CONTROL,
			    DBG_log("overlapping permitted with \"%s\"%s #%lu",
				    ero->name, inst, esr->eroute_owner));
		}
	}
	return route_easy;
}

bool trap_connection(struct connection *c)
{
	switch (could_route(c)) {
	case route_impossible:
		return FALSE;

	case route_nearconflict:
	case route_easy:
		/* RT_ROUTED_TUNNEL is treated specially: we don't override
		 * because we don't want to lose track of the IPSEC_SAs etc.
		 */
		if (c->spd.routing < RT_ROUTED_TUNNEL)
			return route_and_eroute(c, &c->spd, NULL);

		return TRUE;

	case route_farconflict:
		return FALSE;

	case route_unnecessary:
		return TRUE;
	}

	return FALSE;
}

static bool shunt_eroute(struct connection *c,
			 struct spd_route *sr,
			 enum routing_t rt_kind,
			 enum pluto_sadb_operations op,
			 const char *opname)
{
	if (kernel_ops->shunt_eroute != NULL)
		return kernel_ops->shunt_eroute(c, sr, rt_kind, op, opname);

	loglog(RC_COMMENT, "no shunt_eroute implemented for %s interface",
	       kernel_ops->kern_name);
	return TRUE;
}

static bool sag_eroute(struct state *st,
		       struct spd_route *sr,
		       enum pluto_sadb_operations op,
		       const char *opname)
{
	pexpect(kernel_ops->sag_eroute != NULL);
	if (kernel_ops->sag_eroute != NULL)
		return kernel_ops->sag_eroute(st, sr, op, opname);

	return FALSE;
}

/* delete any eroute for a connection and unroute it if route isn't shared */
void unroute_connection(struct connection *c)
{
	struct spd_route *sr;
	enum routing_t cr;

	for (sr = &c->spd; sr; sr = sr->next) {
		cr = sr->routing;

		if (erouted(cr)) {
			/* cannot handle a live one */
			passert(sr->routing != RT_ROUTED_TUNNEL);
			if (kernel_ops->shunt_eroute != NULL) {
				kernel_ops->shunt_eroute(c, sr, RT_UNROUTED,
							 ERO_DELETE, "delete");
			} else {   loglog(RC_COMMENT,
					  "no shunt_eroute implemented for %s interface",
					  kernel_ops->kern_name);
			}
#ifdef IPSEC_CONNECTION_LIMIT
			num_ipsec_eroute--;
#endif
		}

		sr->routing = RT_UNROUTED; /* do now so route_owner won't find us */

		/* only unroute if no other connection shares it */
		if (routed(cr) && route_owner(c, sr, NULL, NULL, NULL) == NULL)
			(void) do_command(c, sr, "unroute", NULL);
	}
}

#include "alg_info.h"
#include "kernel_alg.h"

static void set_text_said(char *text_said, const ip_address *dst,
			  ipsec_spi_t spi, int proto)
{
	ip_said said;

	initsaid(dst, spi, proto, &said);
	satot(&said, 0, text_said, SATOT_BUF);
}

/* find an entry in the bare_shunt table.
 * Trick: return a pointer to the pointer to the entry;
 * this allows the entry to be deleted.
 */
struct bare_shunt **bare_shunt_ptr(const ip_subnet *ours, const ip_subnet *his,
				   int transport_proto)
{
	struct bare_shunt *p, **pp;

	for (pp = &bare_shunts; (p = *pp) != NULL; pp = &p->next) {
		if (samesubnet(ours, &p->ours) &&
		    samesubnet(his, &p->his) &&
		    transport_proto == p->transport_proto &&
		    portof(&ours->addr) == portof(&p->ours.addr) &&
		    portof(&his->addr) == portof(&p->his.addr))
			return pp;
	}
	return NULL;
}

/* free a bare_shunt entry, given a pointer to the pointer */
static void free_bare_shunt(struct bare_shunt **pp)
{
	if (pp == NULL) {
		DBG(DBG_CONTROL,
		    DBG_log("delete bare shunt: null pointer"));
	} else {
		struct bare_shunt *p = *pp;

		*pp = p->next;
		DBG_bare_shunt("delete", p);
		pfree(p->why);
		pfree(p);
	}
}

void show_shunt_status(void)
{
	struct bare_shunt *bs;

	whack_log(RC_COMMENT, "Shunt list:"); /* spacer */
	whack_log(RC_COMMENT, " "); /* spacer */
	for (bs = bare_shunts; bs != NULL; bs = bs->next) {
		/* Print interesting fields.  Ignore count and last_active. */

		int ourport = ntohs(portof(&bs->ours.addr));
		int hisport = ntohs(portof(&bs->his.addr));
		char ourst[SUBNETTOT_BUF];
		char hist[SUBNETTOT_BUF];
		char sat[SATOT_BUF];
		char prio[POLICY_PRIO_BUF];

		subnettot(&(bs)->ours, 0, ourst, sizeof(ourst));
		subnettot(&(bs)->his, 0, hist, sizeof(hist));
		satot(&(bs)->said, 0, sat, sizeof(sat));
		fmt_policy_prio(bs->policy_prio, prio);

		whack_log(RC_COMMENT, "%s:%d -%d-> %s:%d => %s %s    %s",
			  ourst, ourport, bs->transport_proto, hist, hisport,
			  sat,
			  prio, bs->why);
	}
}

/* Setup an IPsec route entry.
 * op is one of the ERO_* operators.
 */

static bool raw_eroute(const ip_address *this_host,
		       const ip_subnet *this_client,
		       const ip_address *that_host,
		       const ip_subnet *that_client,
		       ipsec_spi_t spi,
		       unsigned int proto,
		       unsigned int transport_proto,
		       enum eroute_type esatype,
		       const struct pfkey_proto_info *proto_info,
		       deltatime_t use_lifetime,
		       unsigned long sa_priority,
		       enum pluto_sadb_operations op,
		       const char *opname
#ifdef HAVE_LABELED_IPSEC
		       , char *policy_label
#endif
		       )
{
	char text_said[SATOT_BUF];
	bool result;

	set_text_said(text_said, that_host, spi, proto);

	DBG(DBG_CONTROL | DBG_KERNEL,
	    {
		    int sport = ntohs(portof(&this_client->addr));
		    int dport = ntohs(portof(&that_client->addr));
		    char mybuf[SUBNETTOT_BUF];
		    char peerbuf[SUBNETTOT_BUF];

		    subnettot(this_client, 0, mybuf, sizeof(mybuf));
		    subnettot(that_client, 0, peerbuf, sizeof(peerbuf));
		    DBG_log("%s eroute %s:%d --%d-> %s:%d => %s (raw_eroute)",
			    opname, mybuf, sport, transport_proto, peerbuf,
			    dport,
			    text_said);
#ifdef HAVE_LABELED_IPSEC
		    if (policy_label)
			    DBG_log("policy security label %s", policy_label);

#endif
	    });

	result = kernel_ops->raw_eroute(this_host, this_client,
					that_host, that_client,
					spi, proto,
					transport_proto,
					esatype, proto_info,
					use_lifetime, sa_priority, op, text_said
#ifdef HAVE_LABELED_IPSEC
					, policy_label
#endif
					);

	/* ??? this is kind of odd: regular control flow only selecting DBG output */
	if (!result || DBGP(DBG_CONTROL | DBG_KERNEL))
		DBG_log("raw_eroute result=%u", result);

	return result;
}

/* test to see if %hold remains */
bool has_bare_hold(const ip_address *src, const ip_address *dst,
		   int transport_proto)
{
	ip_subnet this_client, that_client;
	struct bare_shunt **bspp;

	passert(addrtypeof(src) == addrtypeof(dst));
	happy(addrtosubnet(src, &this_client));
	happy(addrtosubnet(dst, &that_client));
	bspp = bare_shunt_ptr(&this_client, &that_client, transport_proto);
	return bspp != NULL &&
	       (*bspp)->said.proto == SA_INT && (*bspp)->said.spi == htonl(
		SPI_HOLD);
}

/*
 * clear any bare shunt holds that overlap with the network we have just
 * routed
 */
static void clear_narrow_holds(const ip_subnet *ours,
			       const ip_subnet *his,
			       int transport_proto)
{
	struct bare_shunt *p, **pp;

	for (pp = &bare_shunts; (p = *pp) != NULL; ) {
		ip_subnet po, ph;

		/* for now we only care about host-host narrow holds specifically */
		if (p->ours.maskbits != 32 || p->his.maskbits != 32) {
			pp = &p->next;
			continue;
		}

		if (p->said.spi != htonl(SPI_HOLD)) {
			pp = &p->next;
			continue;
		}

		initsubnet(&p->ours.addr, ours->maskbits, '0', &po);
		initsubnet(&p->his.addr, his->maskbits, '0', &ph);

		if (samesubnet(ours, &po) && samesubnet(his, &ph) &&
		    transport_proto == p->transport_proto &&
		    portof(&ours->addr) == portof(&p->ours.addr) &&
		    portof(&his->addr) == portof(&p->his.addr)) {

			(void) replace_bare_shunt(&p->ours.addr, &p->his.addr,
						  BOTTOM_PRIO,
						  SPI_PASS, /* not used */
						  FALSE, transport_proto,
						  "removing clashing narrow holds");

			/* restart from beginning as we just removed and entry */
			pp = &bare_shunts;
			continue;
		}
		pp = &p->next;
	}
}

/* Replace (or delete) a shunt that is in the bare_shunts table.
 * Issues the PF_KEY commands and updates the bare_shunts table.
 */
bool replace_bare_shunt(const ip_address *src, const ip_address *dst,
			policy_prio_t policy_prio,
			ipsec_spi_t shunt_spi,  /* in host order! */
			bool repl,              /* if TRUE, replace; if FALSE, delete */
			int transport_proto,
			const char *why)
{
	ip_subnet this_client, that_client;
	const ip_address *null_host = aftoinfo(addrtypeof(src))->any;

	passert(addrtypeof(src) == addrtypeof(dst));
	happy(addrtosubnet(src, &this_client));
	happy(addrtosubnet(dst, &that_client));

	/*
	 * if the transport protocol is not the wildcard, then we need
	 * to look for a host<->host shunt, and replace that with the
	 * shunt spi, and then we add a %HOLD for what was there before.
	 *
	 * this is at odds with repl == 0, which should delete things.
	 *
	 */

	if (transport_proto != 0) {
		ip_subnet this_broad_client, that_broad_client;

		this_broad_client = this_client;
		that_broad_client = that_client;
		setportof(0, &this_broad_client.addr);
		setportof(0, &that_broad_client.addr);

		if (repl) {
			struct bare_shunt **bs_pp = bare_shunt_ptr(
				&this_broad_client,
				&that_broad_client,
				0);

			/* is there already a broad host-to-host bare shunt? */
			if (bs_pp == NULL) {
				DBG(DBG_KERNEL,
				    DBG_log("replacing broad host-to-host bare shunt"));
				if (raw_eroute(null_host, &this_broad_client,
					       null_host, &that_broad_client,
					       htonl(shunt_spi), SA_INT,
					       transport_proto,
					       ET_INT, null_proto_info,
					       deltatime(SHUNT_PATIENCE),
					       DEFAULT_IPSEC_SA_PRIORITY,
					       ERO_REPLACE, why
#ifdef HAVE_LABELED_IPSEC
					       , NULL
#endif
					       )) {
					struct bare_shunt *bs = alloc_thing(
						struct bare_shunt,
						"bare shunt");

					bs->ours = this_broad_client;
					bs->his =  that_broad_client;
					bs->transport_proto = transport_proto;
					bs->said.proto = SA_INT;
					bs->why = clone_str(why,
							    "bare shunt story");
					bs->policy_prio = policy_prio;
					bs->said.spi = htonl(shunt_spi);
					bs->said.dst = *null_host;
					bs->count = 0;
					bs->last_activity = mononow();
					bs->next = bare_shunts;
					bare_shunts = bs;
					DBG_bare_shunt("add", bs);
				}
			}
			shunt_spi = SPI_HOLD;
		}

		DBG(DBG_KERNEL,
		    DBG_log("adding specific host-to-host bare shunt"));
		if (raw_eroute(null_host, &this_client, null_host,
			       &that_client,
			       htonl(shunt_spi),
			       SA_INT,
			       transport_proto,
			       ET_INT, null_proto_info,
			       deltatime(SHUNT_PATIENCE),
			       ERO_ADD,
			       DEFAULT_IPSEC_SA_PRIORITY, why
#ifdef HAVE_LABELED_IPSEC
			       , NULL
#endif
			       )) {
			struct bare_shunt **bs_pp = bare_shunt_ptr(
				&this_client, &that_client,
				transport_proto);

			/* delete bare eroute */
			free_bare_shunt(bs_pp);

			return TRUE;
		} else {
			return FALSE;
		}
	} else {
		unsigned int op = repl ? ERO_REPLACE : ERO_DELETE;

		DBG(DBG_KERNEL,
		    DBG_log("%s specific host-to-host bare shunt",
			    repl ? "replacing" : "removing"));
		if (raw_eroute(null_host, &this_client, null_host,
			       &that_client,
			       htonl(shunt_spi), SA_INT,
			       0, /* transport_proto */
			       ET_INT, null_proto_info,
			       deltatime(SHUNT_PATIENCE),
			       DEFAULT_IPSEC_SA_PRIORITY,
			       op, why
#ifdef HAVE_LABELED_IPSEC
			       , NULL
#endif
			       )) {
			struct bare_shunt **bs_pp = bare_shunt_ptr(
				&this_client,
				&that_client,
				0);

			passert(bs_pp != NULL);
			if (repl) {
				/* change over to new bare eroute
				 * ours, his, transport_proto are the same.
				 */
				struct bare_shunt *bs = *bs_pp;

				pfree(bs->why);
				bs->why = clone_str(why, "bare shunt story");
				bs->policy_prio = policy_prio;
				bs->said.spi = htonl(shunt_spi);
				bs->said.proto = SA_INT;
				bs->said.dst = *null_host;
				bs->count = 0;
				bs->last_activity = mononow();
				DBG_bare_shunt("change", bs);
			} else {
				/* delete bare eroute */
				free_bare_shunt(bs_pp);
			}
			return TRUE;
		} else {
			return FALSE;
		}
	}

}

bool eroute_connection(struct spd_route *sr,
		       ipsec_spi_t spi, unsigned int proto,
		       enum eroute_type esatype,
		       const struct pfkey_proto_info *proto_info,
		       unsigned int op, const char *opname
#ifdef HAVE_LABELED_IPSEC
		       , char *policy_label
#endif
		       )
{
	const ip_address *peer = &sr->that.host_addr;
	char buf2[256];

	snprintf(buf2, sizeof(buf2),
		 "eroute_connection %s", opname);

	if (proto == SA_INT)
		peer = aftoinfo(addrtypeof(peer))->any;

	return raw_eroute(&sr->this.host_addr, &sr->this.client,
			  peer,
			  &sr->that.client,
			  spi,
			  proto,
			  sr->this.protocol,
			  esatype,
			  proto_info,
			  deltatime(0),
			  DEFAULT_IPSEC_SA_PRIORITY, op, buf2
#ifdef HAVE_LABELED_IPSEC
			  , policy_label
#endif
			  );
}

/* assign a bare hold to a connection */

bool assign_hold(struct connection *c,
		 struct spd_route *sr,
		 int transport_proto,
		 const ip_address *src, const ip_address *dst)
{
	/* either the automatically installed %hold eroute is broad enough
	 * or we try to add a broader one and delete the automatic one.
	 * Beware: this %hold might be already handled, but still squeak
	 * through because of a race.
	 */
	enum routing_t ro = sr->routing,        /* routing, old */
		       rn = ro;                 /* routing, new */

	passert(LHAS(LELEM(CK_PERMANENT) | LELEM(CK_INSTANCE), c->kind));
	/* figure out what routing should become */
	switch (ro) {
	case RT_UNROUTED:
		rn = RT_UNROUTED_HOLD;
		break;
	case RT_ROUTED_PROSPECTIVE:
		rn = RT_ROUTED_HOLD;
		break;
	default:
		/* no change: this %hold is old news and should just be deleted */
		break;
	}

	DBG(DBG_CONTROL,
	    DBG_log("assign hold, routing was %s, needs to be %s",
		    enum_name(&routing_story, ro),
		    enum_name(&routing_story, rn)));

	if (eclipsable(sr)) {
		/* although %hold is appropriately broad, it will no longer be bare
		 * so we must ditch it from the bare table.
		 */
		free_bare_shunt(bare_shunt_ptr(&sr->this.client,
					       &sr->that.client,
					       sr->this.protocol));
	} else {
		/* we need a broad %hold, not the narrow one.
		 * First we ensure that there is a broad %hold.
		 * There may already be one (race condition): no need to create one.
		 * There may already be a %trap: replace it.
		 * There may not be any broad eroute: add %hold.
		 * Once the broad %hold is in place, delete the narrow one.
		 */
		if (rn != ro) {
			int op;
			const char *reason;

			if (erouted(ro)) {
				op = ERO_REPLACE;
				reason = "replace %trap with broad %hold";
			} else {
				op = ERO_ADD;
				reason = "add broad %hold";
			}

			if (!eroute_connection(sr, htonl(SPI_HOLD),
					       SA_INT, ET_INT,
					       null_proto_info,
					       op,
					       reason
#ifdef HAVE_LABELED_IPSEC
					       , c->policy_label
#endif
					       ))
				return FALSE;
		}

		if (!replace_bare_shunt(src, dst,
					BOTTOM_PRIO,
					SPI_HOLD,
					FALSE,
					transport_proto,
					"delete narrow %hold"))
			return FALSE;
	}
	sr->routing = rn;
	return TRUE;
}

/* compute a (host-order!) SPI to implement the policy in connection c */
ipsec_spi_t shunt_policy_spi(struct connection *c, bool prospective)
{
	/* note: these are in host order :-( */
	static const ipsec_spi_t shunt_spi[] =
	{
		SPI_TRAP,       /* --initiateontraffic */
		SPI_PASS,       /* --pass */
		SPI_DROP,       /* --drop */
		SPI_REJECT,     /* --reject */
	};

	static const ipsec_spi_t fail_spi[] =
	{
		0,              /* --none*/
		SPI_PASS,       /* --failpass */
		SPI_DROP,       /* --faildrop */
		SPI_REJECT,     /* --failreject */
	};

	return prospective ?
	       shunt_spi[(c->policy &
			  POLICY_SHUNT_MASK) >> POLICY_SHUNT_SHIFT] :
	       fail_spi[(c->policy & POLICY_FAIL_MASK) >> POLICY_FAIL_SHIFT];
}

static bool del_spi(ipsec_spi_t spi, int proto,
		    const ip_address *src, const ip_address *dest)
{
	char text_said[SATOT_BUF];
	struct kernel_sa sa;

	set_text_said(text_said, dest, spi, proto);

	DBG(DBG_KERNEL, DBG_log("delete %s", text_said));

	zero(&sa);
	sa.spi = spi;
	sa.proto = proto;
	sa.src = src;
	sa.dst = dest;
	sa.text_said = text_said;

	passert(kernel_ops->del_sa != NULL);
	return kernel_ops->del_sa(&sa);
}

/*
 * Set up one direction of the SA bundle
 */
static bool setup_half_ipsec_sa(struct state *st, bool inbound)
{
	/* Build an inbound or outbound SA */

	struct connection *c = st->st_connection;
	ip_subnet src, dst;
	ip_subnet src_client, dst_client;
	ipsec_spi_t inner_spi = 0;
	unsigned int proto = 0;
	enum eroute_type esatype = ET_UNSPEC;
	bool replace = inbound && (kernel_ops->get_spi != NULL);
	bool outgoing_ref_set = FALSE;
	bool incoming_ref_set = FALSE;
	IPsecSAref_t refhim = st->st_refhim;
	IPsecSAref_t new_refhim = IPSEC_SAREF_NULL;

	/* SPIs, saved for spigrouping or undoing, if necessary */
	struct kernel_sa said[EM_MAXRELSPIS];
	struct kernel_sa *said_next = said;
	struct kernel_sa said_boilerplate;

	char text_ipip[SATOT_BUF];
	char text_ipcomp[SATOT_BUF];
	char text_esp[SATOT_BUF];
	char text_ah[SATOT_BUF];

	/*
	 * encapsulation: encapsulation mode called for
	 * encap_oneshot: copy of "encapsultion" but reset to
	 *	ENCAPSULATION_MODE_TRANSPORT after use.
	 */
	int encapsulation = ENCAPSULATION_MODE_TRANSPORT;
	int encap_oneshot;

	bool add_selector;

	src.maskbits = 0;
	dst.maskbits = 0;

	if (inbound) {
		src.addr = c->spd.that.host_addr;
		dst.addr = c->spd.this.host_addr;
		src_client = c->spd.that.client;
		dst_client = c->spd.this.client;
	} else {
		src.addr = c->spd.this.host_addr,
		dst.addr = c->spd.that.host_addr;
		src_client = c->spd.this.client;
		dst_client = c->spd.that.client;
	}

	if (st->st_ah.attrs.encapsulation == ENCAPSULATION_MODE_TUNNEL ||
	    st->st_esp.attrs.encapsulation == ENCAPSULATION_MODE_TUNNEL ||
	    st->st_ipcomp.attrs.encapsulation == ENCAPSULATION_MODE_TUNNEL) {
		encapsulation = ENCAPSULATION_MODE_TUNNEL;
		add_selector = FALSE; /* Don't add selectors for tunnel mode */
	} else {
		/* RFC 4301, Section 5.2 Requires traffic selectors to be set on
		 * transport mode
		 */
		add_selector = TRUE;
	}
	c->encapsulation = encapsulation;
	encap_oneshot = encapsulation;

	zero(&said_boilerplate);
	said_boilerplate.src = &src.addr;
	said_boilerplate.dst = &dst.addr;
	said_boilerplate.src_client = &src_client;
	said_boilerplate.dst_client = &dst_client;
	said_boilerplate.inbound = inbound;
	said_boilerplate.add_selector = add_selector;
	said_boilerplate.transport_proto = c->spd.this.protocol;
	said_boilerplate.sa_lifetime = c->sa_ipsec_life_seconds;
	said_boilerplate.outif = -1;
#ifdef HAVE_LABELED_IPSEC
	said_boilerplate.sec_ctx = st->sec_ctx;
#endif

	if (kernel_ops->inbound_eroute) {
		inner_spi = 256;
		if (encapsulation == ENCAPSULATION_MODE_TUNNEL) {
			/* If we are tunnelling, set up IP in IP pseudo SA */
			proto = SA_IPIP;
			esatype = ET_IPIP;
		} else {
			/* For transport mode set ESP */
			/* ??? why are we sure that this isn't AH? */
			proto = SA_ESP;
			esatype = ET_ESP;
		}

	} else if (encapsulation == ENCAPSULATION_MODE_TUNNEL) {
		/* XXX hack alert -- we SHOULD NOT HAVE TO HAVE A DIFFERENT SPI
		 * XXX FOR IP-in-IP ENCAPSULATION!
		 */

		ipsec_spi_t ipip_spi;

		/* Allocate an SPI for the tunnel.
		 * Since our peer will never see this,
		 * and it comes from its own number space,
		 * it is purely a local implementation wart.
		 */
		{
			static ipsec_spi_t last_tunnel_spi =
				IPSEC_DOI_SPI_OUR_MIN;

			ipip_spi = htonl(last_tunnel_spi);
			last_tunnel_spi++;
			/* ??? what should we do on wrap-around? */
			passert(last_tunnel_spi >= IPSEC_DOI_SPI_OUR_MIN);
			if (inbound)
				st->st_tunnel_in_spi = ipip_spi;
			else
				st->st_tunnel_out_spi = ipip_spi;
		}

		set_text_said(text_ipip,
			      &c->spd.that.host_addr, ipip_spi, SA_IPIP);

		*said_next = said_boilerplate;
		said_next->spi = ipip_spi;
		said_next->esatype = ET_IPIP;
		said_next->text_said = text_ipip;

		if (inbound) {
			/*
			 * set corresponding outbound SA. We can do this on
			 * each SA in the bundle without harm.
			 */
			said_next->refhim = refhim;
		} else if (!outgoing_ref_set) {
			/* on outbound, pick up the SAref if not already done */
			said_next->ref    = refhim;
			outgoing_ref_set  = TRUE;
		}

		if (!kernel_ops->add_sa(said_next, replace)) {
			DBG(DBG_KERNEL, DBG_log("add_sa tunnel failed"));
			goto fail;
		}

		if (inbound) {
			st->st_esp.our_lastused = mononow();
		} else {
			st->st_esp.peer_lastused = mononow();
		}

		DBG(DBG_KERNEL,
		    DBG_log("added tunnel with ref=%u", said_next->ref));

		/*
		 * SA refs will have been allocated for this SA.
		 * The inner most one is interesting for the outgoing SA,
		 * since we refer to it in the policy that we instantiate.
		 */
		if (new_refhim == IPSEC_SAREF_NULL && !inbound) {
			DBG(DBG_KERNEL,
			    DBG_log("recorded ref=%u as refhim",
				    said_next->ref));
			new_refhim = said_next->ref;
			if (new_refhim == IPSEC_SAREF_NULL)
				new_refhim = IPSEC_SAREF_NA;
		}
		if (!incoming_ref_set && inbound) {
			st->st_ref = said_next->ref;
			incoming_ref_set = TRUE;
		}
		said_next++;

		inner_spi = ipip_spi;
		proto = SA_IPIP;
		esatype = ET_IPIP;
	}

	/* set up IPCOMP SA, if any */

	if (st->st_ipcomp.present) {
		ipsec_spi_t ipcomp_spi =
			inbound ? st->st_ipcomp.our_spi : st->st_ipcomp.attrs.
			spi;
		unsigned compalg;

		switch (st->st_ipcomp.attrs.transattrs.encrypt) {
		case IPCOMP_DEFLATE:
			compalg = SADB_X_CALG_DEFLATE;
			break;

		default:
			loglog(RC_LOG_SERIOUS,
			       "IPCOMP transform %s not implemented",
			       enum_name(&ipcomp_transformid_names,
					 st->st_ipcomp.attrs.transattrs.encrypt));
			goto fail;
		}

		set_text_said(text_ipcomp, &dst.addr, ipcomp_spi, SA_COMP);

		*said_next = said_boilerplate;
		said_next->spi = ipcomp_spi;
		said_next->esatype = ET_IPCOMP;
		said_next->encalg = compalg;
		said_next->encapsulation = encap_oneshot;
		said_next->reqid = reqid_ipcomp(c->spd.reqid);
		said_next->text_said = text_ipcomp;

		if (inbound) {
			/*
			 * set corresponding outbound SA. We can do this on
			 * each SA in the bundle without harm.
			 */
			said_next->refhim = refhim;
		} else if (!outgoing_ref_set) {
			/* on outbound, pick up the SAref if not already done */
			said_next->ref    = refhim;
			outgoing_ref_set  = TRUE;
		}

		if (!kernel_ops->add_sa(said_next, replace)) {
			DBG_log("add_sa ipcomp failed");
			goto fail;
		}

		/*
		 * SA refs will have been allocated for this SA.
		 * The inner most one is interesting for the outgoing SA,
		 * since we refer to it in the policy that we instantiate.
		 */
		if (new_refhim == IPSEC_SAREF_NULL && !inbound) {
			new_refhim = said_next->ref;
			if (new_refhim == IPSEC_SAREF_NULL)
				new_refhim = IPSEC_SAREF_NA;
		}
		if (!incoming_ref_set && inbound) {
			st->st_ref = said_next->ref;
			incoming_ref_set = TRUE;
		}
		said_next++;

		encap_oneshot = ENCAPSULATION_MODE_TRANSPORT;
	}

	/* set up ESP SA, if any */

	if (st->st_esp.present) {
		ipsec_spi_t esp_spi =
			inbound ? st->st_esp.our_spi : st->st_esp.attrs.spi;
		u_char *esp_dst_keymat =
			inbound ? st->st_esp.our_keymat : st->st_esp.
			peer_keymat;
		const struct trans_attrs *ta = &st->st_esp.attrs.transattrs;
		const struct esp_info *ei;

		/* ??? who picked this type for enc_key_len? */
		u_int16_t enc_key_len;

		/* ??? table of non-registered algorithms? */
		static const struct esp_info esp_info[] = {
			{ FALSE, ESP_NULL, AUTH_ALGORITHM_HMAC_MD5,
			  0, HMAC_MD5_KEY_LEN,
			  SADB_EALG_NULL, SADB_AALG_MD5HMAC },
			{ FALSE, ESP_NULL, AUTH_ALGORITHM_HMAC_SHA1,
			  0, HMAC_SHA1_KEY_LEN,
			  SADB_EALG_NULL, SADB_AALG_SHA1HMAC },
#if 0
			{ FALSE, ESP_DES, AUTH_ALGORITHM_NONE,
			  DES_CBC_BLOCK_SIZE, 0,
			  SADB_EALG_DESCBC, SADB_AALG_NONE },
			{ FALSE, ESP_DES, AUTH_ALGORITHM_HMAC_MD5,
			  DES_CBC_BLOCK_SIZE, HMAC_MD5_KEY_LEN,
			  SADB_EALG_DESCBC, SADB_AALG_MD5HMAC },
			{ FALSE, ESP_DES, AUTH_ALGORITHM_HMAC_SHA1,
			  DES_CBC_BLOCK_SIZE,
			  HMAC_SHA1_KEY_LEN, SADB_EALG_DESCBC,
			  SADB_AALG_SHA1HMAC },
#endif
			{ FALSE, ESP_3DES, AUTH_ALGORITHM_NONE,
			  DES_CBC_BLOCK_SIZE * 3, 0,
			  SADB_EALG_3DESCBC, SADB_AALG_NONE },
			{ FALSE, ESP_3DES, AUTH_ALGORITHM_HMAC_MD5,
			  DES_CBC_BLOCK_SIZE * 3, HMAC_MD5_KEY_LEN,
			  SADB_EALG_3DESCBC, SADB_AALG_MD5HMAC },
			{ FALSE, ESP_3DES, AUTH_ALGORITHM_HMAC_SHA1,
			  DES_CBC_BLOCK_SIZE * 3, HMAC_SHA1_KEY_LEN,
			  SADB_EALG_3DESCBC, SADB_AALG_SHA1HMAC },

			{ FALSE, ESP_AES, AUTH_ALGORITHM_NONE,
			  AES_CBC_BLOCK_SIZE, 0,
			  SADB_X_EALG_AESCBC, SADB_AALG_NONE },
			{ FALSE, ESP_AES, AUTH_ALGORITHM_HMAC_MD5,
			  AES_CBC_BLOCK_SIZE, HMAC_MD5_KEY_LEN,
			  SADB_X_EALG_AESCBC, SADB_AALG_MD5HMAC },
			{ FALSE, ESP_AES, AUTH_ALGORITHM_HMAC_SHA1,
			  AES_CBC_BLOCK_SIZE, HMAC_SHA1_KEY_LEN,
			  SADB_X_EALG_AESCBC, SADB_AALG_SHA1HMAC },

			{ FALSE, ESP_CAST, AUTH_ALGORITHM_NONE,
			  CAST_CBC_BLOCK_SIZE, 0,
			  SADB_X_EALG_CASTCBC, SADB_AALG_NONE },
			{ FALSE, ESP_CAST, AUTH_ALGORITHM_HMAC_MD5,
			  CAST_CBC_BLOCK_SIZE, HMAC_MD5_KEY_LEN,
			  SADB_X_EALG_CASTCBC, SADB_AALG_MD5HMAC },
			{ FALSE, ESP_CAST, AUTH_ALGORITHM_HMAC_SHA1,
			  CAST_CBC_BLOCK_SIZE, HMAC_SHA1_KEY_LEN,
			  SADB_X_EALG_CASTCBC, SADB_AALG_SHA1HMAC },
		};

		u_int8_t natt_type = 0;
		u_int16_t natt_sport = 0, natt_dport = 0;
		ip_address natt_oa;

		if (st->hidden_variables.st_nat_traversal & NAT_T_DETECTED) {
			natt_type = ESPINUDP_WITH_NON_ESP;
			if (inbound) {
				natt_sport = st->st_remoteport;
				natt_dport = st->st_localport;
			} else {
				natt_sport = st->st_localport;
				natt_dport = st->st_remoteport;
			}
			natt_oa = st->hidden_variables.st_nat_oa;
		}

		DBG(DBG_CRYPT,
<<<<<<< HEAD
		    DBG_log("looking for alg with transid: %d keylen: %d auth: %d\n",
			    ta->encrypt, ta->enckeylen, ta->integ_hash));
=======
		    DBG_log("looking for alg with transid: %d keylen: %d auth: %d",
			    st->st_esp.attrs.transattrs.encrypt,
			    st->st_esp.attrs.transattrs.enckeylen,
			    st->st_esp.attrs.transattrs.integ_hash));
>>>>>>> 31b94bcf

		for (ei = esp_info; ; ei++) {

			/* if it is the last key entry, then ask algo */
			if (ei == &esp_info[elemsof(esp_info)]) {
				/*
				 * Check for additional kernel alg
				 * Note: result will be in a static buffer!
				 */
				struct esb_buf buftn, bufan;

				ei = kernel_alg_esp_info(ta->encrypt,
							ta->enckeylen,
							ta->integ_hash);
				if (ei != NULL)
					break;

				loglog(RC_LOG_SERIOUS,
				       "ESP transform %s(%d) / auth %s not implemented yet",
				       enum_showb(&esp_transformid_names,
						ta->encrypt,
						&buftn),
				       ta->enckeylen,
				       enum_showb(&auth_alg_names,
						ta->integ_hash,
						&bufan));
				goto fail;
			}

			DBG(DBG_CRYPT,
			    DBG_log("checking transid: %d keylen: %d auth: %d",
				    ei->transid, ei->enckeylen, ei->auth));

			if (ta->encrypt == ei->transid &&
			    (ta->enckeylen == 0 ||
			     ta->enckeylen == ei->enckeylen * BITS_PER_BYTE) &&
			    ta->integ_hash == ei->auth)
				break;
		}

		enc_key_len = ta->enckeylen / BITS_PER_BYTE;
		if (enc_key_len != 0) {
			/* XXX: must change to check valid _range_ enc_key_len */
			if (enc_key_len > ei->enckeylen) {
				loglog(RC_LOG_SERIOUS,
				       "ESP transform %s passed encryption key length %u; we expected %u or less",
				       enum_name(&esp_transformid_names,
						 ta->encrypt),
				       (unsigned)enc_key_len,
				       (unsigned)ei->enckeylen);
				goto fail;
			}
			/* ??? why would we have a different length? */
			pexpect(enc_key_len == ei->enckeylen);
		} else {
			enc_key_len = ei->enckeylen;
		}

		/* Fixup key lengths for special cases */
		switch (ei->transid) {
		case ESP_3DES:
			/* Grrrrr.... f*cking 7 bits jurassic algos  */
			/* 168 bits in kernel, need 192 bits for keymat_len */
			if (enc_key_len == 21)
				enc_key_len = 24;
			break;
		case ESP_DES:
			/* Grrrrr.... f*cking 7 bits jurassic algos  */
			/* 56 bits in kernel, need 64 bits for keymat_len */
			if (enc_key_len == 7)
				enc_key_len = 8;
			break;
		case IKEv2_ENCR_AES_GCM_8:
		case IKEv2_ENCR_AES_GCM_12:
		case IKEv2_ENCR_AES_GCM_16:
			/* keymat contains 4 bytes of salt */
			enc_key_len += AES_GCM_SALT_BYTES;
			break;
		case IKEv2_ENCR_AES_CCM_8:
		case IKEv2_ENCR_AES_CCM_12:
		case IKEv2_ENCR_AES_CCM_16:
			/* keymat contains 3 bytes of salt */
			enc_key_len += AES_CCM_SALT_BYTES;
			break;
		}

		passert(st->st_esp.keymat_len == enc_key_len + ei->authkeylen);


		set_text_said(text_esp, &dst.addr, esp_spi, SA_ESP);

		*said_next = said_boilerplate;
		said_next->spi = esp_spi;
		said_next->esatype = ET_ESP;
		said_next->replay_window = kernel_ops->replay_window;
		said_next->authalg = ei->authalg;
		if (said_next->authalg == AUTH_ALGORITHM_HMAC_SHA2_256 &&
		    st->st_connection->sha2_truncbug) {
			if (kernel_ops->sha2_truncbug_support) {
				DBG_log(" authalg converted for sha2 truncation at 96bits instead of IETF's mandated 128bits");
				/* We need to tell the kernel to mangle the sha2_256, as instructed by the user */
				said_next->authalg =
					AUTH_ALGORITHM_HMAC_SHA2_256_TRUNCBUG;
			} else {
				loglog(RC_LOG_SERIOUS,
				       "Error: %s stack does not support sha2_truncbug=yes",
				       kernel_ops->kern_name);
				goto fail;
			}
		}

		/* divide up keying material */
		said_next->enckey = esp_dst_keymat;
		said_next->enckeylen = enc_key_len;
		said_next->encalg = ei->encryptalg;

		said_next->authkey = esp_dst_keymat + enc_key_len;
		said_next->authkeylen = ei->authkeylen;
		/* said_next->authkey = esp_dst_keymat + ei->enckeylen; */
		/* said_next->enckeylen = ei->enckeylen; */

		said_next->encapsulation = encap_oneshot;
		said_next->reqid = reqid_esp(c->spd.reqid);

		said_next->natt_sport = natt_sport;
		said_next->natt_dport = natt_dport;
		said_next->transid = ta->encrypt;
		said_next->natt_type = natt_type;
		said_next->natt_oa = &natt_oa;
#ifdef KLIPS_MAST
		if (st->st_esp.attrs.encapsulation ==
		      ENCAPSULATION_MODE_TRANSPORT &&
		    useful_mastno != -1)
			said_next->outif = MASTTRANSPORT_OFFSET +
					   useful_mastno;

#endif
		said_next->text_said = text_esp;

		DBG(DBG_CRYPT, {
			    DBG_dump("ESP enckey:",  said_next->enckey,
				     said_next->enckeylen);
			    DBG_dump("ESP authkey:", said_next->authkey,
				     said_next->authkeylen);
		    });

		if (inbound) {
			/*
			 * set corresponding outbound SA. We can do this on
			 * each SA in the bundle without harm.
			 */
			said_next->refhim = refhim;
		} else if (!outgoing_ref_set) {
			/* on outbound, pick up the SAref if not already done */
			said_next->ref = refhim;
			outgoing_ref_set = TRUE;
		}

		if (!kernel_ops->add_sa(said_next, replace)) {
			/* scrub keys from memory */
			memset(said_next->enckey, 0, said_next->enckeylen);
			memset(said_next->authkey, 0, said_next->authkeylen);
			goto fail;
		}
		/* scrub keys from memory */
		memset(said_next->enckey, 0, said_next->enckeylen);
		memset(said_next->authkey, 0, said_next->authkeylen);

		/*
		 * SA refs will have been allocated for this SA.
		 * The inner most one is interesting for the outgoing SA,
		 * since we refer to it in the policy that we instantiate.
		 */
		if (new_refhim == IPSEC_SAREF_NULL && !inbound) {
			new_refhim = said_next->ref;
			if (new_refhim == IPSEC_SAREF_NULL)
				new_refhim = IPSEC_SAREF_NA;
		}
		if (!incoming_ref_set && inbound) {
			st->st_ref = said_next->ref;
			incoming_ref_set = TRUE;
		}
		said_next++;

		encap_oneshot = ENCAPSULATION_MODE_TRANSPORT;
	}

	/* set up AH SA, if any */

	if (st->st_ah.present) {
		ipsec_spi_t ah_spi =
			inbound ? st->st_ah.our_spi : st->st_ah.attrs.spi;
		u_char *ah_dst_keymat =
			inbound ? st->st_ah.our_keymat : st->st_ah.peer_keymat;
		u_int16_t key_len;

		unsigned char authalg;

		switch (st->st_ah.attrs.transattrs.integ_hash) {
		case AUTH_ALGORITHM_HMAC_MD5:
			authalg = SADB_AALG_MD5HMAC;
			key_len = HMAC_MD5_KEY_LEN;
			break;

		case AUTH_ALGORITHM_HMAC_SHA1:
			authalg = SADB_AALG_SHA1HMAC;
			key_len = HMAC_SHA1_KEY_LEN;
			break;

		/* RFC 4868 */
		case AUTH_ALGORITHM_HMAC_SHA2_256:
			authalg = SADB_X_AALG_SHA2_256HMAC;
			key_len = BYTES_FOR_BITS(256);
			break;

		/* RFC 4868 */
		case AUTH_ALGORITHM_HMAC_SHA2_384:
			authalg = SADB_X_AALG_SHA2_384HMAC;
			key_len = BYTES_FOR_BITS(384);
			break;

		/* RFC 4868 */
		case AUTH_ALGORITHM_HMAC_SHA2_512:
			authalg = SADB_X_AALG_SHA2_512HMAC;
			key_len = BYTES_FOR_BITS(512);
			break;

		/* RFC 2857 Section 3 */
		case AUTH_ALGORITHM_HMAC_RIPEMD:
			authalg = SADB_X_AALG_RIPEMD160HMAC;
			key_len = BYTES_FOR_BITS(160);
			break;

		/* RFC 3566 Section 4.1 */
		case AUTH_ALGORITHM_AES_CBC:
			authalg = SADB_X_AALG_AES_XCBC_MAC;
			key_len = BYTES_FOR_BITS(128);
			break;

		/* RFC 4543 Section 5.3 */
		case AUTH_ALGORITHM_AES_128_GMAC:
			authalg = SADB_X_AALG_AH_AES_128_GMAC;
			key_len = BYTES_FOR_BITS(128);
			break;

		/* RFC 4543 Section 5.3 */
		case AUTH_ALGORITHM_AES_192_GMAC:
			authalg = SADB_X_AALG_AH_AES_192_GMAC;
			key_len = BYTES_FOR_BITS(192);
			break;

		/* RFC 4543 Section 5.3 */
		case AUTH_ALGORITHM_AES_256_GMAC:
			authalg = SADB_X_AALG_AH_AES_256_GMAC;
			key_len = BYTES_FOR_BITS(256);
			break;

		case AUTH_ALGORITHM_NULL_KAME: /* Should we support this? */
		case AUTH_ALGORITHM_SIG_RSA: /* RFC 4359 */
		case AUTH_ALGORITHM_KPDK:
		case AUTH_ALGORITHM_DES_MAC:
		default:
			loglog(RC_LOG_SERIOUS, "%s not implemented",
			       enum_show(&auth_alg_names,
					 st->st_ah.attrs.transattrs.integ_hash));
			goto fail;
		}

		passert(st->st_ah.keymat_len == key_len);

		set_text_said(text_ah, &dst.addr, ah_spi, SA_AH);

		*said_next = said_boilerplate;
		said_next->spi = ah_spi;
		said_next->esatype = ET_AH;
		said_next->replay_window = kernel_ops->replay_window;
		said_next->authalg = authalg;
		said_next->authkeylen = st->st_ah.keymat_len;
		said_next->authkey = ah_dst_keymat;
		said_next->encapsulation = encap_oneshot;
		said_next->reqid = reqid_ah(c->spd.reqid);
		said_next->text_said = text_ah;

		DBG(DBG_CRYPT, {
			DBG_dump("AH authkey:", said_next->authkey,
				said_next->authkeylen);
		    });

		if (inbound) {
			/*
			 * set corresponding outbound SA. We can do this on
			 * each SA in the bundle without harm.
			 */
			said_next->refhim = refhim;
		} else if (!outgoing_ref_set) {
			/* on outbound, pick up the SAref if not already done */
			said_next->ref = refhim;
			outgoing_ref_set = TRUE;
		}

		if (!kernel_ops->add_sa(said_next, replace)) {
			/* scrub key from memory */
			memset(said_next->authkey, 0, said_next->authkeylen);
			goto fail;
		}
		/* scrub key from memory */
		memset(said_next->authkey, 0, said_next->authkeylen);

		/*
		 * SA refs will have been allocated for this SA.
		 * The inner most one is interesting for the outgoing SA,
		 * since we refer to it in the policy that we instantiate.
		 */
		if (new_refhim == IPSEC_SAREF_NULL && !inbound) {
			new_refhim = said_next->ref;
			if (new_refhim == IPSEC_SAREF_NULL)
				new_refhim = IPSEC_SAREF_NA;
		}
		if (!incoming_ref_set && inbound) {
			st->st_ref = said_next->ref;
			incoming_ref_set = TRUE;
		}
		said_next++;

		encap_oneshot = ENCAPSULATION_MODE_TRANSPORT;
	}

	/*
	 * Add an inbound eroute to enforce an arrival check.
	 *
	 * If inbound, and policy does not specify DISABLEARRIVALCHECK,
	 * ??? and some more mysterious conditions,
	 * tell KLIPS to enforce the IP addresses appropriate for this tunnel.
	 * Note reversed ends.
	 * Not much to be done on failure.
	 */
	if (inbound && (c->policy & POLICY_DISABLEARRIVALCHECK) == 0 &&
	    (kernel_ops->inbound_eroute ? c->spd.eroute_owner == SOS_NOBODY :
	     encapsulation == ENCAPSULATION_MODE_TUNNEL))
	     {
		struct pfkey_proto_info proto_info[4];
		int i = 0;

		/*
		 * ??? why does this code care about
		 * st->st_*.attrs.encapsulation?
		 * We have gone do some trouble to compute
		 * "encapsulation".  And later code uses
		 * "encapsulation".
		 */
		if (st->st_ipcomp.present) {
			proto_info[i].proto = IPPROTO_COMP;
			proto_info[i].encapsulation =
				st->st_ipcomp.attrs.encapsulation;
			proto_info[i].reqid = reqid_ipcomp(c->spd.reqid);
			i++;
		}

		if (st->st_esp.present) {
			proto_info[i].proto = IPPROTO_ESP;
			proto_info[i].encapsulation =
				st->st_esp.attrs.encapsulation;
			proto_info[i].reqid = reqid_esp(c->spd.reqid);
			i++;
		}

		if (st->st_ah.present) {
			proto_info[i].proto = IPPROTO_AH;
			proto_info[i].encapsulation =
				st->st_ah.attrs.encapsulation;
			proto_info[i].reqid = reqid_ah(c->spd.reqid);
			i++;
		}

		proto_info[i].proto = 0;

		/*
		 * ??? why is encapsulation overwitten ONLY if
		 * kernel_ops->inbound_eroute?
		 */
		if (kernel_ops->inbound_eroute &&
		    encapsulation == ENCAPSULATION_MODE_TUNNEL) {
			proto_info[0].encapsulation =
				ENCAPSULATION_MODE_TUNNEL;
			for (i = 1; proto_info[i].proto; i++)
				proto_info[i].encapsulation =
					ENCAPSULATION_MODE_TRANSPORT;
		}

		/* MCR - should be passed a spd_eroute structure here */
		/* note: this and that are intentionally reversed */
		(void) raw_eroute(&c->spd.that.host_addr,	/* this_host */
				  &c->spd.that.client,		/* this_client */
				  &c->spd.this.host_addr,	/* that_host */
				  &c->spd.this.client,		/* that_client */
				  inner_spi,			/* spi */
				  proto,			/* proto */
				  c->spd.this.protocol,		/* transport_proto */
				  esatype,			/* esatype */
				  proto_info,			/* " */
				  deltatime(0),			/* lifetime */
				  c->sa_priority,		/* IPsec SA prio */
				  ERO_ADD_INBOUND,		/* op */
				  "add inbound"			/* opname */
#ifdef HAVE_LABELED_IPSEC
				  , st->st_connection->policy_label
#endif
				  );
	}

	/* If there are multiple SPIs, group them. */

	if (kernel_ops->grp_sa != NULL && said_next > &said[1]) {
		struct kernel_sa *s;

		/* group SAs, two at a time, inner to outer (backwards in said[])
		 * The grouping is by pairs.  So if said[] contains ah esp ipip,
		 * the grouping would be ipip:esp, esp:ah.
		 */
		for (s = said; s < said_next - 1; s++) {
			DBG(DBG_KERNEL,
			    DBG_log("grouping %s (ref=%u) and %s (ref=%u)",
				    s[0].text_said, s[0].ref,
				    s[1].text_said, s[1].ref));
			if (!kernel_ops->grp_sa(s + 1, s)) {
				DBG_log("grp_sa failed");
				goto fail;
			}
		}
		/* could update said, but it will not be used */
	}

	if (new_refhim != IPSEC_SAREF_NULL)
		st->st_refhim = new_refhim;

	/* if the impaired is set, pretend this fails */
	if (st->st_connection->extra_debugging & IMPAIR_SA_CREATION) {
		DBG_log("Impair SA creation is set, pretending to fail");
		goto fail;
	}
	return TRUE;

fail:
	{
		DBG_log("setup_half_ipsec_sa() hit fail:");
		/* undo the done SPIs */
		while (said_next-- != said) {
			if (said_next->proto) {
				(void) del_spi(said_next->spi,
					       said_next->proto,
					       &src.addr, said_next->dst);
			}
		}
		return FALSE;
	}
}

/* teardown_ipsec_sa is a canibalized version of setup_ipsec_sa */
static bool teardown_half_ipsec_sa(struct state *st, bool inbound)
{
	/* We need to delete AH, ESP, and IP in IP SPIs.
	 * But if there is more than one, they have been grouped
	 * so deleting any one will do.  So we just delete the
	 * first one found.  It may or may not be the only one.
	 */
	struct connection *c = st->st_connection;

	struct {
		unsigned proto;
		struct ipsec_proto_info *info;
	} protos[4];
	int i;
	bool result;

	i = 0;
	if (kernel_ops->inbound_eroute && inbound &&
	    c->spd.eroute_owner == SOS_NOBODY) {
		(void) raw_eroute(&c->spd.that.host_addr, &c->spd.that.client,
				  &c->spd.this.host_addr, &c->spd.this.client,
				  256,
				  c->encapsulation == ENCAPSULATION_MODE_TRANSPORT ? SA_ESP : IPSEC_PROTO_ANY,
				  c->spd.this.protocol,
				  c->encapsulation == ENCAPSULATION_MODE_TRANSPORT ? ET_ESP : ET_UNSPEC,
				  null_proto_info,
				  deltatime(0),
				  c->sa_priority,
				  ERO_DEL_INBOUND, "delete inbound"
#ifdef HAVE_LABELED_IPSEC
				  , c->policy_label
#endif
				  );
	}

	if (kernel_ops->grp_sa == NULL) {
		if (st->st_ah.present) {
			protos[i].info = &st->st_ah;
			protos[i].proto = SA_AH;
			i++;
		}

		if (st->st_esp.present) {
			protos[i].info = &st->st_esp;
			protos[i].proto = SA_ESP;
			i++;
		}

		if (st->st_ipcomp.present) {
			protos[i].info = &st->st_ipcomp;
			protos[i].proto = SA_COMP;
			i++;
		}
	} else if (st->st_ah.present) {
		protos[i].info = &st->st_ah;
		protos[i].proto = SA_AH;
		i++;
	} else if (st->st_esp.present) {
		protos[i].info = &st->st_esp;
		protos[i].proto = SA_ESP;
		i++;
	} else {
		return TRUE;
	}
	protos[i].proto = 0;

	result = TRUE;
	for (i = 0; protos[i].proto; i++) {
		unsigned proto = protos[i].proto;
		ipsec_spi_t spi;
		const ip_address *src, *dst;

		if (inbound) {
			spi = protos[i].info->our_spi;
			src = &c->spd.that.host_addr;
			dst = &c->spd.this.host_addr;
		} else {
			spi = protos[i].info->attrs.spi;
			src = &c->spd.this.host_addr;
			dst = &c->spd.that.host_addr;
		}

		result &= del_spi(spi, proto, src, dst);
	}
	return result;
}

const struct kernel_ops *kernel_ops;

/* keep track of kernel version  */
static char kversion[256];

void init_kernel(void)
{
	struct utsname un;

#if defined(NETKEY_SUPPORT) || defined(KLIPS) || defined(KLIPS_MAST)
	struct stat buf;
#endif

	/* get kernel version */
	uname(&un);
	jam_str(kversion, sizeof(kversion), un.release);

	switch (kern_interface) {
#if defined(NETKEY_SUPPORT)
	case USE_NETKEY:
		if (stat("/proc/net/pfkey", &buf) == 0) {
			kern_interface = USE_NETKEY;
			libreswan_log(
				"Using Linux XFRM/NETKEY IPsec interface code on %s",
				kversion);
			kernel_ops = &netkey_kernel_ops;
			break;
		} else {
			libreswan_log(
				"No Kernel XFRM/NETKEY interface detected");
		}
		/* FALL THROUGH */
#endif

#if defined(KLIPS)
	case USE_KLIPS:
		if (stat("/proc/net/pf_key", &buf) == 0) {
			kern_interface = USE_KLIPS;
			libreswan_log("Using KLIPS IPsec interface code on %s",
				      kversion);
			kernel_ops = &klips_kernel_ops;
			break;
		} else {
			libreswan_log("No Kernel KLIPS interface detected");
		}
		/* FALL THROUGH */
#endif

#if defined(KLIPS_MAST)
	case USE_MASTKLIPS:
		if (stat("/proc/sys/net/ipsec/debug_mast", &buf) == 0) {
			kern_interface = USE_MASTKLIPS;
			libreswan_log(
				"Using KLIPSng (mast) IPsec interface code on %s",
				kversion);
			kernel_ops = &mast_kernel_ops;
			break;
		} else {
			libreswan_log("No Kernel MASTKLIPS interface detected");
		}
		/* FALL THROUGH */
#endif

#if defined(BSD_KAME)
	case USE_BSDKAME:
		kern_interface = USE_BSDKAME;
		libreswan_log("Using BSD/KAME IPsec interface code on %s",
			      kversion);
		kernel_ops = &bsdkame_kernel_ops;
		break;
#endif

#if defined(WIN32) && defined(WIN32_NATIVE)
	case USE_WIN32_NATIVE:
		kern_interface = USE_WIN32_NATIVE;
		libreswan_log("Using Win2K native IPsec interface code on %s",
			      kversion);
		kernel_ops = &win2k_kernel_ops;
		break;
#endif

	case NO_KERNEL:
		kern_interface = NO_KERNEL;
		libreswan_log("Using 'no_kernel' interface code on %s",
			      kversion);
		kernel_ops = &noklips_kernel_ops;
		break;

	default:
		libreswan_log("FATAL: kernel interface '%s' not available",
			      enum_name(&kern_interface_names,
					kern_interface));
		exit_pluto(5);
	}

	if (kernel_ops->init != NULL)
		kernel_ops->init();

	/* register SA types that we can negotiate */
	can_do_IPcomp = FALSE; /* until we get a response from KLIPS */
	if (kernel_ops->pfkey_register != NULL)
		kernel_ops->pfkey_register();

	if (!kernel_ops->policy_lifetime)
		event_schedule(EVENT_SHUNT_SCAN, SHUNT_SCAN_INTERVAL, NULL);
}

void show_kernel_interface()
{
	if (kernel_ops) {
		whack_log(RC_COMMENT, "using kernel interface: %s",
			  kernel_ops->kern_name);
	}
}

/*
 * see if the attached connection refers to an older state.
 * if it does, then initiate this state with the appropriate outgoing
 * references, such that we won't break any userland applications
 * that are using the conn with REFINFO.
 */
static void look_for_replacement_state(struct state *st)
{
	struct connection *c = st->st_connection;
	struct state *ost = state_with_serialno(c->newest_ipsec_sa);

	DBG(DBG_CONTROL, {
		    DBG_log("checking if this is a replacement state");
		    DBG_log("  st=%p ost=%p st->serialno=#%lu ost->serialno=#%lu ",
			    st, ost, st->st_serialno,
			    ost ? ost->st_serialno : 0);
	    });

	if (ost != NULL && ost != st && ost->st_serialno != st->st_serialno) {
		/*
		 * then there is an old state associated, and it is
		 * different then the new one.
		 */
		libreswan_log("keeping refhim=%lu during rekey",
			      (unsigned long)ost->st_refhim);
		st->st_refhim = ost->st_refhim;
	}
}

/* Note: install_inbound_ipsec_sa is only used by the Responder.
 * The Responder will subsequently use install_ipsec_sa for the outbound.
 * The Initiator uses install_ipsec_sa to install both at once.
 */
bool install_inbound_ipsec_sa(struct state *st)
{
	struct connection *const c = st->st_connection;

	/* If our peer has a fixed-address client, check if we already
	 * have a route for that client that conflicts.  We will take this
	 * as proof that that route and the connections using it are
	 * obsolete and should be eliminated.  Interestingly, this is
	 * the only case in which we can tell that a connection is obsolete.
	 */
	passert(c->kind == CK_PERMANENT || c->kind == CK_INSTANCE);
	if (c->spd.that.has_client) {
		for (;; ) {
			ipstr_buf b;
			struct spd_route *esr;
			struct connection *o = route_owner(c, &c->spd, &esr,
							   NULL, NULL);

			if (o == NULL || c == o)
				break; /* nobody interesting has a route */

			/* note: we ignore the client addresses at this end */
			if (sameaddr(&o->spd.that.host_addr,
				     &c->spd.that.host_addr) &&
			    o->interface == c->interface)
				break;  /* existing route is compatible */

#if 0                                   /* this stops us removing certain RW routes, and later we fail */
			if (o->kind == CK_TEMPLATE && streq(o->name, c->name))
				break;  /* ??? is this good enough?? */
#endif

			if (kernel_ops->overlap_supported) {
				/* Both are transport mode, allow overlapping.
				 * [bart] not sure if this is actually intended, but am
				 *        leaving it in to make it behave like before
				 */
				if (!LIN(POLICY_TUNNEL, c->policy) &&
				    !LIN(POLICY_TUNNEL, o->policy))
					break;
				/* Both declared that overlapping is OK. */
				if (LIN(POLICY_OVERLAPIP, c->policy) &&
				    LIN(POLICY_OVERLAPIP, o->policy))
					break;
			}

			loglog(RC_LOG_SERIOUS,
			       "route to peer's client conflicts with \"%s\" %s; releasing old connection to free the route",
			       o->name, ipstr(&o->spd.that.host_addr, &b));
			release_connection(o, FALSE);
		}
	}

	DBG(DBG_CONTROL,
	    DBG_log("install_inbound_ipsec_sa() checking if we can route"));
	/* check that we will be able to route and eroute */
	switch (could_route(c)) {
	case route_easy:
	case route_nearconflict:
		DBG(DBG_CONTROL,
		    DBG_log("   routing is easy, or has resolvable near-conflict"));
		break;

	case route_unnecessary:
		/*
		 * in this situation, we should look and see if there is a state
		 * that our connection references, that we are in fact replacing.
		 */
		break;

	default:
		return FALSE;
	}

	look_for_replacement_state(st);

	/*
	 * we now have to set up the outgoing SA first, so that
	 * we can refer to it in the incoming SA.
	 */
	if (st->st_refhim == IPSEC_SAREF_NULL && !st->st_outbound_done) {

#ifdef HAVE_LABELED_IPSEC
		if (!st->st_connection->loopback) {
#endif

		DBG(DBG_CONTROL,
		    DBG_log("installing outgoing SA now as refhim=%u",
			    st->st_refhim));
		if (!setup_half_ipsec_sa(st, FALSE)) {
			DBG_log("failed to install outgoing SA: %u",
				st->st_refhim);
			return FALSE;
		}
#ifdef HAVE_LABELED_IPSEC
	} else {
		DBG(DBG_CONTROL,
		    DBG_log("in case of loopback, the state that initiated this quick mode exchange will install outgoing SAs, so skipping this"));
	}
#endif

		st->st_outbound_done = TRUE;
	}
	DBG(DBG_CONTROL, DBG_log("outgoing SA has refhim=%u", st->st_refhim));

	/* (attempt to) actually set up the SAs */

#ifdef HAVE_LABELED_IPSEC
	if (!st->st_connection->loopback) {
#endif

	return setup_half_ipsec_sa(st, TRUE);

#ifdef HAVE_LABELED_IPSEC
} else {
	DBG(DBG_CONTROL,
	    DBG_log("in case of loopback, the state that initiated this quick mode exchange will install incoming SAs, so skipping this"));
	return TRUE;
}
#endif
}

/* Install a route and then a prospective shunt eroute or an SA group eroute.
 * Assumption: could_route gave a go-ahead.
 * Any SA Group must have already been created.
 * On failure, steps will be unwound.
 */
bool route_and_eroute(struct connection *c USED_BY_KLIPS,
		      struct spd_route *sr USED_BY_KLIPS,
		      struct state *st USED_BY_KLIPS)
{
	struct spd_route *esr;
	struct spd_route *rosr;
	struct connection *ero, *ro;  /* who, if anyone, owns our eroute? */
	bool eroute_installed = FALSE,
	     firewall_notified = FALSE,
	     route_installed = FALSE;

#ifdef IPSEC_CONNECTION_LIMIT
	bool new_eroute = FALSE;
#endif

	struct bare_shunt **bspp;

	ro = route_owner(c, sr, &rosr, &ero, &esr);

	DBG(DBG_CONTROLMORE,
	    DBG_log("route_and_eroute with c: %s (next: %s) ero:%s esr:{%p} ro:%s rosr:{%p} and state: %lu",
		    c->name,
		    (c->policy_next ? c->policy_next->name : "none"),
		    ero == NULL ? "null" : ero->name,
		    esr,
		    ro == NULL ? "null" : ro->name,
		    rosr,
		    st == NULL ? 0 : st->st_serialno));

	/* look along the chain of policies for one with the same name */

#if 0
	/* XXX - mcr this made sense before, and likely will make sense
	 * again, so I'l leaving this to remind me what is up
	 */
	if (ero != NULL && ero->routing == RT_UNROUTED_KEYED)
		ero = NULL;

	for (ero2 = ero; ero2 != NULL; ero2 = ero->policy_next)
		if ((ero2->kind == CK_TEMPLATE ||
		     ero2->kind == CK_SECONDARY) &&
		    streq(ero2->name, c->name))
			break;
#endif

	bspp = (ero == NULL) ?
	       bare_shunt_ptr(&sr->this.client, &sr->that.client,
			      sr->this.protocol) :
	       NULL;

	/* install the eroute */

	passert(bspp == NULL || ero == NULL);   /* only one non-NULL */

	if (bspp != NULL || ero != NULL) {
		/* We're replacing an eroute */

		/* if no state provided, then install a shunt for later */
		if (st == NULL) {
			eroute_installed = shunt_eroute(c, sr,
							RT_ROUTED_PROSPECTIVE,
							ERO_REPLACE,
							"replace");
		} else {
			eroute_installed = sag_eroute(st, sr, ERO_REPLACE,
						      "replace");
		}

#if 0
		/* XXX - MCR. I previously felt that this was a bogus check */
		if (ero != NULL && ero != c && esr != sr) {
			/* By elimination, we must be eclipsing ero.  Check. */
			passert(ero->kind == CK_TEMPLATE &&
				streq(ero->name, c->name));
			passert(LHAS(LELEM(RT_ROUTED_PROSPECTIVE) |
				     LELEM(RT_ROUTED_ECLIPSED),
				     esr->routing));
			passert(samesubnet(&esr->this.client,
					   &sr->this.client) &&
				samesubnet(&esr->that.client,
					   &sr->that.client));
		}
#endif
		/* remember to free bspp iff we make it out of here alive */
	} else {
		/* we're adding an eroute */
#ifdef IPSEC_CONNECTION_LIMIT
		if (num_ipsec_eroute == IPSEC_CONNECTION_LIMIT) {
			loglog(RC_LOG_SERIOUS,
			       "Maximum number of IPSec connections reached (%d)",
			       IPSEC_CONNECTION_LIMIT);
			return FALSE;
		}
		new_eroute = TRUE;
#endif

		/* if no state provided, then install a shunt for later */
		if (st == NULL) {
			eroute_installed = shunt_eroute(c, sr,
							RT_ROUTED_PROSPECTIVE,
							ERO_ADD, "add");
		} else {
			eroute_installed = sag_eroute(st, sr, ERO_ADD, "add");
		}
	}

	/* notify the firewall of a new tunnel */

	if (eroute_installed) {
		/* do we have to notify the firewall?  Yes, if we are installing
		 * a tunnel eroute and the firewall wasn't notified
		 * for a previous tunnel with the same clients.  Any Previous
		 * tunnel would have to be for our connection, so the actual
		 * test is simple.
		 */
		firewall_notified = st == NULL ||                       /* not a tunnel eroute */
				    sr->eroute_owner != SOS_NOBODY ||   /* already notified */
				    do_command(c, sr, "up", st);        /* go ahead and notify */
	}

	/* install the route */

	DBG(DBG_CONTROL,
	    DBG_log("route_and_eroute: firewall_notified: %s",
		    firewall_notified ? "true" : "false"));
	if (!firewall_notified) {
		/* we're in trouble -- don't do routing */
	} else if (ro == NULL) {
		/* a new route: no deletion required, but preparation is */
		if (!do_command(c, sr, "prepare", st))
			DBG(DBG_CONTROL,
			    DBG_log("prepare command returned an error"));
		route_installed = do_command(c, sr, "route", st);
		if (!route_installed)
			DBG(DBG_CONTROL,
			    DBG_log("route command returned an error"));
	} else if (routed(sr->routing)   ||
		   routes_agree(ro, c)) {
		route_installed = TRUE; /* nothing to be done */
	} else {
		/* Some other connection must own the route
		 * and the route must disagree.  But since could_route
		 * must have allowed our stealing it, we'll do so.
		 *
		 * A feature of LINUX allows us to install the new route
		 * before deleting the old if the nexthops differ.
		 * This reduces the "window of vulnerability" when packets
		 * might flow in the clear.
		 */
		if (sameaddr(&sr->this.host_nexthop,
			     &esr->this.host_nexthop)) {
			if (!do_command(ro, sr, "unroute", st)) {
				DBG(DBG_CONTROL,
				    DBG_log("unroute command returned an error"));
			}
			route_installed = do_command(c, sr, "route", st);
			if (!route_installed)
				DBG(DBG_CONTROL,
				    DBG_log("route command returned an error"));


		} else {
			route_installed = do_command(c, sr, "route", st);
			if (!route_installed)
				DBG(DBG_CONTROL,
				    DBG_log("route command returned an error"));


			if (!do_command(ro, sr, "unroute", st)) {
				DBG(DBG_CONTROL,
				    DBG_log("unroute command returned an error"));
			}
		}

		/* record unrouting */
		if (route_installed) {
			do {
				passert(!erouted(rosr->routing));
				rosr->routing = RT_UNROUTED;

				/* no need to keep old value */
				ro = route_owner(c, sr, &rosr, NULL, NULL);
			} while (ro != NULL);
		}
	}

	/* all done -- clean up */
	if (route_installed) {
		/* Success! */

		if (bspp != NULL) {
			free_bare_shunt(bspp);
		} else if (ero != NULL && ero != c) {
			/* check if ero is an ancestor of c. */
			struct connection *ero2;

			for (ero2 = c; ero2 != NULL && ero2 != c;
			     ero2 = ero2->policy_next)
				;

			if (ero2 == NULL) {
				/* By elimination, we must be eclipsing ero.  Checked above. */
				if (ero->spd.routing != RT_ROUTED_ECLIPSED) {
					ero->spd.routing = RT_ROUTED_ECLIPSED;
					eclipse_count++;
				}
			}
		}

		if (st == NULL) {
			passert(sr->eroute_owner == SOS_NOBODY);
			sr->routing = RT_ROUTED_PROSPECTIVE;
		} else {
			sr->routing = RT_ROUTED_TUNNEL;

			DBG(DBG_CONTROL, {
				    char cib[CONN_INST_BUF];
				    DBG_log("route_and_eroute: instance \"%s\"%s, setting eroute_owner {spd=%p,sr=%p} to #%ld (was #%ld) (newest_ipsec_sa=#%ld)",
					    st->st_connection->name,
					    (fmt_conn_instance(st->
							       st_connection,
							       cib), cib),
					    &st->st_connection->spd, sr,
					    st->st_serialno,
					    sr->eroute_owner,
					    st->st_connection->newest_ipsec_sa);
			    });
			sr->eroute_owner = st->st_serialno;
			/* clear host shunts that clash with freshly installed route */
			clear_narrow_holds(&sr->this.client, &sr->that.client,
					   sr->this.protocol);
		}

#ifdef IPSEC_CONNECTION_LIMIT
		if (new_eroute) {
			num_ipsec_eroute++;
			loglog(RC_COMMENT,
			       "%d IPSec connections are currently being managed",
			       num_ipsec_eroute);
		}
#endif

		return TRUE;
	} else {
		/* Failure!  Unwind our work. */
		if (firewall_notified && sr->eroute_owner == SOS_NOBODY) {
			if (!do_command(c, sr, "down", st))
				DBG(DBG_CONTROL,
				    DBG_log("down command returned an error"));


		}

		if (eroute_installed) {
			/* Restore original eroute, if we can.
			 * Since there is nothing much to be done if the restoration
			 * fails, ignore success or failure.
			 */
			if (bspp != NULL) {
				/* Restore old bare_shunt.
				 * I don't think that this case is very likely.
				 * Normally a bare shunt would have been assigned
				 * to a connection before we've gotten this far.
				 */
				struct bare_shunt *bs = *bspp;

				(void) raw_eroute(&bs->said.dst,        /* should be useless */
						  &bs->ours,
						  &bs->said.dst,        /* should be useless */
						  &bs->his,
						  bs->said.spi,         /* network order */
						  SA_INT,               /* proto */
						  0,                    /* transport_proto */
						  ET_INT,
						  null_proto_info,
						  deltatime(SHUNT_PATIENCE),
						  DEFAULT_IPSEC_SA_PRIORITY,
						  ERO_REPLACE, "restore"
#ifdef HAVE_LABELED_IPSEC
						  , NULL /* bare shunt are not associated with any connection so no security label*/
#endif
						  );
			} else if (ero != NULL) {
				passert(esr != NULL);
				/* restore ero's former glory */
				if (esr->eroute_owner == SOS_NOBODY) {
					/* note: normal or eclipse case */
					(void) shunt_eroute(ero, esr,
							    esr->routing,
							    ERO_REPLACE,
							    "restore");
				} else {
					/* Try to find state that owned eroute.
					 * Don't do anything if it cannot be found.
					 * This case isn't likely since we don't run
					 * the updown script when replacing a SA group
					 * with its successor (for the same conn).
					 */
					struct state *ost =
						state_with_serialno(
							esr->eroute_owner);

					if (ost != NULL) {
						(void) sag_eroute(ost, esr,
								  ERO_REPLACE,
								  "restore");
					}
				}
			} else {
				/* there was no previous eroute: delete whatever we installed */
				if (st == NULL) {
					(void) shunt_eroute(c, sr,
							    sr->routing,
							    ERO_DELETE,
							    "delete");
				} else {
					(void) sag_eroute(st, sr,
							  ERO_DELETE,
							  "delete");
				}
			}
		}

		return FALSE;
	}
}

bool install_ipsec_sa(struct state *st, bool inbound_also USED_BY_KLIPS)
{
	struct spd_route *sr;
	enum routability rb;

	DBG(DBG_CONTROL, DBG_log("install_ipsec_sa() for #%ld: %s",
				 st->st_serialno,
				 inbound_also ?
				 "inbound and outbound" : "outbound only"));
#ifdef HAVE_LABELED_IPSEC
	if (st->st_connection->loopback && st->st_state == STATE_QUICK_R1)
		return TRUE;

#endif

	rb = could_route(st->st_connection);
	switch (rb) {
	case route_easy:
	case route_unnecessary:
	case route_nearconflict:
		break;

	default:
		return FALSE;
	}

	/* (attempt to) actually set up the SA group */

	/* setup outgoing SA if we haven't already */
	if (!st->st_outbound_done
#ifdef HAVE_LABELED_IPSEC
	    && !st->st_connection->loopback
#endif
	    ) {
		if (!setup_half_ipsec_sa(st, FALSE))
			return FALSE;

		DBG(DBG_KERNEL,
		    DBG_log("set up outgoing SA, ref=%u/%u", st->st_ref,
			    st->st_refhim));
		st->st_outbound_done = TRUE;
	}

	/* now setup inbound SA */
	if (st->st_ref == IPSEC_SAREF_NULL && inbound_also) {
		if (!setup_half_ipsec_sa(st, TRUE))
			return FALSE;

		DBG(DBG_KERNEL,
		    DBG_log("set up incoming SA, ref=%u/%u", st->st_ref,
			    st->st_refhim));
	}

	if (rb == route_unnecessary)
		return TRUE;

	sr = &st->st_connection->spd;
	if (st->st_connection->remotepeertype == CISCO && sr->next)
		sr = sr->next;

	/* for (sr = &st->st_connection->spd; sr != NULL; sr = sr->next) */
	for (; sr != NULL; sr = sr->next) {
		DBG(DBG_CONTROL, DBG_log("sr for #%ld: %s",
					 st->st_serialno,
					 enum_name(&routing_story,
						   sr->routing)));

		/*
		 * if the eroute owner is not us, then make it us.
		 * See test co-terminal-02, pluto-rekey-01, pluto-unit-02/oppo-twice
		 */
		pexpect(sr->eroute_owner == SOS_NOBODY ||
			sr->routing >= RT_ROUTED_TUNNEL);

		if (sr->eroute_owner != st->st_serialno &&
		    sr->routing != RT_UNROUTED_KEYED) {
			if (!route_and_eroute(st->st_connection, sr, st)) {
				delete_ipsec_sa(st, FALSE);
				/* XXX go and unroute any SRs that were successfully
				 * routed already.
				 */
				return FALSE;
			}
		}
	}

	/* XXX why is this needed? Skip the bogus original conn? */
	if (st->st_connection->remotepeertype == CISCO) {
		sr = st->st_connection->spd.next;
		if (sr != NULL) {
			st->st_connection->spd.eroute_owner = sr->eroute_owner;
			st->st_connection->spd.routing = sr->routing;
		}
	}

	return TRUE;
}

/* delete an IPSEC SA.
 * we may not succeed, but we bull ahead anyway because
 * we cannot do anything better by recognizing failure
 */
void delete_ipsec_sa(struct state *st USED_BY_KLIPS,
		     bool inbound_only USED_BY_KLIPS)
{
	switch (kern_interface) {
	case USE_MASTKLIPS:
	case USE_KLIPS:
	case USE_NETKEY:
		if (!inbound_only) {
			/* If the state is the eroute owner, we must adjust
			 * the routing for the connection.
			 */
			struct connection *c = st->st_connection;
			struct spd_route *sr;

			passert(st->st_connection);

			for (sr = &c->spd; sr; sr = sr->next) {
				if (sr->eroute_owner == st->st_serialno &&
				    sr->routing == RT_ROUTED_TUNNEL) {
					sr->eroute_owner = SOS_NOBODY;

					/* Routing should become RT_ROUTED_FAILURE,
					 * but if POLICY_FAIL_NONE, then we just go
					 * right back to RT_ROUTED_PROSPECTIVE as if no
					 * failure happened.
					 */
					sr->routing =
						(c->policy &
						 POLICY_FAIL_MASK) ==
						POLICY_FAIL_NONE ?
						  RT_ROUTED_PROSPECTIVE :
						  RT_ROUTED_FAILURE;

					if (sr == &c->spd &&
					    c->remotepeertype == CISCO)
						continue;

					(void) do_command(c, sr, "down", st);
					if ((c->policy & POLICY_DONT_REKEY) &&
					    c->kind == CK_INSTANCE) {
						/* in this special case, even if the connection
						 * is still alive (due to an ISAKMP SA),
						 * we get rid of routing.
						 * Even though there is still an eroute, the c->routing
						 * setting will convince unroute_connection to delete it.
						 * unroute_connection would be upset if c->routing == RT_ROUTED_TUNNEL
						 */
						unroute_connection(c);
					} else {
						(void) shunt_eroute(c, sr,
								    sr->routing, ERO_REPLACE,
								    "replace with shunt");
					}

#ifdef KLIPS_MAST
					/* in mast mode we must also delete the iptables rule */
					if (kern_interface == USE_MASTKLIPS)
						(void) sag_eroute(st, sr,
								  ERO_DELETE,
								  "delete");
#endif
				}
			}
#ifdef HAVE_LABELED_IPSEC
			if (!st->st_connection->loopback) {
#endif
			(void) teardown_half_ipsec_sa(st, FALSE);
#ifdef HAVE_LABELED_IPSEC
		}
#endif
		}
#ifdef HAVE_LABELED_IPSEC
		if (!st->st_connection->loopback ||
		    st->st_state == STATE_QUICK_I2) {
#endif
		(void) teardown_half_ipsec_sa(st, TRUE);
#ifdef HAVE_LABELED_IPSEC
	}
#endif

		break;
#if defined(WIN32) && defined(WIN32_NATIVE)
	case USE_WIN32_NATIVE:
		DBG(DBG_CONTROL,
		    DBG_log("No support (required?) to delete_ipsec_sa with Win2k"));
		break;
#endif
	case NO_KERNEL:
		DBG(DBG_CONTROL,
		    DBG_log("No support required to delete_ipsec_sa with NoKernel support"));
		break;
	default:
		DBG(DBG_CONTROL,
		    DBG_log("Unknown kernel stack in delete_ipsec_sa"));
		break;
	} /* switch kern_interface */
}

bool was_eroute_idle(struct state *st, deltatime_t since_when)
{
	if (kernel_ops->eroute_idle != NULL)
		return kernel_ops->eroute_idle(st, since_when);

	/* it is never idle if we can't check */
	return FALSE;
}

/* This wrapper is to make the seam_* files in testing/ easier */
bool kernel_overlap_supported()
{
	return kernel_ops->overlap_supported;
}

const char *kernel_if_name()
{
	return kernel_ops->kern_name;
}

/*
 * get information about a given sa - needs merging with was_eroute_idle
 */
bool get_sa_info(struct state *st, bool inbound, deltatime_t *ago /* OUTPUT */)
{
	char text_said[SATOT_BUF];
	u_int proto;
	u_int bytes;
	uint64_t add_time;
	ipsec_spi_t spi;
	const ip_address *src, *dst;
	struct kernel_sa sa;
	struct ipsec_proto_info *p2;

	struct connection *c = st->st_connection;

	if (kernel_ops->get_sa == NULL || (!st->st_esp.present && !st->st_ah.present)) {
		return FALSE;
	}

	if (st->st_esp.present) {
		proto = SA_ESP;
		p2 = &st->st_esp;
	} else {
		if (st->st_ah.present) {
			proto = SA_AH;
			p2 = &st->st_ah;
		} else {
			return FALSE;
		}
	}

	if (inbound) {
		src = &c->spd.that.host_addr;
		dst = &c->spd.this.host_addr;
		spi = p2->our_spi;
	} else {
		src = &c->spd.this.host_addr;
		dst = &c->spd.that.host_addr;
		spi = p2->attrs.spi;
	}
	set_text_said(text_said, dst, spi, proto);

	zero(&sa);
	sa.spi = spi;
	sa.proto = proto;
	sa.src = src;
	sa.dst = dst;
	sa.text_said = text_said;

	DBG(DBG_KERNEL,
	    DBG_log("get %s", text_said));
	if (!kernel_ops->get_sa(&sa, &bytes, &add_time))
		return FALSE;

	p2->add_time = add_time;

	if (inbound) {
		if (bytes > p2->our_bytes) {
			p2->our_bytes = bytes;
			p2->our_lastused = mononow();
		}
		if (ago != NULL)
			*ago = monotimediff(mononow(), p2->our_lastused);
	} else {
		if (bytes > p2->peer_bytes) {
			p2->peer_bytes = bytes;
			p2->peer_lastused = mononow();
		}
		if (ago != NULL)
			*ago = monotimediff(mononow(), p2->peer_lastused);
	}
	return TRUE;
}<|MERGE_RESOLUTION|>--- conflicted
+++ resolved
@@ -1655,15 +1655,8 @@
 		}
 
 		DBG(DBG_CRYPT,
-<<<<<<< HEAD
-		    DBG_log("looking for alg with transid: %d keylen: %d auth: %d\n",
+		    DBG_log("looking for alg with transid: %d keylen: %d auth: %d",
 			    ta->encrypt, ta->enckeylen, ta->integ_hash));
-=======
-		    DBG_log("looking for alg with transid: %d keylen: %d auth: %d",
-			    st->st_esp.attrs.transattrs.encrypt,
-			    st->st_esp.attrs.transattrs.enckeylen,
-			    st->st_esp.attrs.transattrs.integ_hash));
->>>>>>> 31b94bcf
 
 		for (ei = esp_info; ; ei++) {
 
