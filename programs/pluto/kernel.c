--- conflicted
+++ resolved
@@ -973,9 +973,6 @@
 	char text_said[SATOT_BUF + SATOT_BUF];
 	bool result;
 
-<<<<<<< HEAD
-	set_text_said(text_said, that_host, new_spi, sa_proto);
-=======
 	switch (op) {
 	case ERO_ADD:
 	case ERO_ADD_INBOUND:
@@ -999,7 +996,6 @@
 	default:
 		bad_case(op);
 	}
->>>>>>> ebabb24d
 
 	DBG(DBG_CONTROL | DBG_KERNEL,
 	    {
@@ -3226,8 +3222,6 @@
 {
 	enum routing_t ro = sr->routing,        /* routing, old */
 			rn = ro;                 /* routing, new */
-<<<<<<< HEAD
-=======
 	ipsec_spi_t negotiation_shunt = (c->policy & POLICY_NEGO_PASS) ? SPI_PASS : SPI_DROP;
 
 	if (negotiation_shunt != failure_shunt ) {
@@ -3235,7 +3229,6 @@
 	} else {
 		DBG(DBG_CONTROL, DBG_log("failureshunt == negotiationshunt, no replace needed"));
 	}
->>>>>>> ebabb24d
 
 	DBG(DBG_CONTROL, DBG_log("orphan_holdpass() called for %s with transport_proto '%d'",
 		 c->name, transport_proto));
@@ -3257,11 +3250,7 @@
 		break;
 	default:
 		DBG(DBG_CONTROL, DBG_log(
-<<<<<<< HEAD
-			"no routing change needed for ro=%s - negotiation shunt matched failure shunt?", 
-=======
 			"no routing change needed for ro=%s - negotiation shunt matched failure shunt?",
->>>>>>> ebabb24d
 			enum_name(&routing_story, ro)));
 		break;
 	}
@@ -3273,11 +3262,7 @@
 			enum_name(&routing_story, rn)));
 
 	{
-<<<<<<< HEAD
-	/* are we replacing a bare shunt ? */
-=======
 		/* are we replacing a bare shunt ? */
->>>>>>> ebabb24d
 		struct bare_shunt **old = bare_shunt_ptr(&sr->this.client, &sr->that.client, sr->this.protocol);
 
 		if (old != NULL) {
@@ -3285,30 +3270,18 @@
 		}
 	}
 
-<<<<<<< HEAD
-	/* create the bare shunt and link into the list */
-	{
-		struct bare_shunt *bs = alloc_thing(struct bare_shunt, "orphan shunt");
-
-		bs->why = clone_str("oe-failed", "orphaning shunt");
-=======
 	/* create the bare shunt and update kernel policy if needed */
 	{
 		struct bare_shunt *bs = alloc_thing(struct bare_shunt, "orphan shunt");
 
 		bs->why = clone_str("oe-failing", "orphaning shunt");
->>>>>>> ebabb24d
 		bs->ours = sr->this.client;
 		bs->his = sr->that.client;
 		bs->transport_proto = sr->this.protocol;
 		bs->policy_prio = BOTTOM_PRIO;
 
 		bs->said.proto = SA_INT;
-<<<<<<< HEAD
-		bs->said.spi = htonl(failure_shunt);
-=======
 		bs->said.spi = htonl(negotiation_shunt);
->>>>>>> ebabb24d
 		bs->said.dst = *aftoinfo(subnettypeof(&sr->this.client))->any;
 
 		bs->count = 0;
@@ -3317,8 +3290,6 @@
 		bs->next = bare_shunts;
 		bare_shunts = bs;
 		DBG_bare_shunt("add", bs);
-<<<<<<< HEAD
-=======
 
 		/* update kernel policy if needed */
 		if (negotiation_shunt != failure_shunt ) {
@@ -3329,7 +3300,6 @@
 				libreswan_log("assign_holdpass() failed to update shunt policy");
 			}
 		}
->>>>>>> ebabb24d
 	}
 
 	/* change routing so we don't get cleared out when state/connection dies */
