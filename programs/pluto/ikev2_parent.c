/*
 * IKEv2 parent SA creation routines, for Libreswan
 *
 * Copyright (C) 2007-2008 Michael Richardson <mcr@xelerance.com>
 * Copyright (C) 2008-2011 Paul Wouters <paul@xelerance.com>
 * Copyright (C) 2008 Antony Antony <antony@xelerance.com>
 * Copyright (C) 2008-2009 David McCullough <david_mccullough@securecomputing.com>
 * Copyright (C) 2010,2012 Avesh Agarwal <avagarwa@redhat.com>
 * Copyright (C) 2010-2019 Tuomo Soini <tis@foobar.fi
 * Copyright (C) 2012-2019 Paul Wouters <pwouters@redhat.com>
 * Copyright (C) 2012-2018 Antony Antony <antony@phenome.org>
 * Copyright (C) 2013-2019 D. Hugh Redelmeier <hugh@mimosa.com>
 * Copyright (C) 2013 David McCullough <ucdevel@gmail.com>
 * Copyright (C) 2013 Matt Rogers <mrogers@redhat.com>
<<<<<<< HEAD
 * Copyright (C) 2015-2019 Andrew Cagney <cagney@gnu.org>
 * Copyright (C) 2017-2018 Sahana Prasad <sahana.prasad07@gmail.com>
 * Copyright (C) 2017-2018 Vukasin Karadzic <vukasin.karadzic@gmail.com>
=======
 * Copyright (C) 2015-2017 Andrew Cagney
 * Copyright (C) 2017 Sahana Prasad <sahana.prasad07@gmail.com>
 * Copyright (C) 2017 Mayank Totale <mtotale@gmail.com>
>>>>>>> 83a28c7e
 *
 * This program is free software; you can redistribute it and/or modify it
 * under the terms of the GNU General Public License as published by the
 * Free Software Foundation; either version 2 of the License, or (at your
 * option) any later version.  See <https://www.gnu.org/licenses/gpl2.txt>.
 *
 * This program is distributed in the hope that it will be useful, but
 * WITHOUT ANY WARRANTY; without even the implied warranty of MERCHANTABILITY
 * or FITNESS FOR A PARTICULAR PURPOSE.  See the GNU General Public License
 * for more details.
 *
 */

#include <unistd.h>


#include "sysdep.h"
#include "constants.h"
#include "defs.h"
#include "state.h"
#include "keys.h" /* needs state.h */
#include "id.h"
#include "connections.h"

#include "crypto.h"
#include "x509.h"
#include "pluto_x509.h"
#include "ike_alg.h"
#include "ike_alg_hash.h"
#include "ike_alg_dh.h"
#include "kernel_alg.h"
#include "plutoalg.h"
#include "pluto_crypt.h"
#include "packet.h"
#include "demux.h"
#include "ikev2.h"
#include "log.h"
#include "spdb.h"	/* for out_sa */
#include "ipsec_doi.h"
#include "vendor.h"
#include "timer.h"
#include "ike_spi.h"
#include "rnd.h"
#include "pending.h"
#include "kernel.h"
#include "nat_traversal.h"
#include "keyhi.h" /* for SECKEY_DestroyPublicKey */
#include "vendor.h"
#include "crypt_hash.h"
#include "ikev2_ipseckey.h"
#include "ikev2_ppk.h"
#include "ikev2_redirect.h"
#include "xauth.h"
#include "crypt_dh.h"
#include "crypt_prf.h"
#include "ietf_constants.h"
#include "ip_address.h"
#include "hostpair.h"
#include "send.h"
#include "ikev2_send.h"
#include "pluto_stats.h"
#include "retry.h"
#include "ipsecconf/confread.h"		/* for struct starter_end */
#include "addr_lookup.h"
#include "impair.h"
#include "ikev2_message.h"
#include "ikev2_ts.h"
#include "ikev2_msgid.h"
#include "state_db.h"
#include "crypt_symkey.h" /* for release_symkey */
#include "ip_info.h"

struct mobike {
	ip_endpoint remote;
	const struct iface_port *interface;
};

static stf_status ikev2_parent_inI2outR2_auth_tail(struct state *st,
						   struct msg_digest *md,
						   bool pam_status);

static stf_status ikev2_parent_outI1_common(struct state *st);

static stf_status ikev2_child_out_tail(struct ike_sa *ike,
				       struct child_sa *child,
				       struct msg_digest *request_md);

static bool negotiate_hash_algo_from_notification(struct payload_digest *p, struct state *st)
{
	lset_t sighash_policy = st->st_connection->sighash_policy;

	while (pbs_left(&p->pbs) > 0) {

		uint16_t nh_value;
		passert(sizeof(nh_value) == RFC_7427_HASH_ALGORITHM_IDENTIFIER_SIZE);
		if (!in_raw(&nh_value, sizeof(nh_value), &p->pbs,
			    "hash algorithm identifier (network ordered)"))
			return false;
		uint16_t h_value = ntohs(nh_value);

		switch (h_value)  {
		/* We no longer support SHA1 (as per RFC8247) */
		case IKEv2_AUTH_HASH_SHA2_256:
			if (sighash_policy & POL_SIGHASH_SHA2_256) {
				st->st_hash_negotiated |= NEGOTIATE_AUTH_HASH_SHA2_256;
			}
			break;
		case IKEv2_AUTH_HASH_SHA2_384:
			if (sighash_policy & POL_SIGHASH_SHA2_384) {
				st->st_hash_negotiated |= NEGOTIATE_AUTH_HASH_SHA2_384;
			}
			break;
		case IKEv2_AUTH_HASH_SHA2_512:
			if (sighash_policy & POL_SIGHASH_SHA2_512) {
				st->st_hash_negotiated |= NEGOTIATE_AUTH_HASH_SHA2_512;
			}
			break;
		case IKEv2_AUTH_HASH_IDENTITY:
			st->st_hash_negotiated |= NEGOTIATE_AUTH_HASH_IDENTITY;
			break;
		default:
			libreswan_log("Received and ignored hash algorithm %d", h_value);
		}
	}
	return true;
}

static const struct asn1_hash_blob *blob_for_hash_algo(enum notify_payload_hash_algorithms hash_algo,
			enum keyword_authby authby)
{
	switch(authby) {
	case AUTH_RSASIG:
		switch (hash_algo) {
		case IKEv2_AUTH_HASH_SHA2_256:
			return  &asn1_rsa_pss_sha2_256;
		case IKEv2_AUTH_HASH_SHA2_384:
			return &asn1_rsa_pss_sha2_384;
		case IKEv2_AUTH_HASH_SHA2_512:
			return &asn1_rsa_pss_sha2_512;
		default:
			return NULL;
		}
		break;
	case AUTH_ECDSA:
		switch (hash_algo) {
		case IKEv2_AUTH_HASH_SHA2_256:
			return  &asn1_ecdsa_sha2_256;
		case IKEv2_AUTH_HASH_SHA2_384:
			return &asn1_ecdsa_sha2_384;
		case IKEv2_AUTH_HASH_SHA2_512:
			return &asn1_ecdsa_sha2_512;
		default:
			return NULL;
		}
		break;
	default:
		libreswan_log("Unknown or unsupported authby method for DigSig");
		return NULL;
	}
}

static bool ikev2_send_asn1_hash_blob(enum notify_payload_hash_algorithms hash_algo,
		pb_stream *a_pbs, enum keyword_authby authby)
{
	const struct asn1_hash_blob *b = blob_for_hash_algo(hash_algo, authby);

	passert(b != NULL);

	if (!out_raw(b->blob, b->blob_sz, a_pbs,
	    "OID of ASN.1 Algorithm Identifier")) {
		loglog(RC_LOG_SERIOUS, "DigSig: failed to emit OID of ASN.1 Algorithm Identifier");
		return FALSE;
	}

	return TRUE;
}

/* check for ASN.1 blob; if found, consume it */
static bool ikev2_try_asn1_hash_blob(enum notify_payload_hash_algorithms hash_algo, pb_stream *a_pbs,
	enum keyword_authby authby)
{
	const struct asn1_hash_blob *b = blob_for_hash_algo(hash_algo, authby);

	uint8_t in_blob[ASN1_LEN_ALGO_IDENTIFIER +
		PMAX(ASN1_SHA1_ECDSA_SIZE,
			PMAX(ASN1_SHA2_RSA_PSS_SIZE, ASN1_SHA2_ECDSA_SIZE))];
	DBGF(DBG_CONTROLMORE, "looking for ASN.1 blob for %d, %d", authby, hash_algo);
	return
		pexpect(b != NULL) &&	/* we know this hash */
		pbs_left(a_pbs) >= b->blob_sz && /* the stream has enough octets */
		memeq(a_pbs->cur, b->blob, b->blob_sz) && /* they are the right octets */
		pexpect(b->blob_sz <= sizeof(in_blob)) && /* enough space in in_blob[] */
		pexpect(in_raw(in_blob, b->blob_sz, a_pbs, "ASN.1 blob for hash algo")); /* can eat octets */
}

void ikev2_ike_sa_established(struct ike_sa *ike,
			      const struct state_v2_microcode *svm,
			      enum state_kind new_state)
{
	struct connection *c = ike->sa.st_connection;
	/*
	 * Taking it (what???) current from current state I2/R1.
	 * The parent has advanced but not the svm???
	 * Ideally this should be timeout of I3/R2 state svm.
	 * How to find that svm???
	 * I wonder what this comment means?  Needs rewording.
	 *
	 * XXX: .timeout_event is tied to a state transition.  Does
	 * that mean it applies to the transition or to the final
	 * state?  It is kind of treated as all three (the third case
	 * is where a transition gets shared between the parent and
	 * child).
	 */
	pexpect(svm->timeout_event == EVENT_SA_REPLACE);

	/*
	 * update the parent state to make sure that it knows we have
	 * authenticated properly.
	 */
	change_state(&ike->sa, new_state);
	c->newest_isakmp_sa = ike->sa.st_serialno;
	v2_schedule_replace_event(&ike->sa);
	ike->sa.st_viable_parent = TRUE;
	linux_audit_conn(&ike->sa, LAK_PARENT_START);
	pstat_sa_established(&ike->sa);
}

static struct msg_digest *fake_md(struct state *st)
{
	struct msg_digest *fake_md = alloc_md("fake IKEv2 msg_digest");
	fake_md->st = st;
	fake_md->from_state = st->st_state->kind;
	fake_md->hdr.isa_msgid = v2_INVALID_MSGID;
	fake_md->hdr.isa_version = (IKEv2_MAJOR_VERSION << ISA_MAJ_SHIFT);
	fake_md->fake_dne = true;
	/* asume first microcode is valid */
	fake_md->svm = st->st_state->v2_transitions;
	return fake_md;
}

/*
 * Check that the bundled keying material (KE) matches the accepted
 * proposal and if it doesn't send out a notification returning true.
 */
static bool v2_reject_wrong_ke_for_proposal(struct state *st,
					    struct msg_digest *md,
					    const struct dh_desc *accepted_dh)
{
	passert(md->chain[ISAKMP_NEXT_v2KE] != NULL);
	int ke_group = md->chain[ISAKMP_NEXT_v2KE]->payload.v2ke.isak_group;
	if (accepted_dh->common.id[IKEv2_ALG_ID] != ke_group) {
		struct esb_buf ke_esb;
		libreswan_log("initiator guessed wrong keying material group (%s); responding with INVALID_KE_PAYLOAD requesting %s",
			      enum_show_shortb(&oakley_group_names,
					       ke_group, &ke_esb),
			      accepted_dh->common.name);
		pstats(invalidke_sent_u, ke_group);
		pstats(invalidke_sent_s, accepted_dh->common.id[IKEv2_ALG_ID]);
		/* convert group to a raw buffer */
		uint16_t gr = htons(accepted_dh->group);
		chunk_t nd = THING_AS_CHUNK(gr);
		if (st != NULL) {
			send_v2N_response_from_state(ike_sa(st), md,
						     v2N_INVALID_KE_PAYLOAD, &nd);
		} else {
			send_v2N_response_from_md(md, v2N_INVALID_KE_PAYLOAD, &nd);
		}
		return true;
	} else {
		return false;
	}
}

/*
 * Called by ikev2_parent_inI2outR2_tail() and ikev2_parent_inR2()
 * Do the actual AUTH payload verification
 */
/*
 * ??? Several verify routines return an stf_status and yet we just return a bool.
 *     We perhaps should return an stf_status so distinctions don't get lost.
 */
static bool v2_check_auth(enum ikev2_auth_method recv_auth,
			  struct state *st,
			  const enum original_role role,
			  const struct crypt_mac *idhash_in,
			  pb_stream *pbs,
			  const enum keyword_authby that_authby,
			  const char *context)
{
	switch (recv_auth) {
	case IKEv2_AUTH_RSA:
	{
		if (that_authby != AUTH_RSASIG) {
			libreswan_log("Peer attempted RSA authentication but we want %s in %s",
				enum_name(&ikev2_asym_auth_name, that_authby),
				context);
			return FALSE;
		}

		stf_status authstat = ikev2_verify_rsa_hash(
				st,
				role,
				idhash_in,
				pbs,
				IKEv2_AUTH_HASH_SHA1);

		if (authstat != STF_OK) {
			libreswan_log("RSA authentication of %s failed", context);
			return FALSE;
		}
		return TRUE;
	}

	case IKEv2_AUTH_PSK:
	{
		if (that_authby != AUTH_PSK) {
			libreswan_log("Peer attempted PSK authentication but we want %s in %s",
				enum_name(&ikev2_asym_auth_name, that_authby),
				context);
			return FALSE;
		}

		if (!ikev2_verify_psk_auth(AUTH_PSK, st, idhash_in, pbs)) {
			libreswan_log("PSK Authentication failed: AUTH mismatch in %s!",
				context);
			return FALSE;
		}
		return TRUE;
	}

	case IKEv2_AUTH_NULL:
	{
		if (!(that_authby == AUTH_NULL ||
		      (that_authby == AUTH_RSASIG && LIN(POLICY_AUTH_NULL, st->st_connection->policy)))) {
			libreswan_log("Peer attempted NULL authentication but we want %s in %s",
				enum_name(&ikev2_asym_auth_name, that_authby),
				context);
			return FALSE;
		}

		if (!ikev2_verify_psk_auth(AUTH_NULL, st, idhash_in, pbs)) {
			libreswan_log("NULL Authentication failed: AUTH mismatch in %s! (implementation bug?)",
				context);
			return FALSE;
		}
		st->st_ikev2_anon = TRUE;
		return TRUE;
	}

	case IKEv2_AUTH_DIGSIG:
	{
		if (that_authby != AUTH_ECDSA && that_authby != AUTH_RSASIG) {
			libreswan_log("Peer attempted Authentication through Digital Signature but we want %s in %s",
				enum_name(&ikev2_asym_auth_name, that_authby),
				context);
			return FALSE;
		}

		/* try to match ASN.1 blob designating the hash algorithm */

		lset_t hn = st->st_hash_negotiated;

		struct hash_alts {
			lset_t neg;
			enum notify_payload_hash_algorithms algo;
		};

		static const struct hash_alts ha[] = {
			{ NEGOTIATE_AUTH_HASH_SHA2_512, IKEv2_AUTH_HASH_SHA2_512 },
			{ NEGOTIATE_AUTH_HASH_SHA2_384, IKEv2_AUTH_HASH_SHA2_384 },
			{ NEGOTIATE_AUTH_HASH_SHA2_256, IKEv2_AUTH_HASH_SHA2_256 },
		};
			
		const struct hash_alts *hap;

		for (hap = ha; ; hap++) {
			if (hap == &ha[elemsof(ha)]) {
				libreswan_log("No acceptable ASN.1 hash blob found for %d in %s",
					that_authby, context);
				DBG(DBG_BASE, {
					size_t dl = min(pbs_left(pbs),
						(size_t) (ASN1_LEN_ALGO_IDENTIFIER +
							PMAX(ASN1_SHA1_ECDSA_SIZE,
							PMAX(ASN1_SHA2_RSA_PSS_SIZE,
								ASN1_SHA2_ECDSA_SIZE))));
					DBG_dump("offered blob", pbs->cur, dl);
				});
				return FALSE;	/* none recognized */
			}

			if ((hn & hap->neg) && ikev2_try_asn1_hash_blob(hap->algo, pbs, that_authby))
				break;
		}

		/* try to match the hash */

		stf_status authstat;

		switch (that_authby) {
		case AUTH_RSASIG:
			authstat = ikev2_verify_rsa_hash(st, role, idhash_in, pbs, hap->algo);
			break;

		case AUTH_ECDSA:
			authstat = ikev2_verify_ecdsa_hash(st, role, idhash_in, pbs, hap->algo);
			break;

		default:
			bad_case(that_authby);
		}

		if (authstat != STF_OK) {
			libreswan_log("Digital Signature authentication using %s failed in %s",
				enum_name(&ikev2_asym_auth_name, that_authby),
				context);
			return FALSE;
		}
		return TRUE;
	}

	default:
		libreswan_log("authentication method: %s not supported in %s",
				enum_name(&ikev2_auth_names, recv_auth),
				context);
		return FALSE;
	}
}

static bool id_ipseckey_allowed(struct state *st, enum ikev2_auth_method atype)
{
	const struct connection *c = st->st_connection;
	struct id id = st->st_connection->spd.that.id;


	if (!c->spd.that.key_from_DNS_on_demand)
		return FALSE;

	if (c->spd.that.authby == AUTH_RSASIG &&
	    (id.kind == ID_FQDN || id_is_ipaddr(&id)))
{
		switch (atype) {
		case IKEv2_AUTH_RESERVED:
		case IKEv2_AUTH_DIGSIG:
		case IKEv2_AUTH_RSA:
			return TRUE; /* success */
		default:
			break;	/*  failure */
		}
	}

	DBG(DBG_CONTROLMORE, {
		const char *err1 = "%dnsondemand";
		const char *err2 = "";

		if (atype != IKEv2_AUTH_RESERVED && !(atype == IKEv2_AUTH_RSA ||
							atype == IKEv2_AUTH_DIGSIG)) {
			err1 = " initiator IKEv2 Auth Method mismatched ";
			err2 = enum_name(&ikev2_auth_names, atype);
		}

		if (id.kind != ID_FQDN &&
				id.kind != ID_IPV4_ADDR &&
				id.kind != ID_IPV6_ADDR) {
			err1 = " mismatched ID type, that ID is not a FQDN, IPV4_ADDR, or IPV6_ADDR id type=";
			err2 = enum_show(&ike_idtype_names, id.kind);
		}

		id_buf thatid;
		ipstr_buf ra;
		DBG_log("%s #%lu not fetching ipseckey %s%s remote=%s thatid=%s",
			c->name, st->st_serialno,
			err1, err2,
			ipstr(&st->st_remote_endpoint, &ra),
			str_id(&id, &thatid));
	});
	return FALSE;
}

/*
 *
 ***************************************************************
 *****                   PARENT_OUTI1                      *****
 ***************************************************************
 *
 *
 * Initiate an Oakley Main Mode exchange.
 *       HDR, SAi1, KEi, Ni   -->
 *
 * Note: this is not called from demux.c, but from ipsecdoi_initiate().
 *
 */
static crypto_req_cont_func ikev2_parent_outI1_continue;

/* extern initiator_function ikev2_parent_outI1; */	/* type assertion */

void ikev2_parent_outI1(fd_t whack_sock,
		       struct connection *c,
		       struct state *predecessor,
		       lset_t policy,
		       unsigned long try,
		       const threadtime_t *inception,
		       struct xfrm_user_sec_ctx_ike *uctx
		       )
{
	if (drop_new_exchanges()) {
		/* Only drop outgoing opportunistic connections */
		if (c->policy & POLICY_OPPORTUNISTIC) {
			return;
		}
	}

	struct ike_sa *ike = new_v2_state(STATE_PARENT_I0, SA_INITIATOR,
					  ike_initiator_spi(), zero_ike_spi,
					  c, policy, try, whack_sock);
	statetime_t start = statetime_backdate(&ike->sa, inception);

	push_cur_state(&ike->sa);
	/* set up new state */
	struct state *st = &ike->sa;
	passert(st->st_ike_version == IKEv2);
	passert(st->st_state->kind == STATE_PARENT_I0);
	st->st_original_role = ORIGINAL_INITIATOR;
	passert(st->st_sa_role == SA_INITIATOR);
	st->st_try = try;

	if ((try > 1 && c->remote_tcpport) || (c->tcponly && c->remote_tcpport)) {
		setportof(htons(c->remote_tcpport),&st->st_remoteaddr);
		st->st_remoteport = c->remote_tcpport;

		stf_status ret = create_tcp_interface(st);
		if (ret != STF_OK)
			return ret;
	}

	if (HAS_IPSEC_POLICY(policy)) {
		st->sec_ctx = NULL;
		if (uctx != NULL)
			libreswan_log(
				"Labeled ipsec is not supported with ikev2 yet");
		add_pending(whack_sock, ike, c, policy, 1,
			    predecessor == NULL ? SOS_NOBODY : predecessor->st_serialno,
			    st->sec_ctx
			    );
	}

	if (predecessor != NULL) {
		if ((c->policy & POLICY_OPPORTUNISTIC) == LEMPTY) {
			libreswan_log("initiating v2 parent SA to replace #%lu",
				predecessor->st_serialno);
		}
		if (IS_V2_ESTABLISHED(predecessor->st_state)) {
			if (IS_CHILD_SA(st))
				st->st_ipsec_pred = predecessor->st_serialno;
			else
				st->st_ike_pred = predecessor->st_serialno;
		}
		update_pending(pexpect_ike_sa(predecessor), pexpect_ike_sa(st));
		whack_log(RC_NEW_V2_STATE + STATE_PARENT_I1,
			  "%s: initiate, replacing #%lu",
			  st->st_state->name,
			  predecessor->st_serialno);
	} else {
		if ((c->policy & POLICY_OPPORTUNISTIC) == LEMPTY) {
			libreswan_log("initiating v2 parent SA");
		}
		whack_log(RC_NEW_V2_STATE + STATE_PARENT_I1, "initiate");
	}

	if (IS_LIBUNBOUND && id_ipseckey_allowed(st, IKEv2_AUTH_RESERVED)) {
		stf_status ret = idr_ipseckey_fetch(st);
		if (ret != STF_OK) {
			reset_globals();
			return;
		}
	}

	/*
	 * Initialize st->st_oakley, including the group number.
	 * Grab the DH group from the first configured proposal and build KE.
	 */
	struct ikev2_proposals *ike_proposals =
		get_v2_ike_proposals(c, "IKE SA initiator selecting KE");
	st->st_oakley.ta_dh = ikev2_proposals_first_dh(ike_proposals);
	if (st->st_oakley.ta_dh == NULL) {
		libreswan_log("proposals do not contain a valid DH");
		delete_state(st); /* pops state? */
		return;
	}

	/*
	 * Calculate KE and Nonce.
	 */
	request_ke_and_nonce("ikev2_outI1 KE", st,
			     st->st_oakley.ta_dh,
			     ikev2_parent_outI1_continue);
	statetime_stop(&start, "%s()", __func__);
	reset_globals();
}

/*
 * package up the calculated KE value, and emit it as a KE payload.
 * used by IKEv2: parent, child (PFS)
 */
bool emit_v2KE(chunk_t *g, const struct dh_desc *group,
	       pb_stream *outs)
{
	if (impair_ke_payload == SEND_OMIT) {
		libreswan_log("IMPAIR: omitting KE payload");
		return true;
	}

	pb_stream kepbs;

	struct ikev2_ke v2ke = {
		.isak_group = group->common.id[IKEv2_ALG_ID],
	};

	if (!out_struct(&v2ke, &ikev2_ke_desc, outs, &kepbs))
		return FALSE;

	if (impair_ke_payload >= SEND_ROOF) {
		uint8_t byte = impair_ke_payload - SEND_ROOF;
		libreswan_log("IMPAIR: sending bogus KE (g^x) == %u value to break DH calculations",
			      byte);
		/* Only used to test sending/receiving bogus g^x */
		if (!out_repeated_byte(byte, g->len, &kepbs, "ikev2 impair KE (g^x) == 0"))
			return FALSE;
	} else if (impair_ke_payload == SEND_EMPTY) {
		libreswan_log("IMPAIR: sending an empty KE value");
		if (!out_zero(0, &kepbs, "ikev2 impair KE (g^x) == empty"))
			return FALSE;
	} else {
		if (!out_chunk(*g, &kepbs, "ikev2 g^x"))
			return FALSE;
	}

	close_output_pbs(&kepbs);
	return TRUE;
}

void ikev2_parent_outI1_continue(struct state *st, struct msg_digest **mdp,
				 struct pluto_crypto_req *r)
{
	DBG(DBG_CONTROL,
		DBG_log("ikev2_parent_outI1_continue for #%lu",
			st->st_serialno));

	unpack_KE_from_helper(st, r, &st->st_gi);
	unpack_nonce(&st->st_ni, r);
	stf_status e = ikev2_parent_outI1_common(st);
	/* needed by complete state transition */
	if (*mdp == NULL) {
		*mdp = fake_md(st);
	}
	/* replace (*mdp)->st with st ... */
	complete_v2_state_transition((*mdp)->st, mdp, e);
}

static stf_status ikev2_parent_outI1_common(struct state *st)
{
	struct connection *c = st->st_connection;

	/* set up reply */
	init_out_pbs(&reply_stream, reply_buffer, sizeof(reply_buffer),
		 "reply packet");

	if (IMPAIR(SEND_BOGUS_DCOOKIE)) {
		/* add or mangle a dcookie so what we will send is bogus */
		DBG_log("Mangling dcookie because --impair-send-bogus-dcookie is set");
		freeanychunk(st->st_dcookie);
		st->st_dcookie.ptr = alloc_bytes(1, "mangled dcookie");
		st->st_dcookie.len = 1;
		messupn(st->st_dcookie.ptr, 1);
	}

	/* HDR out */

	pb_stream rbody = open_v2_message(&reply_stream, ike_sa(st),
					  NULL /* request */,
					  ISAKMP_v2_IKE_SA_INIT);
	if (!pbs_ok(&rbody)) {
		return STF_INTERNAL_ERROR;
	}

	/*
	 * https://tools.ietf.org/html/rfc5996#section-2.6
	 * reply with the anti DDOS cookie if we received one (remote is under attack)
	 */
	if (st->st_dcookie.ptr != NULL) {
		/* In v2, for parent, protoid must be 0 and SPI must be empty */
		if (!emit_v2N_hunk(v2N_COOKIE, st->st_dcookie, &rbody)) {
			return STF_INTERNAL_ERROR;
		}
	}

	/* SA out */

	struct ikev2_proposals *ike_proposals =
		get_v2_ike_proposals(c, "IKE SA initiator emitting local proposals");
	if (!ikev2_emit_sa_proposals(&rbody, ike_proposals,
				     (chunk_t*)NULL /* IKE - no CHILD SPI */)) {
		return STF_INTERNAL_ERROR;
	}

	/* ??? from here on, this looks a lot like the end of ikev2_parent_inI1outR1_tail */

	/* send KE */
	if (!emit_v2KE(&st->st_gi, st->st_oakley.ta_dh, &rbody))
		return STF_INTERNAL_ERROR;

	/* send NONCE */
	{
		pb_stream pb;
		struct ikev2_generic in = {
			.isag_np = ISAKMP_NEXT_v2N,
			.isag_critical = build_ikev2_critical(false),
		};

		if (!out_struct(&in, &ikev2_nonce_desc, &rbody, &pb) ||
		    !out_chunk(st->st_ni, &pb, "IKEv2 nonce"))
			return STF_INTERNAL_ERROR;

		close_output_pbs(&pb);
	}

	/* Send fragmentation support notification */
	if (c->policy & POLICY_IKE_FRAG_ALLOW) {
		if (!emit_v2N(v2N_IKEV2_FRAGMENTATION_SUPPORTED, &rbody))
			return STF_INTERNAL_ERROR;
	}

	/* Send USE_PPK Notify payload */
	if (LIN(POLICY_PPK_ALLOW, c->policy)) {
		if (!emit_v2N(v2N_USE_PPK, &rbody))
			return STF_INTERNAL_ERROR;
	}

	/* first check if this IKE_SA_INIT came from redirect
	 * instruction.
	 * - if yes, send the v2N_REDIRECTED_FROM
	 *   with the identity of previous gateway
	 * - if not, check if we support redirect mechanism
	 *   and send v2N_REDIRECT_SUPPORTED if we do
	 */
	if (address_is_specified(&c->temp_vars.redirect_ip)) {
		if (!emit_redirect_notification_decoded_dest(v2N_REDIRECTED_FROM,
				&c->temp_vars.old_gw_address, NULL, NULL, &rbody))
			return STF_INTERNAL_ERROR;
	} else if (LIN(POLICY_ACCEPT_REDIRECT_YES, c->policy)) {
		if (!emit_v2N(v2N_REDIRECT_SUPPORTED, &rbody))
			return STF_INTERNAL_ERROR;
	}

	/* Send SIGNATURE_HASH_ALGORITHMS Notify payload */
	if (!IMPAIR(OMIT_HASH_NOTIFY_REQUEST)) {
		if (((c->policy & POLICY_RSASIG) || (c->policy & POLICY_ECDSA))
			&& (c->sighash_policy != LEMPTY)) {
			if (!emit_v2N_signature_hash_algorithms(c->sighash_policy, &rbody))
				return STF_INTERNAL_ERROR;
		}
	} else {
		libreswan_log("Impair: Skipping the Signature hash notify in IKE_SA_INIT Request");
	}

	/* Send NAT-T Notify payloads */
	if (!ikev2_out_nat_v2n(&rbody, st, &zero_ike_spi/*responder unknown*/))
		return STF_INTERNAL_ERROR;

	/* something the other end won't like */

	if (IMPAIR(ADD_UNKNOWN_PAYLOAD_TO_SA_INIT)) {
		if (!emit_v2UNKNOWN("IKE_SA_INIT request", &rbody)) {
			return STF_INTERNAL_ERROR;
		}
	}

	/* From here on, only payloads left are Vendor IDs */
	if (c->send_vendorid) {
		if (!emit_v2V(pluto_vendorid, &rbody))
			return STF_INTERNAL_ERROR;
	}

	if (c->fake_strongswan) {
		if (!emit_v2V("strongSwan", &rbody))
			return STF_INTERNAL_ERROR;
	}

	if (c->policy & POLICY_AUTH_NULL) {
		if (!emit_v2V("Opportunistic IPsec", &rbody))
			return STF_INTERNAL_ERROR;
	}

	close_output_pbs(&rbody);
	close_output_pbs(&reply_stream);

	/* save packet for later signing */
	freeanychunk(st->st_firstpacket_me);
	st->st_firstpacket_me = clone_out_pbs_as_chunk(&reply_stream,
						       "saved first packet");

	/* Transmit */
	record_outbound_ike_msg(st, &reply_stream, "reply packet for ikev2_parent_outI1_common");

	reset_cur_state();
	return STF_OK;
}

/*
 *
 ***************************************************************
 *                       PARENT_INI1                       *****
 ***************************************************************
 *  -
 *
 *
 */

/* no state: none I1 --> R1
 *                <-- HDR, SAi1, KEi, Ni
 * HDR, SAr1, KEr, Nr, [CERTREQ] -->
 */

static crypto_req_cont_func ikev2_parent_inI1outR1_continue;	/* forward decl and type assertion */
static crypto_transition_fn ikev2_parent_inI1outR1_continue_tail;	/* forward decl and type assertion */

stf_status ikev2_parent_inI1outR1(struct ike_sa *ike,
				  struct child_sa *child,
				  struct msg_digest *md)
{
	pexpect(child == NULL);
	struct connection *c = ike->sa.st_connection;
	/* set up new state */
	update_ike_endpoints(ike, md);
	passert(ike->sa.st_ike_version == IKEv2);
	passert(ike->sa.st_state->kind == STATE_PARENT_R0);
	ike->sa.st_original_role = ORIGINAL_RESPONDER;
	passert(ike->sa.st_sa_role == SA_RESPONDER);
	/* set by caller */
	pexpect(md->from_state == STATE_PARENT_R0);
	pexpect(md->svm == finite_states[STATE_PARENT_R0]->v2_transitions);

	/* Vendor ID processing */
	for (struct payload_digest *v = md->chain[ISAKMP_NEXT_v2V]; v != NULL; v = v->next) {
		handle_vendorid(md, (char *)v->pbs.cur, pbs_left(&v->pbs), TRUE);
	}

	/* Get the proposals ready.  */
	struct ikev2_proposals *ike_proposals =
		get_v2_ike_proposals(c, "IKE SA responder matching remote proposals");

	/*
	 * Select the proposal.
	 */
	stf_status ret = ikev2_process_sa_payload("IKE responder",
						  &md->chain[ISAKMP_NEXT_v2SA]->pbs,
						  /*expect_ike*/ TRUE,
						  /*expect_spi*/ FALSE,
						  /*expect_accepted*/ FALSE,
						  LIN(POLICY_OPPORTUNISTIC, c->policy),
						  &ike->sa.st_accepted_ike_proposal,
						  ike_proposals);
	if (ret != STF_OK) {
		if (pexpect(ret > STF_FAIL)) {
			send_v2N_response_from_md(md, ret - STF_FAIL, NULL);
		}
		return STF_FATAL;
	}

	DBG(DBG_CONTROL, DBG_log_ikev2_proposal("accepted IKE proposal",
						ike->sa.st_accepted_ike_proposal));

	/*
	 * Convert what was accepted to internal form and apply some
	 * basic validation.  If this somehow fails (it shouldn't but
	 * ...), drop everything.
	 */
	if (!ikev2_proposal_to_trans_attrs(ike->sa.st_accepted_ike_proposal,
					   &ike->sa.st_oakley)) {
		loglog(RC_LOG_SERIOUS, "IKE responder accepted an unsupported algorithm");
		/* STF_INTERNAL_ERROR doesn't delete ST */
		return STF_FATAL;
	}

	/*
	 * Check the MODP group in the payload matches the accepted
	 * proposal.
	 */
	if (v2_reject_wrong_ke_for_proposal(NULL /*not encrypted*/, md,
					    ike->sa.st_oakley.ta_dh)) {
		/* already replied */
		return STF_FATAL;
	}

	/*
	 * Check and read the KE contents.
	 */
	/* note: v1 notification! */
	if (!accept_KE(&ike->sa.st_gi, "Gi", ike->sa.st_oakley.ta_dh,
		       md->chain[ISAKMP_NEXT_v2KE])) {
		send_v2N_response_from_md(md, v2N_INVALID_SYNTAX, NULL);
		return STF_FATAL;
	}

	bool seen_nat = FALSE;
	for (struct payload_digest *ntfy = md->chain[ISAKMP_NEXT_v2N]; ntfy != NULL; ntfy = ntfy->next) {
		switch(ntfy->payload.v2n.isan_type) {
		case v2N_COOKIE:
			/* already handled earlier */
			break;

		case v2N_SIGNATURE_HASH_ALGORITHMS:
			if (!IMPAIR(IGNORE_HASH_NOTIFY_REQUEST)) {
				if (ike->sa.st_seen_hashnotify) {
					dbg("Ignoring duplicate Signature Hash Notify payload");
				} else {
					ike->sa.st_seen_hashnotify = TRUE;
					if (!negotiate_hash_algo_from_notification(ntfy, &ike->sa))
						return STF_FATAL;
				}
			} else {
				libreswan_log("Impair: Ignoring the Signature hash notify in IKE_SA_INIT Request");
			}
			break;

		case v2N_IKEV2_FRAGMENTATION_SUPPORTED:
			ike->sa.st_seen_fragvid = TRUE;
			break;

		case v2N_USE_PPK:
			ike->sa.st_seen_ppk = TRUE;
			break;

		case v2N_REDIRECTED_FROM:	/* currently we don't check address in this payload */
		case v2N_REDIRECT_SUPPORTED:
			ike->sa.st_seen_redirect_sup = TRUE;
			break;

		case v2N_NAT_DETECTION_DESTINATION_IP:
		case v2N_NAT_DETECTION_SOURCE_IP:
			if (!seen_nat) {
				/* they used zero - our (the responder) SPI was unknown */
				ikev2_natd_lookup(md, &zero_ike_spi);
				seen_nat = TRUE; /* only do it once */
			}
			break;

		/* These are not supposed to appear in IKE_INIT */
		case v2N_ESP_TFC_PADDING_NOT_SUPPORTED:
		case v2N_USE_TRANSPORT_MODE:
		case v2N_IPCOMP_SUPPORTED:
		case v2N_PPK_IDENTITY:
		case v2N_NO_PPK_AUTH:
		case v2N_MOBIKE_SUPPORTED:
			dbg("Received unauthenticated %s notify in wrong exchange - ignored",
			    enum_name(&ikev2_notify_names,
				      ntfy->payload.v2n.isan_type));
			break;

		default:
			dbg("Received unauthenticated %s notify - ignored",
			    enum_name(&ikev2_notify_names,
				      ntfy->payload.v2n.isan_type));
		}
	}

	/* calculate the nonce and the KE */
	request_ke_and_nonce("ikev2_inI1outR1 KE", &ike->sa,
			     ike->sa.st_oakley.ta_dh,
			     ikev2_parent_inI1outR1_continue);
	return STF_SUSPEND;
}

static void ikev2_parent_inI1outR1_continue(struct state *st,
					    struct msg_digest **mdp,
					    struct pluto_crypto_req *r)
{
	DBG(DBG_CONTROL,
		DBG_log("ikev2_parent_inI1outR1_continue for #%lu: calculated ke+nonce, sending R1",
			st->st_serialno));

	passert(*mdp != NULL);
	stf_status e = ikev2_parent_inI1outR1_continue_tail(st, *mdp, r);
	/* replace (*mdp)->st with st ... */
	complete_v2_state_transition((*mdp)->st, mdp, e);
}

/*
 * ikev2_parent_inI1outR1_tail: do what's left after all the crypto
 *
 * Called from:
 *	ikev2_parent_inI1outR1: if KE and Nonce were already calculated
 *	ikev2_parent_inI1outR1_continue: if they needed to be calculated
 */
static stf_status ikev2_parent_inI1outR1_continue_tail(struct state *st,
						       struct msg_digest *md,
						       struct pluto_crypto_req *r)
{
	struct connection *c = st->st_connection;
	bool send_certreq = FALSE;

	/* note that we don't update the state here yet */

	/*
	 * XXX:
	 *
	 * Should this code use clone_in_pbs_as_chunk() which uses
	 * pbs_room() (.roof-.start)?  The original code:
	 *
	 * 	clonetochunk(st->st_firstpacket_him, md->message_pbs.start,
	 *		     pbs_offset(&md->message_pbs),
	 *		     "saved first received packet");
	 *
	 * and clone_out_pbs_as_chunk() both use pbs_offset()
	 * (.cur-.start).
	 *
	 * Suspect it doesn't matter as the code initializing
	 * .message_pbs forces .roof==.cur - look for the comment
	 * "trim padding (not actually legit)".
	 */
	/* record first packet for later checking of signature */
	st->st_firstpacket_him = clone_out_pbs_as_chunk(&md->message_pbs,
							"saved first received packet");

	/* make sure HDR is at start of a clean buffer */
	init_out_pbs(&reply_stream, reply_buffer, sizeof(reply_buffer),
		     "reply packet");

	/* HDR out */
	pb_stream rbody = open_v2_message(&reply_stream, ike_sa(st),
					  md /* response */,
					  ISAKMP_v2_IKE_SA_INIT);
	if (!pbs_ok(&rbody)) {
		return STF_INTERNAL_ERROR;
	}

	/* start of SA out */
	{
		/*
		 * Since this is the initial IKE exchange, the SPI is
		 * emitted as part of the packet header and not as
		 * part of the proposal.  Hence the NULL SPI.
		 */
		passert(st->st_accepted_ike_proposal != NULL);
		if (!ikev2_emit_sa_proposal(&rbody, st->st_accepted_ike_proposal, NULL)) {
			DBG(DBG_CONTROL, DBG_log("problem emitting accepted proposal"));
			return STF_INTERNAL_ERROR;
		}
	}

	/* Ni in */
	RETURN_STF_FAILURE(accept_v2_nonce(md, &st->st_ni, "Ni"));

	/* ??? from here on, this looks a lot like the end of ikev2_parent_outI1_common */

	/*
	 * Unpack and send KE
	 *
	 * Pass the crypto helper's oakley group so that it is
	 * consistent with what was unpacked.
	 *
	 * IKEv2 code (arguably, incorrectly) uses st_oakley.ta_dh to
	 * track the most recent KE sent out.  It should instead be
	 * maintaing a list of KEs sent out (so that they can be
	 * reused should the initial responder flip-flop) and only set
	 * st_oakley.ta_dh once the proposal has been accepted.
	 */
	pexpect(st->st_oakley.ta_dh == r->pcr_d.kn.group);
	unpack_KE_from_helper(st, r, &st->st_gr);
	if (!emit_v2KE(&st->st_gr, r->pcr_d.kn.group, &rbody)) {
		return STF_INTERNAL_ERROR;
	}

	/* send NONCE */
	unpack_nonce(&st->st_nr, r);
	{
		pb_stream pb;
		struct ikev2_generic in = {
			.isag_np = ISAKMP_NEXT_v2N,
			.isag_critical = build_ikev2_critical(false),
		};

		if (!out_struct(&in, &ikev2_nonce_desc, &rbody, &pb) ||
		    !out_chunk(st->st_nr, &pb, "IKEv2 nonce"))
			return STF_INTERNAL_ERROR;

		close_output_pbs(&pb);
	}

	/* decide to send a CERTREQ - for RSASIG or GSSAPI */
	send_certreq = (((c->policy & POLICY_RSASIG) &&
		!has_preloaded_public_key(st))
		);

	/* Send fragmentation support notification */
	if (c->policy & POLICY_IKE_FRAG_ALLOW) {
		if (!emit_v2N(v2N_IKEV2_FRAGMENTATION_SUPPORTED, &rbody))
			return STF_INTERNAL_ERROR;
	}

	/* Send USE_PPK Notify payload */
	if (st->st_seen_ppk) {
		if (!emit_v2N(v2N_USE_PPK, &rbody))
			return STF_INTERNAL_ERROR;
	 }

	if (st->st_seen_redirect_sup &&
	    (global_redirect == GLOBAL_REDIRECT_YES ||
	     (global_redirect == GLOBAL_REDIRECT_AUTO && require_ddos_cookies())))
	{
		if (global_redirect_to == NULL) {
			loglog(RC_LOG_SERIOUS, "global-redirect-to is not specified; can't redirect requests");
		} else {
			if (!emit_redirect_notification(global_redirect_to, &st->st_ni, &rbody))
				return STF_INTERNAL_ERROR;
		}
	}

	/* Send SIGNATURE_HASH_ALGORITHMS notification only if we received one */
	if (!IMPAIR(IGNORE_HASH_NOTIFY_REQUEST)) {
		if (st->st_seen_hashnotify && ((c->policy & POLICY_RSASIG) || (c->policy & POLICY_ECDSA))
			&& (c->sighash_policy != LEMPTY)) {
			if (!emit_v2N_signature_hash_algorithms(c->sighash_policy, &rbody))
				return STF_INTERNAL_ERROR;
		}
	} else {
		libreswan_log("Impair: Not sending out signature hash notify");
	}

	/* Send NAT-T Notify payloads */
	if (!ikev2_out_nat_v2n(&rbody, st, &st->st_ike_spis.responder)) {
		return STF_INTERNAL_ERROR;
	}

	/* something the other end won't like */

	if (IMPAIR(ADD_UNKNOWN_PAYLOAD_TO_SA_INIT)) {
		if (!emit_v2UNKNOWN("IKE_SA_INIT reply", &rbody)) {
			return STF_INTERNAL_ERROR;
		}
	}

	/* send CERTREQ  */
	if (send_certreq) {
		DBG(DBG_CONTROL, DBG_log("going to send a certreq"));
		ikev2_send_certreq(st, md, &rbody);
	}

	if (c->send_vendorid) {
		if (!emit_v2V(pluto_vendorid, &rbody))
			return STF_INTERNAL_ERROR;
	}

	if (c->fake_strongswan) {
		if (!emit_v2V("strongSwan", &rbody))
			return STF_INTERNAL_ERROR;
	}

	if (c->policy & POLICY_AUTH_NULL) {
		if (!emit_v2V("Opportunistic IPsec", &rbody))
			return STF_INTERNAL_ERROR;
	}

	close_output_pbs(&rbody);
	close_output_pbs(&reply_stream);

	record_outbound_ike_msg(st, &reply_stream,
		"reply packet for ikev2_parent_inI1outR1_tail");

	/* save packet for later signing */
	freeanychunk(st->st_firstpacket_me);
	st->st_firstpacket_me = clone_out_pbs_as_chunk(&reply_stream,
						   "saved first packet");

	/* note: retransmission is driven by initiator, not us */

	return STF_OK;
}

/*
 *
 ***************************************************************
 *                       PARENT_inR1                       *****
 ***************************************************************
 *  -
 *
 *
 */
/* STATE_PARENT_I1: R1B --> I1B
 *                     <--  HDR, N
 * HDR, N(COOKIE), SAi1, KEi, Ni -->
 */
stf_status ikev2_IKE_SA_process_SA_INIT_response_notification(struct ike_sa *ike,
							      struct child_sa *child,
							      struct msg_digest *md)
{
	pexpect(child == NULL);
	struct connection *c = ike->sa.st_connection;

	for (struct payload_digest *ntfy = md->chain[ISAKMP_NEXT_v2N]; ntfy != NULL; ntfy = ntfy->next) {
		if (ntfy->payload.v2n.isan_spisize != 0) {
			libreswan_log("Notify payload for IKE must have zero length SPI - message dropped");
			return STF_IGNORE;
		}

		if (ntfy->payload.v2n.isan_type >= v2N_STATUS_FLOOR) {
			pstat(ikev2_recv_notifies_s, ntfy->payload.v2n.isan_type);
		} else {
			pstat(ikev2_recv_notifies_e, ntfy->payload.v2n.isan_type);
		}

		switch (ntfy->payload.v2n.isan_type) {

		case v2N_COOKIE:
			/*
			 * Responder replied with N(COOKIE) for DOS
			 * avoidance.  See rfc5996bis-04 2.6.
			 *
			 * Responder SPI ought to have been 0 (but
			 * might not be).  Our state should not
			 * advance.  Instead we should send our I1
			 * packet with the same cookie.
			 */

			/*
			 * RFC-7296 Section 2.6: The data associated
			 * with this notification MUST be between 1
			 * and 64 octets in length (inclusive)
			 */
			if (ntfy->payload.v2n.isan_length > IKEv2_MAX_COOKIE_SIZE) {
				dbg("v2N_COOKIE notify payload too big - packet dropped");
				return STF_IGNORE;
			}

			if (ntfy->next != NULL) {
				dbg("ignoring Notify payloads after v2N_COOKIE");
			}

			ike->sa.st_dcookie = clone_hunk(pbs_in_left_as_shunk(&ntfy->pbs),
							"saved received dcookie");

			if (DBGP(DBG_BASE)) {
				DBG_dump_hunk("dcookie received (instead of an R1):",
					      ike->sa.st_dcookie);
				DBG_log("next STATE_PARENT_I1 resend I1 with the dcookie");
			}

			if (DBGP(DBG_OPPO) || (ike->sa.st_connection->policy & POLICY_OPPORTUNISTIC) == LEMPTY) {
				libreswan_log("Received anti-DDOS COOKIE, resending I1 with cookie payload");
			}

			/*
			 * Need to wind things back to the point that
			 * the Message ID counter code thinks this is
			 * an initial outgoing message.
			 */
			v2_msgid_init_ike(ike);
			/*
			 * XXX: Why?!?
			 *
			 * Shouldn't the state transitions
			 * STATE_PARENT_I0 -> STATE_PARENT_I1 and
			 * STATE_PARENT_I1 -> STATE_PARENT_I1 be
			 * functionally 'identical'.
			 *
			 * Yes.  Unfortunately the code below does all
			 * sorts of magic involving the state's magic
			 * number and assumed attributes.
			 */
			md->svm = finite_states[STATE_PARENT_I0]->v2_transitions;
			change_state(&ike->sa, STATE_PARENT_I0);
			/*
			 * XXX: Why?!?
			 *
			 * See complete_v2_state_transition() which
			 * needs to be fooled into thinking that the
			 * MD that contained the COOKIE response,
			 * doesn't exist and, instead this is a "new"
			 * exchange.
			 *
			 * Would it be better to return something like
			 * STF_FAIL?
			 */
			md->hdr.isa_flags &= ~ISAKMP_FLAGS_v2_MSG_R;
			md->fake_dne = true;
			/* re-send the SA_INIT request with cookies added */
			return ikev2_parent_outI1_common(&ike->sa);

		case v2N_INVALID_KE_PAYLOAD:
			/* careful of DDOS, only log with debugging on? */
			/* we treat this as a "retransmit" event to rate limit these */
			if (!count_duplicate(&ike->sa, MAXIMUM_INVALID_KE_RETRANS)) {
				dbg("ignoring received INVALID_KE packets - received too many (DoS?)");
				return STF_IGNORE;
			}

			if (ntfy->next != NULL) {
				dbg("ignoring Notify payloads after v2N_INVALID_KE_PAYLOAD");
			}

			struct suggested_group sg;
			if (!in_struct(&sg, &suggested_group_desc, &ntfy->pbs, NULL)) {
				/* already logged */
				return STF_IGNORE;
			}

			pstats(invalidke_recv_s, sg.sg_group);
			pstats(invalidke_recv_u, ike->sa.st_oakley.ta_dh->group);

			struct ikev2_proposals *ike_proposals =
				get_v2_ike_proposals(c, "IKE SA initiator validating remote's suggested KE");
			if (!ikev2_proposals_include_modp(ike_proposals, sg.sg_group)) {
				struct esb_buf esb;
				libreswan_log("Discarding unauthenticated INVALID_KE_PAYLOAD response to DH %s; suggested DH %s is not acceptable",
					      ike->sa.st_oakley.ta_dh->common.name,
					      enum_show_shortb(&oakley_group_names,
							       sg.sg_group, &esb));
				return STF_IGNORE;
			}

			dbg("Suggested modp group is acceptable");
			/*
			 * Since there must be a group object for
			 * every local proposal, and sg.sg_group
			 * matches one of the local proposal groups, a
			 * lookup of sg.sg_group must succeed.
			 */
			const struct dh_desc *new_group = ikev2_get_dh_desc(sg.sg_group);
			passert(new_group != NULL);
			libreswan_log("Received unauthenticated INVALID_KE_PAYLOAD response to DH %s; resending with suggested DH %s",
				      ike->sa.st_oakley.ta_dh->common.name,
				      new_group->common.name);
			ike->sa.st_oakley.ta_dh = new_group;
			/* wipe our mismatched KE */
			free_dh_secret(&ike->sa.st_dh_secret);
			/* wipe out any saved SPIr */
			dbg("zeroing any SPIr from unauthenticated INVALID_KE packet");
			rehash_state(&ike->sa, &zero_ike_spi);
			/*
			 * Need to wind things back to the point that
			 * the Message ID counter code thinks this is
			 * an initial message request.
			 */
			v2_msgid_init_ike(ike);
			/*
			 * get a new KE
			 */
			request_ke_and_nonce("rekey outI", &ike->sa,
					     ike->sa.st_oakley.ta_dh,
					     ikev2_parent_outI1_continue);
			/* let caller delete current MD */
			/* XXX: shouldn't this be STF_SUSPEND?!? */
			return STF_IGNORE;

		default:
			/*
			 * For things like v2N_NO_PROPOSAL_CHOSEN and
			 * v2N_UNKNOWN_CRITICIAL_PAYLOAD, because they
			 * were part of the unprotected SA_INIT
			 * message, they really can't be trusted.
			 * Just log and forget.
			 */
			libreswan_log("%s: received unauthenticated %s - ignored",
				      ike->sa.st_state->name,
				      enum_name(&ikev2_notify_names,
						ntfy->payload.v2n.isan_type));
		}
	}
	return STF_IGNORE;
}

stf_status ikev2_auth_initiator_process_failure_notification(struct ike_sa *ike,
							     struct child_sa *child,
							     struct msg_digest *md)
{
	/*
	 * XXX: ST here should be the IKE SA.  The state machine,
	 * however, directs the AUTH response to the CHILD!
	 */
	pexpect(child != NULL);
	struct state *st = &child->sa;

	v2_notification_t n = md->svm->encrypted_payloads.notification;
	pstat(ikev2_recv_notifies_e, n);
	/*
	 * Always log the notification error and fail;
	 * but do it in slightly different ways so it
	 * is possible to figure out which code path
	 * was taken.
	 */
	libreswan_log("IKE SA authentication request rejected by peer: %s",
		      enum_short_name(&ikev2_notify_names, n));

	/*
	 * XXX: ST here should be the IKE SA.  The state machine,
	 * however, directs the AUTH response to the CHILD!  Find the
	 * IKE SA and mark it as failing.
	 */
	pstat_sa_failed(&ike->sa, REASON_AUTH_FAILED);

	/*
	 * 2.21.2.  Error Handling in IKE_AUTH
	 *
	 *             ...  If the error occurred on the responder, the
	 *   notification is returned in the protected response, and is usually
	 *   the only payload in that response.  Although the IKE_AUTH messages
	 *   are encrypted and integrity protected, if the peer receiving this
	 *   notification has not authenticated the other end yet, that peer needs
	 *   to treat the information with caution.
	 *
	 * So assume MITM and schedule a retry.
	 */
	if (ikev2_schedule_retry(st)) {
		return STF_IGNORE; /* drop packet */
	} else {
		return STF_FATAL;
	}
}

stf_status ikev2_auth_initiator_process_unknown_notification(struct ike_sa *unused_ike UNUSED,
							     struct child_sa *child,
							     struct msg_digest *md)
{
	/*
	 * XXX: ST here should be the IKE SA.  The state machine,
	 * however, directs the AUTH response to the CHILD!
	 */
	pexpect(child != NULL);
	struct state *st = &child->sa;

	/*
	 * 3.10.1.  Notify Message Types:
	 *
	 *   Types in the range 0 - 16383 are intended for reporting errors.  An
	 *   implementation receiving a Notify payload with one of these types
	 *   that it does not recognize in a response MUST assume that the
	 *   corresponding request has failed entirely.  Unrecognized error types
	 *   in a request and status types in a request or response MUST be
	 *   ignored, and they should be logged.
	 */

	bool ignore = true;
	for (struct payload_digest *ntfy = md->chain[ISAKMP_NEXT_v2N]; ntfy != NULL; ntfy = ntfy->next) {
		v2_notification_t n = ntfy->payload.v2n.isan_type;
		const char *name = enum_short_name(&ikev2_notify_names, n);

		if (ntfy->payload.v2n.isan_spisize != 0) {
			/* invalid-syntax, but can't do anything about it */
			libreswan_log("received an encrypted %s notification with an unexpected non-empty SPI; deleting IKE SA",
				 name);
			return STF_FATAL;
		}

		if (n >= v2N_STATUS_FLOOR) {
			/* just log */
			pstat(ikev2_recv_notifies_s, n);
			if (name == NULL) {
				libreswan_log("IKE_AUTH response contained an unknown status notification (%d)", n);
			} else {
				libreswan_log("IKE_AUTH response contained the status notification %s", name);
			}
		} else {
			pstat(ikev2_recv_notifies_e, n);
			ignore = false;
			if (name == NULL) {
				libreswan_log("IKE_AUTH response contained an unknown error notification (%d)", n);
			} else {
				libreswan_log("IKE_AUTH response contained the error notification %s", name);
				/*
				 * There won't be a child state transition, so log if error is child related.
				 * see RFC 7296 Section 1.2
				 */
				switch(n) {
				case v2N_NO_PROPOSAL_CHOSEN:
				case v2N_SINGLE_PAIR_REQUIRED:
				case v2N_NO_ADDITIONAL_SAS:
				case v2N_INTERNAL_ADDRESS_FAILURE:
				case v2N_FAILED_CP_REQUIRED:
				case v2N_TS_UNACCEPTABLE:
				case v2N_INVALID_SELECTORS:
					/* fallthrough */
					linux_audit_conn(st, LAK_CHILD_FAIL);
					break;
				default:
					break;
				}
			}
		}
	}
	if (ignore) {
		return STF_IGNORE;
	}
	/*
	 * 2.21.2.  Error Handling in IKE_AUTH
	 *
	 *             ...  If the error occurred on the responder, the
	 *   notification is returned in the protected response, and is usually
	 *   the only payload in that response.  Although the IKE_AUTH messages
	 *   are encrypted and integrity protected, if the peer receiving this
	 *   notification has not authenticated the other end yet, that peer needs
	 *   to treat the information with caution.
	 *
	 * So assume MITM and schedule a retry.
	 */
	if (ikev2_schedule_retry(st)) {
		return STF_IGNORE; /* drop packet */
	} else {
		return STF_FATAL;
	}
}

/* STATE_PARENT_I1: R1 --> I2
 *                     <--  HDR, SAr1, KEr, Nr, [CERTREQ]
 * HDR, SK {IDi, [CERT,] [CERTREQ,]
 *      [IDr,] AUTH, SAi2,
 *      TSi, TSr}      -->
 */

static crypto_req_cont_func ikev2_parent_inR1outI2_continue;	/* forward decl and type assertion */
static crypto_transition_fn ikev2_parent_inR1outI2_tail;	/* forward decl and type assertion */

stf_status ikev2_parent_inR1outI2(struct ike_sa *ike,
				  struct child_sa *unused_child UNUSED,
				  struct msg_digest *md)
{
	struct state *st = &ike->sa;
	struct connection *c = st->st_connection;
	struct payload_digest *ntfy;
	ip_address redirect_ip;

	/* for testing only */
	if (IMPAIR(SEND_NO_IKEV2_AUTH)) {
		libreswan_log(
			"IMPAIR_SEND_NO_IKEV2_AUTH set - not sending IKE_AUTH packet");
		return STF_IGNORE;
	}

	/*
	 * if this connection has a newer Child SA than this state
	 * this negotiation is not relevant any more.  would this
	 * cover if there are multiple CREATE_CHILD_SA pending on this
	 * IKE negotiation ???
	 *
	 * XXX: this is testing for an IKE SA that's been superseed by
	 * a newer IKE SA (not child).  Suspect this is to handle a
	 * race where the other end brings up the IKE SA first?  For
	 * that case, shouldn't this state have been deleted?
	 */
	if (c->newest_ipsec_sa > st->st_serialno) {
		libreswan_log("state superseded by #%lu try=%lu, drop this negotiation",
			      c->newest_ipsec_sa, st->st_try);
		return STF_FATAL;
	}

	for (ntfy = md->chain[ISAKMP_NEXT_v2N]; ntfy != NULL; ntfy = ntfy->next) {
		if (ntfy->payload.v2n.isan_type >= v2N_STATUS_FLOOR) {
			pstat(ikev2_recv_notifies_s, ntfy->payload.v2n.isan_type);
		} else {
			pstat(ikev2_recv_notifies_e, ntfy->payload.v2n.isan_type);
		}

		switch (ntfy->payload.v2n.isan_type) {
		case v2N_COOKIE:
		case v2N_INVALID_KE_PAYLOAD:
		case v2N_NO_PROPOSAL_CHOSEN:
			DBG(DBG_CONTROL, DBG_log("%s cannot appear with other payloads",
				enum_name(&ikev2_notify_names,
						ntfy->payload.v2n.isan_type)));
			return STF_FAIL + v2N_INVALID_SYNTAX;

		case v2N_MOBIKE_SUPPORTED:
		case v2N_USE_TRANSPORT_MODE:
		case v2N_IPCOMP_SUPPORTED:
		case v2N_ESP_TFC_PADDING_NOT_SUPPORTED:
		case v2N_PPK_IDENTITY:
		case v2N_NO_PPK_AUTH:
		case v2N_INITIAL_CONTACT:
			DBG(DBG_CONTROL, DBG_log("%s: received %s which is not valid in the IKE_SA_INIT Exchange - ignoring it",
				st->st_state->name,
				enum_name(&ikev2_notify_names,
					ntfy->payload.v2n.isan_type)));
			break;

		case v2N_NAT_DETECTION_SOURCE_IP:
		case v2N_NAT_DETECTION_DESTINATION_IP:
			/* we do handle these further down */
			break;
		case v2N_IKEV2_FRAGMENTATION_SUPPORTED:
			st->st_seen_fragvid = TRUE;
			break;

		case v2N_USE_PPK:
			st->st_seen_ppk = TRUE;
			break;

		case v2N_REDIRECT:
		{
			DBG(DBG_CONTROL, DBG_log("received v2N_REDIRECT in IKE_SA_INIT reply"));

			if (!LIN(POLICY_ACCEPT_REDIRECT_YES, st->st_connection->policy)) {
				DBG(DBG_CONTROL, DBG_log("ignoring v2N_REDIRECT, we don't accept being redirected"));
				break;
			}

			err_t e = parse_redirect_payload(&ntfy->pbs,
							   c->accept_redirect_to,
							   &st->st_ni,
							   &redirect_ip);
			if (e != NULL) {
				loglog(RC_LOG_SERIOUS, "warning: parsing of v2N_REDIRECT payload failed: %s", e);
			} else {
				st->st_connection->temp_vars.redirect_ip = redirect_ip;
				event_force(EVENT_v2_REDIRECT, st);
				return STF_SUSPEND;
			}
			break;
		}
		case v2N_SIGNATURE_HASH_ALGORITHMS:
			if (!IMPAIR(IGNORE_HASH_NOTIFY_RESPONSE)) {
				st->st_seen_hashnotify = TRUE;
				if (!negotiate_hash_algo_from_notification(ntfy, st))
					return STF_FATAL;
			} else {
				libreswan_log("Impair: Ignoring the hash notify in IKE_SA_INIT Response");
			}
			break;

		default:
			DBG(DBG_CONTROL, DBG_log("%s: received %s but ignoring it",
				st->st_state->name,
				enum_name(&ikev2_notify_names,
					ntfy->payload.v2n.isan_type)));
		}
	}

	/*
	 * the responder sent us back KE, Gr, Nr, and it's our time to calculate
	 * the shared key values.
	 */

	DBG(DBG_CONTROLMORE,
	    DBG_log("ikev2 parent inR1: calculating g^{xy} in order to send I2"));

	/* KE in */
	if (!accept_KE(&st->st_gr, "Gr", st->st_oakley.ta_dh,
		       md->chain[ISAKMP_NEXT_v2KE])) {
		/*
		 * XXX: Initiator - so this code will not trigger a
		 * notify.  Since packet isn't trusted, should it be
		 * ignored?
		 */
		return STF_FAIL + v2N_INVALID_SYNTAX;
	}

	/* Ni in */
	RETURN_STF_FAILURE(accept_v2_nonce(md, &st->st_nr, "Ni"));

	/* We're missing processing a CERTREQ in here */

	/* process and confirm the SA selected */
	{
		/* SA body in and out */
		struct payload_digest *const sa_pd =
			md->chain[ISAKMP_NEXT_v2SA];
		struct ikev2_proposals *ike_proposals =
			get_v2_ike_proposals(c, "IKE SA initiator accepting remote proposal");

		stf_status ret = ikev2_process_sa_payload("IKE initiator (accepting)",
							  &sa_pd->pbs,
							  /*expect_ike*/ TRUE,
							  /*expect_spi*/ FALSE,
							  /*expect_accepted*/ TRUE,
							  LIN(POLICY_OPPORTUNISTIC, c->policy),
							  &st->st_accepted_ike_proposal,
							  ike_proposals);
		if (ret != STF_OK) {
			DBG(DBG_CONTROLMORE, DBG_log("ikev2_parse_parent_sa_body() failed in ikev2_parent_inR1outI2()"));
			return ret;
		}

		if (!ikev2_proposal_to_trans_attrs(st->st_accepted_ike_proposal,
						   &st->st_oakley)) {
			loglog(RC_LOG_SERIOUS, "IKE initiator proposed an unsupported algorithm");
			free_ikev2_proposal(&st->st_accepted_ike_proposal);
			passert(st->st_accepted_ike_proposal == NULL);
			/*
			 * Assume caller et.al. will clean up the
			 * reset of the mess?
			 */
			return STF_FAIL;
		}
	}

	/*
	 * Check v2N_NAT_DETECTION_DESTINATION_IP or/and
	 * v2N_NAT_DETECTION_SOURCE_IP, and when detected float the
	 * endpoints.
	 *
	 * 2.23.  NAT Traversal
	 *
	 * The IKE initiator MUST check the NAT_DETECTION_SOURCE_IP or
	 * NAT_DETECTION_DESTINATION_IP payloads if present, and if
	 * they do not match the addresses in the outer packet, MUST
	 * tunnel all future IKE and ESP packets associated with this
	 * IKE SA over UDP port 4500.
	 */
	if (md->chain[ISAKMP_NEXT_v2N] != NULL) {
		ikev2_natd_lookup(md, &st->st_ike_spis.responder);
		if (st->hidden_variables.st_nat_traversal & NAT_T_DETECTED) {
			natify_initiator_endpoints(st, HERE);
		}
	}

	/* initiate calculation of g^xy */
	start_dh_v2(st, "ikev2_inR1outI2 KE",
		    ORIGINAL_INITIATOR,
		    NULL, NULL, &st->st_ike_spis,
		    ikev2_parent_inR1outI2_continue);
	return STF_SUSPEND;
}

static void ikev2_parent_inR1outI2_continue(struct state *st,
					    struct msg_digest **mdp,
					    struct pluto_crypto_req *r)
{
	DBG(DBG_CONTROL,
		DBG_log("ikev2_parent_inR1outI2_continue for #%lu: calculating g^{xy}, sending I2",
			st->st_serialno));

	passert(*mdp != NULL);
	stf_status e = ikev2_parent_inR1outI2_tail(st, *mdp, r);
	/* replace (*mdp)->st with st ... */
	complete_v2_state_transition((*mdp)->st, mdp, e);
}

/* Misleading name, also used for NULL sized type's */
static stf_status ikev2_ship_cp_attr_ip(uint16_t type, ip_address *ip,
		const char *story, pb_stream *outpbs)
{
	pb_stream a_pbs;

	struct ikev2_cp_attribute attr;
	attr.type = type;
	if (ip == NULL) {
		attr.len = 0;
	} else {
		if (address_type(ip)->af == AF_INET)
			attr.len = address_type(ip)->ip_size;
		else
			attr.len = INTERNAL_IP6_ADDRESS_SIZE; /* RFC hack to append IPv6 prefix len */
	}

	if (!out_struct(&attr, &ikev2_cp_attribute_desc, outpbs,
				&a_pbs))
		return STF_INTERNAL_ERROR;

	if (attr.len > 0) {
		if (!pbs_out_address(ip, &a_pbs, story)) {
			return STF_INTERNAL_ERROR;
		}
	}

	if (attr.len == INTERNAL_IP6_ADDRESS_SIZE) { /* IPv6 address add prefix */
		uint8_t ipv6_prefix_len = INTERNL_IP6_PREFIX_LEN;
		if (!out_raw(&ipv6_prefix_len, sizeof(uint8_t), &a_pbs, "INTERNL_IP6_PREFIX_LEN"))
			return STF_INTERNAL_ERROR;
	}

	close_output_pbs(&a_pbs);
	return STF_OK;
}

static stf_status ikev2_ship_cp_attr_str(uint16_t type, char *str,
		const char *story, pb_stream *outpbs)
{
	pb_stream a_pbs;
	struct ikev2_cp_attribute attr = {
		.type = type,
		.len = (str == NULL) ? 0 : strlen(str),
	};

	if (!out_struct(&attr, &ikev2_cp_attribute_desc, outpbs,
				&a_pbs))
		return STF_INTERNAL_ERROR;

	if (attr.len > 0) {
		if (!out_raw(str, attr.len, &a_pbs, story))
			return STF_INTERNAL_ERROR;
	}

	close_output_pbs(&a_pbs);
	return STF_OK;
}

stf_status ikev2_send_cp(struct state *st, enum next_payload_types_ikev2 np,
				  pb_stream *outpbs)
{
	pb_stream cp_pbs;
	struct connection *c = st->st_connection;
	bool cfg_reply = c->spd.that.has_lease;
	struct ikev2_cp cp = {
		.isacp_np = np,
		.isacp_critical = ISAKMP_PAYLOAD_NONCRITICAL,
		.isacp_type = cfg_reply ? IKEv2_CP_CFG_REPLY : IKEv2_CP_CFG_REQUEST,
	};

	DBG(DBG_CONTROLMORE, DBG_log("Send Configuration Payload %s ",
				cfg_reply ? "reply" : "request"));

	if (!out_struct(&cp, &ikev2_cp_desc, outpbs, &cp_pbs))
		return STF_INTERNAL_ERROR;

	if (cfg_reply) {
		ikev2_ship_cp_attr_ip(subnet_type(&c->spd.that.client) == &ipv4_info ?
			IKEv2_INTERNAL_IP4_ADDRESS : IKEv2_INTERNAL_IP6_ADDRESS,
			&c->spd.that.client.addr, "Internal IP Address", &cp_pbs);

		if (c->modecfg_dns != NULL) {
			char *ipstr;

			ipstr = strtok(c->modecfg_dns, ", ");
			while (ipstr != NULL) {
				if (strchr(ipstr, '.') != NULL) {
					ip_address ip;
					err_t e  = ttoaddr_num(ipstr, 0, AF_INET, &ip);
					if (e != NULL) {
						loglog(RC_LOG_SERIOUS, "Ignored bogus DNS IP address '%s'", ipstr);
					} else {
						if (ikev2_ship_cp_attr_ip(IKEv2_INTERNAL_IP4_DNS, &ip,
							"IP4_DNS", &cp_pbs) != STF_OK)
								return STF_INTERNAL_ERROR;
					}
				} else if (strchr(ipstr, ':') != NULL) {
					ip_address ip;
					err_t e  = ttoaddr_num(ipstr, 0, AF_INET6, &ip);
					if (e != NULL) {
						loglog(RC_LOG_SERIOUS, "Ignored bogus DNS IP address '%s'", ipstr);
					} else {
						if (ikev2_ship_cp_attr_ip(IKEv2_INTERNAL_IP6_DNS, &ip,
							"IP6_DNS", &cp_pbs) != STF_OK)
								return STF_INTERNAL_ERROR;
					}
				} else {
					loglog(RC_LOG_SERIOUS, "Ignored bogus DNS IP address '%s'", ipstr);
				}
				ipstr = strtok(NULL, ", ");
			}
		}

		if (c->modecfg_domains != NULL) {
			char *domain;

			domain = strtok(c->modecfg_domains, ", ");
			while (domain != NULL) {
				if (ikev2_ship_cp_attr_str(IKEv2_INTERNAL_DNS_DOMAIN, domain,
					"IKEv2_INTERNAL_DNS_DOMAIN", &cp_pbs) != STF_OK)
						return STF_INTERNAL_ERROR;
				domain = strtok(NULL, ", ");
			}
		}
	} else { /* cfg request */
		ikev2_ship_cp_attr_ip(IKEv2_INTERNAL_IP4_ADDRESS, NULL, "IPV4 Address", &cp_pbs);
		ikev2_ship_cp_attr_ip(IKEv2_INTERNAL_IP4_DNS, NULL, "DNSv4", &cp_pbs);
		ikev2_ship_cp_attr_ip(IKEv2_INTERNAL_IP6_ADDRESS, NULL, "IPV6 Address", &cp_pbs);
		ikev2_ship_cp_attr_ip(IKEv2_INTERNAL_IP6_DNS, NULL, "DNSv6", &cp_pbs);
		ikev2_ship_cp_attr_ip(IKEv2_INTERNAL_DNS_DOMAIN, NULL, "Domain", &cp_pbs);
	}

	close_output_pbs(&cp_pbs);
	return STF_OK;
}

static stf_status emit_v2AUTH(struct ike_sa *ike,
			      const struct crypt_mac *idhash_out,
			      pb_stream *outpbs,
			      chunk_t *null_auth /* optional out */)
{
	/* XXX: this is dead; just use SA_ROLE */
	enum original_role role = (ike->sa.st_sa_role == SA_INITIATOR ? ORIGINAL_INITIATOR :
				   ike->sa.st_sa_role == SA_RESPONDER ? ORIGINAL_RESPONDER :
				   pexpect(0));
	const struct connection *c = ike->sa.st_connection;
	enum keyword_authby authby = c->spd.this.authby;
	if (null_auth != NULL)
		*null_auth = EMPTY_CHUNK;
	if (ike->sa.st_peer_wants_null) {
		/* we allow authby=null and IDr payload told us to use it */
		authby = AUTH_NULL;
	} else if (authby == AUTH_UNSET) {
		/*
		 * Asymmetric policy unset.
		 * Pick up from symmetric policy, in order of preference!
		 */
		if ((c->policy & POLICY_ECDSA) && (c->sighash_policy != LEMPTY)) {
			authby = AUTH_ECDSA;
		} else if (c->policy & POLICY_RSASIG) {
			authby = AUTH_RSASIG;
		} else if (c->policy & POLICY_PSK) {
			authby = AUTH_PSK;
		} else if (c->policy & POLICY_AUTH_NULL) {
			authby = AUTH_NULL;
		} else {
			/* leave authby == AUTH_UNSET */
			/* ??? we will surely crash with bad_case */
		}
	}

	struct ikev2_auth a = {
		.isaa_critical = build_ikev2_critical(false),
	};

	switch (authby) {
	case AUTH_RSASIG:
	{
		bool allow_legacy = LIN(POLICY_RSASIG_v1_5, c->policy);

		if (!ike->sa.st_seen_hashnotify) {
				if (allow_legacy) {
					a.isaa_type = IKEv2_AUTH_RSA;
				} else {
					loglog(RC_LOG_SERIOUS, "legacy RSA-SHA1 is not allowed but peer supports nothing else");
					return STF_FATAL;
				}
		} else {
			if (c->sighash_policy != LEMPTY) {
				a.isaa_type = IKEv2_AUTH_DIGSIG;
			} else {
				if (allow_legacy) {
					a.isaa_type = IKEv2_AUTH_RSA;
				} else {
					loglog(RC_LOG_SERIOUS, "Local policy does not allow legacy RSA-SHA1 but connection allows no other hash policy");
					return STF_FATAL;
				}
			}

		}
		break;
	}
	case AUTH_ECDSA:
		a.isaa_type = IKEv2_AUTH_DIGSIG;
		break;
	case AUTH_PSK:
		a.isaa_type = IKEv2_AUTH_PSK;
		break;
	case AUTH_NULL:
		a.isaa_type = IKEv2_AUTH_NULL;
		break;
	case AUTH_NEVER:
	default:
		bad_case(authby);
	}

	pb_stream a_pbs;

	if (!out_struct(&a, &ikev2_auth_desc, outpbs, &a_pbs)) {
		/* loglog(RC_LOG_SERIOUS, "Failed to emit IKE_AUTH payload"); */
		return STF_INTERNAL_ERROR;
	}

	switch (a.isaa_type) {
	case IKEv2_AUTH_RSA:
		if (!ikev2_calculate_rsa_hash(&ike->sa, role, idhash_out, &a_pbs,
					      NULL /* we don't keep no_ppk_auth */,
					      IKEv2_AUTH_HASH_SHA1))
		{
			loglog(RC_LOG_SERIOUS, "Failed to find our RSA key");
			return STF_FATAL;
		}
		break;

	case IKEv2_AUTH_PSK:
	case IKEv2_AUTH_NULL:
		/* emit */
		if (!ikev2_emit_psk_auth(authby, &ike->sa, idhash_out, &a_pbs))
		{
			loglog(RC_LOG_SERIOUS, "Failed to find our PreShared Key");
			return STF_FATAL;
		}
		break;

	case IKEv2_AUTH_DIGSIG:
	{
		enum notify_payload_hash_algorithms hash_algo;

		if (ike->sa.st_hash_negotiated & NEGOTIATE_AUTH_HASH_SHA2_512) {
			hash_algo = IKEv2_AUTH_HASH_SHA2_512;
		} else if (ike->sa.st_hash_negotiated & NEGOTIATE_AUTH_HASH_SHA2_384) {
			hash_algo = IKEv2_AUTH_HASH_SHA2_384;
		} else if (ike->sa.st_hash_negotiated & NEGOTIATE_AUTH_HASH_SHA2_256) {
			hash_algo = IKEv2_AUTH_HASH_SHA2_256;
		} else {
			loglog(RC_LOG_SERIOUS, "DigSig: no compatible DigSig hash algo");
			return STF_FAIL + v2N_NO_PROPOSAL_CHOSEN;
		}

		if (!ikev2_send_asn1_hash_blob(hash_algo, &a_pbs, authby))
			return STF_INTERNAL_ERROR;

		switch (authby) {
		case AUTH_ECDSA:
		{
			if (!ikev2_calculate_ecdsa_hash(&ike->sa, role, idhash_out, &a_pbs,
							NULL /* don't grab value */,
							hash_algo))
			{
				loglog(RC_LOG_SERIOUS, "DigSig: failed to find our ECDSA key");
				return STF_FATAL;
			}
			break;
		}
		case AUTH_RSASIG:
		{
			if (!ikev2_calculate_rsa_hash(&ike->sa, role, idhash_out, &a_pbs,
						      NULL /* we don't keep no_ppk_auth */,
						      hash_algo))
			{
				loglog(RC_LOG_SERIOUS, "DigSig: failed to find our RSA key");
				return STF_FATAL;
			}
			break;
		}
		default:
			libreswan_log("unknown remote authentication type for DigSig");
			return STF_FAIL;
		}
		break;
	}

	default:
		bad_case(a.isaa_type);
	}

	/* We sent normal IKEv2_AUTH_RSA but if the policy also allows
	 * AUTH_NULL, we will send a Notify with NULL_AUTH in separate
	 * chunk. This is only done on the initiator in IKE_AUTH, and
	 * not repeated in rekeys.
	 */
	if (null_auth != NULL &&
	    authby == AUTH_RSASIG &&
	    c->policy & POLICY_AUTH_NULL) {
		/* store in null_auth */
		if (!ikev2_create_psk_auth(AUTH_NULL, &ike->sa, idhash_out,
			null_auth))
		{
			loglog(RC_LOG_SERIOUS, "Failed to calculate additional NULL_AUTH");
			return STF_FATAL;
		}
	}

	close_output_pbs(&a_pbs);
	return STF_OK;
}

static bool need_configuration_payload(const struct connection *const pc,
			    const lset_t st_nat_traversal)
{
	return (pc->spd.this.modecfg_client &&
		(!pc->spd.this.cat || LHAS(st_nat_traversal, NATED_HOST)));
}

static struct crypt_mac v2_id_hash(struct ike_sa *ike, const char *why,
				   const char *id_name, shunk_t id_payload,
				   const char *key_name, PK11SymKey *key)
{
	const uint8_t *id_start = id_payload.ptr;
	size_t id_size = id_payload.len;
	/* HASH of ID is not done over common header */
	id_start += NSIZEOF_isakmp_generic;
	id_size -= NSIZEOF_isakmp_generic;
	struct crypt_prf *id_ctx = crypt_prf_init_symkey(why, ike->sa.st_oakley.ta_prf,
							 key_name, key);
	crypt_prf_update_bytes(id_ctx, id_name, id_start, id_size);
	return crypt_prf_final_mac(&id_ctx, NULL/*no-truncation*/);
}

static stf_status ikev2_parent_inR1outI2_tail(struct state *pst, struct msg_digest *md,
					      struct pluto_crypto_req *r)
{
	struct connection *const pc = pst->st_connection;	/* parent connection */
	struct ppk_id_payload ppk_id_p;
	struct ike_sa *ike = pexpect_ike_sa(pst);

	if (!finish_dh_v2(pst, r, FALSE)) {
		/*
		 * XXX: this is the initiator so returning a
		 * notification is kind of useless.
		 */
		pstat_sa_failed(pst, REASON_CRYPTO_FAILED);
		return STF_FAIL + v2N_INVALID_SYNTAX; /* STF_FATAL? */
	}

	/*
	 * If we and responder are willing to use a PPK,
	 * we need to generate NO_PPK_AUTH as well as PPK-based AUTH payload
	 */
	if (LIN(POLICY_PPK_ALLOW, pc->policy) && pst->st_seen_ppk) {
		chunk_t *ppk_id;
		chunk_t *ppk = get_ppk(pst->st_connection, &ppk_id);

		if (ppk != NULL) {
			DBG(DBG_CONTROL, DBG_log("found PPK and PPK_ID for our connection"));

			pexpect(pst->st_sk_d_no_ppk == NULL);
			pst->st_sk_d_no_ppk = reference_symkey(__func__, "sk_d_no_ppk", pst->st_skey_d_nss);

			pexpect(pst->st_sk_pi_no_ppk == NULL);
			pst->st_sk_pi_no_ppk = reference_symkey(__func__, "sk_pi_no_ppk", pst->st_skey_pi_nss);

			pexpect(pst->st_sk_pr_no_ppk == NULL);
			pst->st_sk_pr_no_ppk = reference_symkey(__func__, "sk_pr_no_ppk", pst->st_skey_pr_nss);

			create_ppk_id_payload(ppk_id, &ppk_id_p);
			DBG(DBG_CONTROL, DBG_log("ppk type: %d", (int) ppk_id_p.type));
			DBG(DBG_CONTROL, DBG_dump_hunk("ppk_id from payload:", ppk_id_p.ppk_id));

			ppk_recalculate(ppk, pst->st_oakley.ta_prf,
						&pst->st_skey_d_nss,
						&pst->st_skey_pi_nss,
						&pst->st_skey_pr_nss);
			libreswan_log("PPK AUTH calculated as initiator");
		} else {
			if (pc->policy & POLICY_PPK_INSIST) {
				loglog(RC_LOG_SERIOUS, "connection requires PPK, but we didn't find one");
				return STF_FATAL;
			} else {
				libreswan_log("failed to find PPK and PPK_ID, continuing without PPK");
				/* we should omit sending any PPK Identity, so we pretend we didn't see USE_PPK */
				pst->st_seen_ppk = FALSE;
			}
		}
	}

	ikev2_log_parentSA(pst);

	/*
	 * XXX This is too early and many failures could lead to not
	 * needing a child state.
	 *
	 * XXX: The problem isn't so much that the child state is
	 * created - it provides somewhere to store all the child's
	 * state - but that things switch to the child before the IKE
	 * SA is finished.  Consequently, code is forced to switch
	 * back to the IKE SA.
	 *
	 * Start with the CHILD SA bound to the same whackfd as it IKE
	 * SA.  It might later change whe its discovered that the
	 * child is for something pending?
	 */
	struct child_sa *child = ikev2_duplicate_state(pexpect_ike_sa(pst),
						       IPSEC_SA,
						       SA_INITIATOR,
						       ike->sa.st_whack_sock);
	struct state *cst = &child->sa;

	/* XXX because the early child state ends up with the try counter check, we need to copy it */
	cst->st_try = pst->st_try;

	/*
	 * XXX: This is so lame.  Need to move the current initiator
	 * from IKE to the CHILD so that the post processor doesn't
	 * get confused.  If the IKE->CHILD switch didn't happen this
	 * wouldn't be needed.
	 */
	v2_msgid_switch_initiator(ike, child, md);

	binlog_refresh_state(cst);
	dbg("switching MD.ST from #%lu to CHILD #%lu; ulgh",
	    md->st->st_serialno, cst->st_serialno);
	md->st = cst;

	/*
	 * XXX: Danger!
	 *
	 * Because the code above has blatted MD->ST with the child
	 * state (CST) and this function's caller is going to try to
	 * complete the V2 state transition on MD->ST (i.e., CST) and
	 * using the state-transition MD->SVM the IKE SA (PST) will
	 * never get to complete its state transition.
	 *
	 * Get around this by forcing the state transition here.
	 *
	 * But what should happen?  A guess is to just leave MD->ST
	 * alone.  The CHILD SA doesn't really exist until after the
	 * IKE SA has processed and approved of the response to this
	 * IKE_AUTH request.
	 */

	pexpect(md->svm->timeout_event == EVENT_RETRANSMIT); /* for CST */
	delete_event(pst);
	event_schedule(EVENT_SA_REPLACE, deltatime(PLUTO_HALFOPEN_SA_LIFE), pst);
	change_state(pst, STATE_PARENT_I2);

	/*
	 * XXX:
	 *
	 * Should this code use clone_in_pbs_as_chunk() which uses
	 * pbs_room() (.roof-.start)?  The original code:
	 *
	 * 	clonetochunk(st->st_firstpacket_him, md->message_pbs.start,
	 *		     pbs_offset(&md->message_pbs),
	 *		     "saved first received packet");
	 *
	 * and clone_out_pbs_as_chunk() both use pbs_offset()
	 * (.cur-.start).
	 *
	 * Suspect it doesn't matter as the code initializing
	 * .message_pbs forces .roof==.cur - look for the comment
	 * "trim padding (not actually legit)".
	 */
	/* record first packet for later checking of signature */
	pst->st_firstpacket_him = clone_out_pbs_as_chunk(&md->message_pbs,
							 "saved first received packet");

	/* beginning of data going out */

	/* make sure HDR is at start of a clean buffer */
	init_out_pbs(&reply_stream, reply_buffer, sizeof(reply_buffer),
		 "reply packet");

	/* HDR out */

	pb_stream rbody = open_v2_message(&reply_stream, ike_sa(pst),
					  NULL /* request */,
					  ISAKMP_v2_IKE_AUTH);
	if (!pbs_ok(&rbody)) {
		return STF_INTERNAL_ERROR;
	}

	if (IMPAIR(ADD_UNKNOWN_PAYLOAD_TO_AUTH)) {
		if (!emit_v2UNKNOWN("IKE_AUTH request", &rbody)) {
			return STF_INTERNAL_ERROR;
		}
	}

	/* insert an Encryption payload header (SK) */

	v2SK_payload_t sk = open_v2SK_payload(&rbody, ike_sa(pst));
	if (!pbs_ok(&sk.pbs)) {
		return STF_INTERNAL_ERROR;
	}

	/* actual data */

	/* decide whether to send CERT payload */

	/* it should use parent not child state */
	bool send_cert = ikev2_send_cert_decision(cst);
	bool ic =  pc->initial_contact && (pst->st_ike_pred == SOS_NOBODY);
	bool send_idr = ((pc->spd.that.id.kind != ID_NULL && pc->spd.that.id.name.len != 0) ||
				pc->spd.that.id.kind == ID_NULL); /* me tarzan, you jane */

	DBG(DBG_CONTROL, DBG_log("IDr payload will %sbe sent", send_idr ? "" : "NOT "));

	/* send out the IDi payload */

	struct crypt_mac idhash;
	struct crypt_mac idhash_npa = { .len = 0, };

	{
		shunk_t id_b;
		struct ikev2_id i_id = build_v2_id_payload(&pc->spd.this, &id_b);

		uint8_t *id_start = sk.pbs.cur;
		pb_stream i_id_pbs;
		if (!out_struct(&i_id,
				&ikev2_id_i_desc,
				&sk.pbs,
				&i_id_pbs) ||
		    !out_chunk(id_b, &i_id_pbs, "my identity"))
			return STF_INTERNAL_ERROR;

		close_output_pbs(&i_id_pbs);

		/*
		 * XXX: if i_id_pbs included the header (i_id) then
		 * the structure, after closing, could be passed into
		 * v2_id_hash.
		 */
		/* calculate hash of IDi for AUTH below */
		const size_t id_len = sk.pbs.cur - id_start;
		idhash = v2_id_hash(ike, "IDi verify hash",
				    "IDi", shunk2(id_start, id_len),
				    "skey_pi", ike->sa.st_skey_pi_nss);

		if (pst->st_seen_ppk && !LIN(POLICY_PPK_INSIST, pc->policy)) {
			/* ID payload that we've build is the same */
			idhash_npa = v2_id_hash(ike, "IDi verify hash (no-PPK)",
						"IDi", shunk2(id_start, id_len),
						"sk_pi_no_pkk", ike->sa.st_sk_pi_no_ppk);
		}
	}

	if (IMPAIR(ADD_UNKNOWN_PAYLOAD_TO_AUTH_SK)) {
		if (!emit_v2UNKNOWN("IKE_AUTH's SK request", &sk.pbs)) {
			return STF_INTERNAL_ERROR;
		}
	}

	/* send [CERT,] payload RFC 4306 3.6, 1.2) */
	if (send_cert) {
		stf_status certstat = ikev2_send_cert(cst, &sk.pbs);
		if (certstat != STF_OK)
			return certstat;

		/* send CERTREQ  */
		bool send_certreq = ikev2_send_certreq_INIT_decision(cst, ORIGINAL_INITIATOR);
		if (send_certreq) {
			if (DBGP(DBG_BASE)) {
				dn_buf buf;
				DBG_log("Sending [CERTREQ] of %s",
					str_dn(cst->st_connection->spd.that.ca, &buf));
			}
			ikev2_send_certreq(cst, md, &sk.pbs);
		}
	}

	/* you Tarzan, me Jane support */
	if (send_idr) {
		switch (pc->spd.that.id.kind) {
		case ID_DER_ASN1_DN:
		case ID_FQDN:
		case ID_USER_FQDN:
		case ID_KEY_ID:
		case ID_NULL:
		{
			shunk_t id_b;
			struct ikev2_id r_id = build_v2_id_payload(&pc->spd.that, &id_b);
			pb_stream r_id_pbs;
			if (!out_struct(&r_id, &ikev2_id_r_desc, &sk.pbs,
				&r_id_pbs) ||
			    !out_chunk(id_b, &r_id_pbs, "IDr"))
				return STF_INTERNAL_ERROR;

			close_output_pbs(&r_id_pbs);
			break;
		}
		default:
			DBG(DBG_CONTROL, DBG_log("Not sending IDr payload for remote ID type %s",
				enum_show(&ike_idtype_names, pc->spd.that.id.kind)));
			break;
		}
	}

	if (ic) {
		libreswan_log("sending INITIAL_CONTACT");
		if (!emit_v2N(v2N_INITIAL_CONTACT, &sk.pbs))
			return STF_INTERNAL_ERROR;
	} else {
		DBG(DBG_CONTROL, DBG_log("not sending INITIAL_CONTACT"));
	}

	/* send out the AUTH payload */
	chunk_t null_auth;	/* we must free this */

	stf_status authstat = emit_v2AUTH(ike, &idhash, &sk.pbs, &null_auth);
	if (authstat != STF_OK) {
		freeanychunk(null_auth);
		passert(IS_CHILD_SA(cst));
		dbg("switching MD.ST from CHILD #%lu to IKE #%lu; ulgh",
		    md->st->st_serialno, ike->sa.st_serialno);
		md->st = &ike->sa;
		discard_state(&cst);
		return authstat;
	}

	if (need_configuration_payload(pc, pst->hidden_variables.st_nat_traversal)) {
		stf_status cpstat = ikev2_send_cp(pst, ISAKMP_NEXT_v2SA,
						  &sk.pbs);
		if (cpstat != STF_OK) {
			freeanychunk(null_auth);
			return cpstat;
		}
	}

	/*
	 * Switch to first pending child request for this host pair.
	 * ??? Why so late in this game?
	 *
	 * Then emit SA2i, TSi and TSr and NOTIFY payloads related
	 * to the IPsec SA.
	 */

	/* so far child's connection is same as parent's */
	passert(pc == cst->st_connection);

	lset_t policy = pc->policy;

	/* child connection */
	struct connection *cc = first_pending(pexpect_ike_sa(pst),
					      &policy, &cst->st_whack_sock);

	if (cc == NULL) {
		cc = pc;
		DBG(DBG_CONTROL, DBG_log("no pending CHILD SAs found for %s Reauthentication so use the original policy",
			cc->name));
	}

	if (cc != cst->st_connection) {
		/* ??? DBG_log not conditional on some DBG selector */
		char cib[CONN_INST_BUF];
		DBG_log("Switching Child connection for #%lu to \"%s\"%s from \"%s\"%s",
				cst->st_serialno, cc->name,
				fmt_conn_instance(cc, cib),
				pc->name, fmt_conn_instance(pc, cib));
	}
	/* ??? this seems very late to change the connection */
	update_state_connection(cst, cc);

	/* code does not support AH+ESP, which not recommended as per RFC 8247 */
	struct ipsec_proto_info *proto_info
		= ikev2_child_sa_proto_info(pexpect_child_sa(cst), cc->policy);
	proto_info->our_spi = ikev2_child_sa_spi(&cc->spd, cc->policy);
	const chunk_t local_spi = THING_AS_CHUNK(proto_info->our_spi);

	/*
	 * A CHILD_SA established during an AUTH exchange does
	 * not propose DH - the IKE SA's SKEYSEED is always
	 * used.
	 */
	struct ikev2_proposals *child_proposals =
		get_v2_ike_auth_child_proposals(cc, "IKE SA initiator emitting ESP/AH proposals");
	if (!ikev2_emit_sa_proposals(&sk.pbs, child_proposals,
				     &local_spi)) {
		freeanychunk(null_auth);
		return STF_INTERNAL_ERROR;
	}

	cst->st_ts_this = ikev2_end_to_ts(&cc->spd.this);
	cst->st_ts_that = ikev2_end_to_ts(&cc->spd.that);

	v2_emit_ts_payloads(pexpect_child_sa(cst), &sk.pbs, cc);

	if ((cc->policy & POLICY_TUNNEL) == LEMPTY) {
		DBG(DBG_CONTROL, DBG_log("Initiator child policy is transport mode, sending v2N_USE_TRANSPORT_MODE"));
		/* In v2, for parent, protoid must be 0 and SPI must be empty */
		if (!emit_v2N(v2N_USE_TRANSPORT_MODE, &sk.pbs)) {
			freeanychunk(null_auth);
			return STF_INTERNAL_ERROR;
		}
	} else {
		DBG(DBG_CONTROL, DBG_log("Initiator child policy is tunnel mode, NOT sending v2N_USE_TRANSPORT_MODE"));
	}

	if (!emit_v2N_compression(cst, true, &sk.pbs)) {
		freeanychunk(null_auth);
		return STF_INTERNAL_ERROR;
	}

	if (cc->send_no_esp_tfc) {
		if (!emit_v2N(v2N_ESP_TFC_PADDING_NOT_SUPPORTED, &sk.pbs)) {
			freeanychunk(null_auth);
			return STF_INTERNAL_ERROR;
		}
	}

<<<<<<< HEAD
	if (LIN(POLICY_MOBIKE, cc->policy)) {
		cst->st_sent_mobike = pst->st_sent_mobike = TRUE;
		if (!emit_v2N(v2N_MOBIKE_SUPPORTED, &sk.pbs)) {
			freeanychunk(null_auth);
			return STF_INTERNAL_ERROR;
		}
	}
	if (pst->st_seen_ppk) {
		pb_stream ppks;
=======
	if (should_fragment_ike_msg(cst, pbs_offset(&reply_stream), TRUE) && cst->st_interface->proto == IPPROTO_UDP) {
		chunk_t payload;
>>>>>>> 83a28c7e

		if (!emit_v2Npl(v2N_PPK_IDENTITY, &sk.pbs, &ppks) ||
		    !emit_unified_ppk_id(&ppk_id_p, &ppks)) {
			freeanychunk(null_auth);
			return STF_INTERNAL_ERROR;
		}
		close_output_pbs(&ppks);

		if (!LIN(POLICY_PPK_INSIST, cc->policy)) {
			stf_status s = ikev2_calc_no_ppk_auth(pst, &idhash_npa,
							      &pst->st_no_ppk_auth);
			if (s != STF_OK) {
				freeanychunk(null_auth);
				return s;
			}

			if (!emit_v2N_hunk(v2N_NO_PPK_AUTH,
					   pst->st_no_ppk_auth, &sk.pbs)) {
				freeanychunk(null_auth);
				return STF_INTERNAL_ERROR;
			}
		}
	}

	if (null_auth.ptr != NULL) {
		if (!emit_v2N_hunk(v2N_NULL_AUTH, null_auth, &sk.pbs)) {
			freeanychunk(null_auth);
			return STF_INTERNAL_ERROR;
		}
		freeanychunk(null_auth);
	}

	/* send CP payloads */
	if (pc->modecfg_domains != NULL || pc->modecfg_dns != NULL) {
		ikev2_send_cp(pst, ISAKMP_NEXT_v2NONE, &sk.pbs);
	}

	if (!close_v2SK_payload(&sk)) {
		return STF_INTERNAL_ERROR;
	}
	close_output_pbs(&rbody);
	close_output_pbs(&reply_stream);

	/*
	 * For AUTH exchange, store the message in the IKE SA.  The
	 * attempt to create the CHILD SA could have failed.
	 */
	return record_outbound_v2SK_msg(&sk.ike->sa, &reply_stream, &sk,
					"sending IKE_AUTH request");
}

#ifdef XAUTH_HAVE_PAM

static xauth_callback_t ikev2_pam_continue;	/* type assertion */

static void ikev2_pam_continue(struct state *st,
			       struct msg_digest **mdp,
			       const char *name UNUSED,
			       bool success)
{
	stf_status stf;
	if (success) {
		stf = ikev2_parent_inI2outR2_auth_tail(st, *mdp, success);
	} else {
		/*
		 * XXX: better would be to record the message and
		 * return STF_ZOMBIFY.
		 *
		 * That way compute_v2_state_transition() could send
		 * the recorded message and then transition the state
		 * to ZOMBIE (aka *_DEL*).  There it can linger while
		 * dealing with any duplicate IKE_AUTH requests.
		 */
		struct ike_sa *ike = pexpect_ike_sa(st);
		send_v2N_response_from_state(ike, *mdp, v2N_AUTHENTICATION_FAILED, NULL);
		pstat_sa_failed(&ike->sa, REASON_AUTH_FAILED);
		stf = STF_FATAL;
	}

	/* replace (*mdp)->st with st ... */
	complete_v2_state_transition((*mdp)->st, mdp, stf);
}

/*
 * In the middle of IKEv2 AUTH exchange, the AUTH payload is verified succsfully.
 * Now invoke the PAM helper to authorize connection (based on name only, not password)
 * When pam helper is done state will be woken up and continue.
 *
 * This routine "suspends" MD/ST; once PAM finishes it will be
 * unsuspended.
 */

static stf_status ikev2_start_pam_authorize(struct state *st)
{
	id_buf thatidb;
	const char *thatid = str_id(&st->st_connection->spd.that.id, &thatidb);
	libreswan_log("IKEv2: [XAUTH]PAM method requested to authorize '%s'",
		      thatid);
	xauth_fork_pam_process(st,
			       thatid, "password",
			       "IKEv2",
			       ikev2_pam_continue);
	return STF_SUSPEND;
}

#endif /* XAUTH_HAVE_PAM */

/*
 *
 ***************************************************************
 *                       PARENT_inI2                       *****
 ***************************************************************
 *  -
 *
 *
 */

/* STATE_PARENT_R1: I2 --> R2
 *                  <-- HDR, SK {IDi, [CERT,] [CERTREQ,]
 *                             [IDr,] AUTH, SAi2,
 *                             TSi, TSr}
 * HDR, SK {IDr, [CERT,] AUTH,
 *      SAr2, TSi, TSr} -->
 *
 * [Parent SA established]
 */

static crypto_req_cont_func ikev2_ike_sa_process_auth_request_no_skeyid_continue;	/* type asssertion */

stf_status ikev2_ike_sa_process_auth_request_no_skeyid(struct ike_sa *ike,
						       struct child_sa *child,
						       struct msg_digest *md UNUSED)
{
	pexpect(child == NULL);
	struct state *st = &ike->sa;

	/* for testing only */
	if (IMPAIR(SEND_NO_IKEV2_AUTH)) {
		libreswan_log(
			"IMPAIR_SEND_NO_IKEV2_AUTH set - not sending IKE_AUTH packet");
		return STF_IGNORE;
	}

	/*
	 * the initiator sent us an encrypted payload. We need to calculate
	 * our g^xy, and skeyseed values, and then decrypt the payload.
	 */

	DBG(DBG_CONTROLMORE,
	    DBG_log("ikev2 parent inI2outR2: calculating g^{xy} in order to decrypt I2"));

	/* initiate calculation of g^xy */
	start_dh_v2(st, "ikev2_inI2outR2 KE",
		    ORIGINAL_RESPONDER,
		    NULL, NULL, &st->st_ike_spis,
		    ikev2_ike_sa_process_auth_request_no_skeyid_continue);
	return STF_SUSPEND;
}

static void ikev2_ike_sa_process_auth_request_no_skeyid_continue(struct state *st,
								 struct msg_digest **mdp,
								 struct pluto_crypto_req *r)
{
	DBG(DBG_CONTROL,
		DBG_log("ikev2_parent_inI2outR2_continue for #%lu: calculating g^{xy}, sending R2",
			st->st_serialno));

	passert(*mdp != NULL); /* IKE_AUTH request */

	/* extract calculated values from r */

	if (!finish_dh_v2(st, r, FALSE)) {
		/*
		 * Since dh failed, the channel isn't end-to-end
		 * encrypted.  Send back a clear text notify and then
		 * abandon the connection.
		 */
		DBG(DBG_CONTROL, DBG_log("aborting IKE SA: DH failed"));
		send_v2N_response_from_md(*mdp, v2N_INVALID_SYNTAX, NULL);
		/* replace (*mdp)->st with st ... */
		complete_v2_state_transition((*mdp)->st, mdp, STF_FATAL);
		return;
	}

	ikev2_process_state_packet(pexpect_ike_sa(st), st, mdp);
}

static stf_status ikev2_parent_inI2outR2_continue_tail(struct state *st,
						       struct msg_digest *md);

stf_status ikev2_ike_sa_process_auth_request(struct ike_sa *ike,
					     struct child_sa *child,
					     struct msg_digest *md)
{
	/* The connection is "up", start authenticating it */
	pexpect(child == NULL);
	struct state *st = &ike->sa;

	/*
	 * This log line establishes that the packet's been decrypted
	 * and now it is being processed for real.
	 *
	 * XXX: move this into ikev2.c?
	 */
	LSWLOG(buf) {
		lswlogf(buf, "processing decrypted ");
		lswlog_msg_digest(buf, md);
	}

	stf_status e = ikev2_parent_inI2outR2_continue_tail(st, md);
	LSWDBGP(DBG_CONTROL, buf) {
		lswlogs(buf, "ikev2_parent_inI2outR2_continue_tail returned ");
		lswlog_v2_stf_status(buf, e);
	}

	/*
	 * if failed OE, delete state completly, no create_child_sa
	 * allowed so childless parent makes no sense. That is also
	 * the reason why we send v2N_AUTHENTICATION_FAILED, even
	 * though authenticated succeeded. It shows the remote end
	 * we have deleted the SA from our end.
	 */
	if (e >= STF_FAIL &&
	    (st->st_connection->policy & POLICY_OPPORTUNISTIC)) {
		DBG(DBG_OPPO,
			DBG_log("(pretending?) Deleting opportunistic Parent with no Child SA"));
		e = STF_FATAL;
		send_v2N_response_from_state(ike, md,
					     v2N_AUTHENTICATION_FAILED,
					     NULL/*no data*/);
	}

	return e;
}

static stf_status ikev2_parent_inI2outR2_continue_tail(struct state *st,
						       struct msg_digest *md)
{
	struct ike_sa *ike = ike_sa(st);
	stf_status ret;
	enum ikev2_auth_method atype;

	ikev2_log_parentSA(st);

	struct state *pst = IS_CHILD_SA(md->st) ?
		state_with_serialno(md->st->st_clonedfrom) : md->st;
	/* going to switch to child st. before that update parent */
	if (!LHAS(pst->hidden_variables.st_nat_traversal, NATED_HOST))
		update_ike_endpoints(ike, md);

	nat_traversal_change_port_lookup(md, st); /* shouldn't this be pst? */

	if (!v2_decode_certs(ike, md)) {
		pexpect(ike->sa.st_sa_role == SA_RESPONDER);
		pexpect(ike->sa.st_remote_certs.verified == NULL);
		/*
		 * The 'end-cert' was bad so all the certs have been
		 * tossed.  However, since this is the responder
		 * stumble on.  There might be a connection that still
		 * authenticates (after a switch?).
		 */
		loglog(RC_LOG_SERIOUS, "X509: CERT payload bogus or revoked");
	}
	/* this call might update connection in md->st */
	if (!ikev2_decode_peer_id(md)) {
		event_force(EVENT_SA_EXPIRE, st);
		pstat_sa_failed(&ike->sa, REASON_AUTH_FAILED);
		release_pending_whacks(st, "Authentication failed");
		/* this is really STF_FATAL but we need to send a reply packet out */
		return STF_FAIL + v2N_AUTHENTICATION_FAILED;
	}

	atype = md->chain[ISAKMP_NEXT_v2AUTH]->payload.v2auth.isaa_type;
	if (IS_LIBUNBOUND && id_ipseckey_allowed(st, atype)) {
		ret = idi_ipseckey_fetch(md);
		if (ret != STF_OK) {
			loglog(RC_LOG_SERIOUS, "DNS: IPSECKEY not found or usable");
			return ret;
		}
	}

	return ikev2_parent_inI2outR2_id_tail(md);
}

stf_status ikev2_parent_inI2outR2_id_tail(struct msg_digest *md)
{
	struct state *const st = md->st;
	struct ike_sa *ike = pexpect_ike_sa(st);
	lset_t policy = st->st_connection->policy;
	bool found_ppk = FALSE;
	bool ppkid_seen = FALSE;
	bool noppk_seen = FALSE;
	chunk_t null_auth = EMPTY_CHUNK;
	struct payload_digest *ntfy;

	/*
	 * The NOTIFY payloads we receive in the IKE_AUTH request are either
	 * related to the IKE SA, or the Child SA. Here we only process the
	 * ones related to the IKE SA.
	 */
	for (ntfy = md->chain[ISAKMP_NEXT_v2N]; ntfy != NULL; ntfy = ntfy->next) {
		switch (ntfy->payload.v2n.isan_type) {
		case v2N_PPK_IDENTITY:
		{
			struct ppk_id_payload payl;

			DBG(DBG_CONTROL, DBG_log("received PPK_IDENTITY"));
			if (ppkid_seen) {
				loglog(RC_LOG_SERIOUS, "Only one PPK_IDENTITY payload may be present");
				return STF_FATAL;
			}
			ppkid_seen = TRUE;

			if (!extract_ppk_id(&ntfy->pbs, &payl)) {
				DBG(DBG_CONTROL, DBG_log("failed to extract PPK_ID from PPK_IDENTITY payload. Abort!"));
				return STF_FATAL;
			}

			const chunk_t *ppk = get_ppk_by_id(&payl.ppk_id);
			freeanychunk(payl.ppk_id);
			if (ppk != NULL)
				found_ppk = TRUE;

			if (found_ppk && LIN(POLICY_PPK_ALLOW, policy)) {
				ppk_recalculate(ppk, st->st_oakley.ta_prf,
						&st->st_skey_d_nss,
						&st->st_skey_pi_nss,
						&st->st_skey_pr_nss);
				st->st_ppk_used = TRUE;
				libreswan_log("PPK AUTH calculated as responder");
			} else {
				libreswan_log("ignored received PPK_IDENTITY - connection does not require PPK or PPKID not found");
			}
			break;
		}

		case v2N_NO_PPK_AUTH:
		{
			pb_stream pbs = ntfy->pbs;
			size_t len = pbs_left(&pbs);

			DBG(DBG_CONTROL, DBG_log("received NO_PPK_AUTH"));
			if (noppk_seen) {
				loglog(RC_LOG_SERIOUS, "Only one NO_PPK_AUTH payload may be present");
				return STF_FATAL;
			}
			noppk_seen = TRUE;

			if (LIN(POLICY_PPK_INSIST, policy)) {
				DBG(DBG_CONTROL, DBG_log("Ignored NO_PPK_AUTH data - connection insists on PPK"));
				break;
			}

			chunk_t no_ppk_auth = alloc_chunk(len, "NO_PPK_AUTH");

			if (!in_raw(no_ppk_auth.ptr, len, &pbs, "NO_PPK_AUTH extract")) {
				loglog(RC_LOG_SERIOUS, "Failed to extract %zd bytes of NO_PPK_AUTH from Notify payload", len);
				freeanychunk(no_ppk_auth);
				return STF_FATAL;
			}
			freeanychunk(st->st_no_ppk_auth);	/* in case this was already occupied */
			st->st_no_ppk_auth = no_ppk_auth;
			break;
		}

		case v2N_MOBIKE_SUPPORTED:
			DBG(DBG_CONTROLMORE, DBG_log("received v2N_MOBIKE_SUPPORTED %s",
				st->st_sent_mobike ?
					"and sent" : "while it did not sent"));
			st->st_seen_mobike = TRUE;
			break;

		case v2N_NULL_AUTH:
		{
			pb_stream pbs = ntfy->pbs;
			size_t len = pbs_left(&pbs);

			DBG(DBG_CONTROL, DBG_log("received v2N_NULL_AUTH"));
			null_auth = alloc_chunk(len, "NULL_AUTH");
			if (!in_raw(null_auth.ptr, len, &pbs, "NULL_AUTH extract")) {
				loglog(RC_LOG_SERIOUS, "Failed to extract %zd bytes of NULL_AUTH from Notify payload", len);
				freeanychunk(null_auth);
				return STF_FATAL;
			}
			break;
		}
		case v2N_INITIAL_CONTACT:
			DBG(DBG_CONTROLMORE, DBG_log("received v2N_INITIAL_CONTACT"));
			st->st_seen_initialc = TRUE;
			break;

		/* Child SA related NOTIFYs are processed later in ikev2_process_ts_and_rest() */
		case v2N_USE_TRANSPORT_MODE:
		case v2N_IPCOMP_SUPPORTED:
		case v2N_ESP_TFC_PADDING_NOT_SUPPORTED:
			break;

		default:
			DBG(DBG_CONTROLMORE, DBG_log("Received unknown/unsupported notify %s - ignored",
				enum_name(&ikev2_notify_names,
					ntfy->payload.v2n.isan_type)));
			break;
		}
	}

	/*
	 * If we found proper PPK ID and policy allows PPK, use that.
	 * Otherwise use NO_PPK_AUTH
	 */
	if (found_ppk && LIN(POLICY_PPK_ALLOW, policy))
		freeanychunk(st->st_no_ppk_auth);

	if (!found_ppk && LIN(POLICY_PPK_INSIST, policy)) {
		loglog(RC_LOG_SERIOUS, "Requested PPK_ID not found and connection requires a valid PPK");
		freeanychunk(null_auth);
		return STF_FATAL;
	}

	/* calculate hash of IDi for AUTH below */
	struct crypt_mac idhash_in = v2_id_hash(ike, "IDi verify hash",
						"IDi", pbs_in_as_shunk(&md->chain[ISAKMP_NEXT_v2IDi]->pbs),
						"skey_pi", st->st_skey_pi_nss);

	/* process CERTREQ payload */
	if (md->chain[ISAKMP_NEXT_v2CERTREQ] != NULL) {
		DBG(DBG_CONTROLMORE,
		    DBG_log("received CERTREQ payload; going to decode it"));
		ikev2_decode_cr(md);
	}

	/* process AUTH payload */

	enum keyword_authby that_authby = st->st_connection->spd.that.authby;

	passert(that_authby != AUTH_NEVER && that_authby != AUTH_UNSET);

	if (!st->st_ppk_used && st->st_no_ppk_auth.ptr != NULL) {
		/*
		 * we didn't recalculate keys with PPK, but we found NO_PPK_AUTH
		 * (meaning that initiator did use PPK) so we try to verify NO_PPK_AUTH.
		 */
		DBG(DBG_CONTROL, DBG_log("going to try to verify NO_PPK_AUTH."));
		/* making a dummy pb_stream so we could pass it to v2_check_auth */
		pb_stream pbs_no_ppk_auth;
		pb_stream pbs = md->chain[ISAKMP_NEXT_v2AUTH]->pbs;
		size_t len = pbs_left(&pbs);
		init_pbs(&pbs_no_ppk_auth, st->st_no_ppk_auth.ptr, len, "pb_stream for verifying NO_PPK_AUTH");

		if (!v2_check_auth(md->chain[ISAKMP_NEXT_v2AUTH]->payload.v2auth.isaa_type,
				   st, ORIGINAL_RESPONDER, &idhash_in,
				   &pbs_no_ppk_auth,
				   st->st_connection->spd.that.authby, "no-PPK-auth"))
		{
			struct ike_sa *ike = ike_sa(st);
			send_v2N_response_from_state(ike, md,
						     v2N_AUTHENTICATION_FAILED,
						     NULL/*no data*/);
			freeanychunk(null_auth);	/* ??? necessary? */
			pstat_sa_failed(&ike->sa, REASON_AUTH_FAILED);
			return STF_FATAL;
		}
		DBG(DBG_CONTROL, DBG_log("NO_PPK_AUTH verified"));
	} else {
		bool policy_null = LIN(POLICY_AUTH_NULL, st->st_connection->policy);
		bool policy_rsasig = LIN(POLICY_RSASIG, st->st_connection->policy);

		/*
		 * if received NULL_AUTH in Notify payload and we only allow NULL Authentication,
		 * proceed with verifying that payload, else verify AUTH normally
		 */
		if (null_auth.ptr != NULL && policy_null && !policy_rsasig) {
			/* making a dummy pb_stream so we could pass it to v2_check_auth */
			pb_stream pbs_null_auth;
			size_t len = null_auth.len;

			DBG(DBG_CONTROL, DBG_log("going to try to verify NULL_AUTH from Notify payload"));
			init_pbs(&pbs_null_auth, null_auth.ptr, len, "pb_stream for verifying NULL_AUTH");
			if (!v2_check_auth(IKEv2_AUTH_NULL, st,
					   ORIGINAL_RESPONDER, &idhash_in,
					   &pbs_null_auth, AUTH_NULL, "NULL_auth from Notify Payload"))
			{
				struct ike_sa *ike = ike_sa(st);
				send_v2N_response_from_state(ike, md,
							     v2N_AUTHENTICATION_FAILED,
							     NULL/*no data*/);
				freeanychunk(null_auth);
				pstat_sa_failed(&ike->sa, REASON_AUTH_FAILED);
				return STF_FATAL;
			}
			DBG(DBG_CONTROL, DBG_log("NULL_AUTH verified"));
		} else {
			DBGF(DBG_CONTROL, "verifying AUTH payload");
			if (!v2_check_auth(md->chain[ISAKMP_NEXT_v2AUTH]->payload.v2auth.isaa_type,
					   st, ORIGINAL_RESPONDER, &idhash_in,
					   &md->chain[ISAKMP_NEXT_v2AUTH]->pbs,
					   st->st_connection->spd.that.authby, "I2 Auth Payload")) {
				struct ike_sa *ike = ike_sa(st);
				send_v2N_response_from_state(ike, md,
							     v2N_AUTHENTICATION_FAILED,
							     NULL/*no data*/);
				freeanychunk(null_auth);
				pstat_sa_failed(&ike->sa, REASON_AUTH_FAILED);
				return STF_FATAL;
			}
		}
	}

	/* AUTH succeeded */

	freeanychunk(null_auth);

#ifdef XAUTH_HAVE_PAM
	if (st->st_connection->policy & POLICY_IKEV2_PAM_AUTHORIZE)
		return ikev2_start_pam_authorize(st);
#endif
	return ikev2_parent_inI2outR2_auth_tail(st, md, TRUE);
}

static stf_status ikev2_parent_inI2outR2_auth_tail(struct state *st,
						   struct msg_digest *md,
						   bool pam_status)
{
	struct connection *const c = st->st_connection;
	struct ike_sa *ike = pexpect_ike_sa(st);

	if (!pam_status) {
		/*
		 * TBD: send this notification encrypted because the
		 * AUTH payload succeed
		 */
		send_v2N_response_from_state(ike_sa(st), md,
					     v2N_AUTHENTICATION_FAILED,
					     NULL/*no data*/);
		return STF_FATAL;
	}

	/*
	 * Now create child state.
	 * As we will switch to child state, force the parent to the
	 * new state now.
	 *
	 * XXX: Danger!  md->svm points to a state transition that
	 * mashes the IKE SA's initial state in and the CHILD SA's
	 * final state.  Hence, the need to explicitly force the final
	 * IKE SA state.  There should instead be separate state
	 * transitions for the IKE and CHILD SAs and then have the IKE
	 * SA invoke the CHILD SA's transition.
	 */
	pexpect(md->svm->next_state == STATE_V2_IPSEC_R);
	ikev2_ike_sa_established(pexpect_ike_sa(st), md->svm,
				 STATE_PARENT_R2);

	if (LHAS(st->hidden_variables.st_nat_traversal, NATED_HOST)) {
		/* ensure we run keepalives if needed */
		if (c->nat_keepalive)
			nat_traversal_ka_event();
	}

	/* send response */
	if (LIN(POLICY_MOBIKE, c->policy) && st->st_seen_mobike) {
		if (c->spd.that.host_type == KH_ANY) {
			/* only allow %any connection to mobike */
			st->st_sent_mobike = TRUE;
		} else {
			libreswan_log("not responding with v2N_MOBIKE_SUPPORTED, that end is not %%any");
		}
	}

	bool send_redirect = FALSE;

	if (st->st_seen_redirect_sup &&
	    (LIN(POLICY_SEND_REDIRECT_ALWAYS, c->policy) ||
	     (!LIN(POLICY_SEND_REDIRECT_NEVER, c->policy) &&
	      require_ddos_cookies()))) {
		if (c->redirect_to == NULL) {
			loglog(RC_LOG_SERIOUS, "redirect-to is not specified, can't redirect requests");
		} else {
			send_redirect = TRUE;
		}
	}

	/* make sure HDR is at start of a clean buffer */
	init_out_pbs(&reply_stream, reply_buffer, sizeof(reply_buffer),
		 "reply packet");

	/* HDR out */

	pb_stream rbody = open_v2_message(&reply_stream, ike_sa(st),
					  md /* response */,
					  ISAKMP_v2_IKE_AUTH);

	if (IMPAIR(ADD_UNKNOWN_PAYLOAD_TO_AUTH)) {
		if (!emit_v2UNKNOWN("IKE_AUTH reply", &rbody)) {
			return STF_INTERNAL_ERROR;
		}
	}

	/* decide to send CERT payload before we generate IDr */
	bool send_cert = ikev2_send_cert_decision(st);

	/* insert an Encryption payload header */

	v2SK_payload_t sk = open_v2SK_payload(&rbody, ike_sa(st));
	if (!pbs_ok(&sk.pbs)) {
		return STF_INTERNAL_ERROR;
	}

	if (IMPAIR(ADD_UNKNOWN_PAYLOAD_TO_AUTH_SK)) {
		if (!emit_v2UNKNOWN("IKE_AUTH's SK reply", &sk.pbs)) {
			return STF_INTERNAL_ERROR;
		}
	}

	/* send any NOTIFY payloads */
	if (st->st_sent_mobike) {
		if (!emit_v2N(v2N_MOBIKE_SUPPORTED, &sk.pbs))
			return STF_INTERNAL_ERROR;
	}

	if (st->st_ppk_used) {
		if (!emit_v2N(v2N_PPK_IDENTITY, &sk.pbs))
			return STF_INTERNAL_ERROR;
	}

	if (send_redirect) {
		if (!emit_redirect_notification(c->redirect_to, NULL, &sk.pbs))
			return STF_INTERNAL_ERROR;

		st->st_sent_redirect = TRUE;	/* mark that we have sent REDIRECT in IKE_AUTH */
	}

	if (LIN(POLICY_TUNNEL, c->policy) == LEMPTY && st->st_seen_use_transport) {
		if (!emit_v2N(v2N_USE_TRANSPORT_MODE, &sk.pbs))
			return STF_INTERNAL_ERROR;
	}

	if (!emit_v2N_compression(st, st->st_seen_use_ipcomp, &sk.pbs))
		return STF_INTERNAL_ERROR;

	if (c->send_no_esp_tfc) {
		if (!emit_v2N(v2N_ESP_TFC_PADDING_NOT_SUPPORTED, &sk.pbs))
			return STF_INTERNAL_ERROR;
	}

	/* send out the IDr payload */
	struct crypt_mac idhash_out;

	{
		shunk_t id_b;
		struct ikev2_id r_id;
		if (st->st_peer_wants_null) {
			id_b = empty_shunk;
			r_id = (struct ikev2_id) {
				.isai_np = ISAKMP_NEXT_v2NONE,
				.isai_type = ID_NULL,
				/* critical bit zero */
			};
		} else {
			r_id = build_v2_id_payload(&c->spd.this, &id_b);
		}

		uint8_t *id_start = sk.pbs.cur;
		pb_stream r_id_pbs;
		if (!out_struct(&r_id, &ikev2_id_r_desc, &sk.pbs,
				&r_id_pbs) ||
		    !out_chunk(id_b, &r_id_pbs, "my identity"))
			return STF_INTERNAL_ERROR;

		close_output_pbs(&r_id_pbs);

		/* calculate hash of IDi for AUTH below */
		size_t id_len = sk.pbs.cur - id_start;
		idhash_out = v2_id_hash(ike, "IDi verify hash",
					"IDr", shunk2(id_start, id_len),
					"skey pr", st->st_skey_pr_nss);
	}

	DBG(DBG_CONTROLMORE,
	    DBG_log("assembled IDr payload"));

	/*
	 * send CERT payload RFC 4306 3.6, 1.2:([CERT,] )
	 * upon which our received I2 CERTREQ is ignored,
	 * but ultimately should go into the CERT decision
	 */
	if (send_cert) {
		stf_status certstat = ikev2_send_cert(st, &sk.pbs);
		if (certstat != STF_OK)
			return certstat;
	}

<<<<<<< HEAD
	/* authentication good, see if there is a child SA being proposed */
	unsigned int auth_np;
=======
		if (should_fragment_ike_msg(cst, pbs_offset(&reply_stream),
						TRUE) && cst->st_interface->proto == IPPROTO_UDP) {
			chunk_t payload;
>>>>>>> 83a28c7e

	if (md->chain[ISAKMP_NEXT_v2SA] == NULL ||
	    md->chain[ISAKMP_NEXT_v2TSi] == NULL ||
	    md->chain[ISAKMP_NEXT_v2TSr] == NULL) {
		/* initiator didn't propose anything. Weird. Try unpending our end. */
		/* UNPEND XXX */
		if ((c->policy & POLICY_OPPORTUNISTIC) == LEMPTY) {
			libreswan_log("No CHILD SA proposals received.");
		} else {
			DBG(DBG_CONTROLMORE, DBG_log("No CHILD SA proposals received"));
		}
		auth_np = ISAKMP_NEXT_v2NONE;
	} else {
		DBG(DBG_CONTROLMORE, DBG_log("CHILD SA proposals received"));
		auth_np = (c->pool != NULL && md->chain[ISAKMP_NEXT_v2CP] != NULL) ?
			ISAKMP_NEXT_v2CP : ISAKMP_NEXT_v2SA;
	}

	DBG(DBG_CONTROLMORE,
	    DBG_log("going to assemble AUTH payload"));

	/* now send AUTH payload */
	stf_status authstat = emit_v2AUTH(ike, &idhash_out, &sk.pbs, NULL);
	/* ??? NULL - don't calculate additional NULL_AUTH ??? */
	if (authstat != STF_OK)
		return authstat;

	if (auth_np == ISAKMP_NEXT_v2SA || auth_np == ISAKMP_NEXT_v2CP) {
		/* must have enough to build an CHILD_SA */
		stf_status ret = ikev2_child_sa_respond(md, &sk.pbs,
							ISAKMP_v2_IKE_AUTH);

		/* note: st: parent; md->st: child */
		if (ret != STF_OK) {
			LSWDBGP(DBG_CONTROL, buf) {
				lswlogs(buf, "ikev2_child_sa_respond returned ");
				lswlog_v2_stf_status(buf, ret);
			}
			return ret; /* we should continue building a valid reply packet */
		}
	}

	if (!close_v2SK_payload(&sk)) {
		return STF_INTERNAL_ERROR;
	}
	close_output_pbs(&rbody);
	close_output_pbs(&reply_stream);

	/*
	 * For AUTH exchange, store the message in the IKE SA.
	 * The attempt to create the CHILD SA could have
	 * failed.
	 */
	return record_outbound_v2SK_msg(&sk.ike->sa, &reply_stream, &sk,
					"replying to IKE_AUTH request");
}

stf_status ikev2_process_child_sa_pl(struct msg_digest *md,
		bool expect_accepted)
{
	struct state *st = md->st;
	struct ike_sa *ike = ike_sa(st);
	struct connection *c = st->st_connection;
	struct payload_digest *const sa_pd = md->chain[ISAKMP_NEXT_v2SA];
	enum isakmp_xchg_types isa_xchg = md->hdr.isa_xchg;
	struct ipsec_proto_info *proto_info =
		ikev2_child_sa_proto_info(pexpect_child_sa(st), c->policy);
	stf_status ret;

	const char *what;
	struct ikev2_proposals *child_proposals;
	if (isa_xchg == ISAKMP_v2_CREATE_CHILD_SA) {
		if (st->st_state->kind == STATE_V2_CREATE_I) {
			what = "CREATE_CHILD_SA initiator accepting remote ESP/AH proposal";
		} else {
			what = "CREATE_CHILD_SA responder matching remote ESP/AH proposals";
		}
		const struct dh_desc *default_dh = (c->policy & POLICY_PFS) != LEMPTY
			? ike->sa.st_oakley.ta_dh
			: &ike_alg_dh_none;
		child_proposals = get_v2_create_child_proposals(c, what, default_dh);
	} else if (expect_accepted) {
		what = "IKE_AUTH initiator accepting remote ESP/AH proposal";
		child_proposals = get_v2_ike_auth_child_proposals(c, what);
	} else {
		what = "IKE_AUTH responder matching remote ESP/AH proposals";
		child_proposals = get_v2_ike_auth_child_proposals(c, what);
	}

	ret = ikev2_process_sa_payload(what,
				       &sa_pd->pbs,
				       /*expect_ike*/ FALSE,
				       /*expect_spi*/ TRUE,
				       expect_accepted,
				       LIN(POLICY_OPPORTUNISTIC, c->policy),
				       &st->st_accepted_esp_or_ah_proposal,
				       child_proposals);

	if (ret != STF_OK) {
		LSWLOG_RC(RC_LOG_SERIOUS, buf) {
			lswlogs(buf, what);
			lswlogs(buf, " failed, responder SA processing returned ");
			lswlog_v2_stf_status(buf, ret);
		}
		/* XXX: return RET? */
		return STF_FAIL + v2N_NO_PROPOSAL_CHOSEN;
	}

	DBG(DBG_CONTROL, DBG_log_ikev2_proposal(what, st->st_accepted_esp_or_ah_proposal));
	if (!ikev2_proposal_to_proto_info(st->st_accepted_esp_or_ah_proposal, proto_info)) {
		loglog(RC_LOG_SERIOUS, "%s proposed/accepted a proposal we don't actually support!", what);
		return STF_FAIL + v2N_NO_PROPOSAL_CHOSEN;
	}

	/*
	 * Update/check the PFS.
	 *
	 * For the responder, go with what ever was negotiated.  For
	 * the initiator, check what was negotiated against what was
	 * sent.
	 *
	 * Because code expects .st_pfs_group to use NULL, and not
	 * &ike_alg_dh_none, to indicate no-DH algorithm, the value
	 * returned by the proposal parser needs to be patched up.
	 */
	const struct dh_desc *accepted_dh =
		proto_info->attrs.transattrs.ta_dh == &ike_alg_dh_none ? NULL
		: proto_info->attrs.transattrs.ta_dh;
	switch (st->st_sa_role) {
	case SA_INITIATOR:
		pexpect(expect_accepted);
		if (accepted_dh != NULL && accepted_dh != st->st_pfs_group) {
			loglog(RC_LOG_SERIOUS,
			       "expecting %s but remote's accepted proposal includes %s",
			       st->st_pfs_group == NULL ? "no DH" : st->st_pfs_group->common.fqn,
			       accepted_dh->common.fqn);
			return STF_FAIL + v2N_NO_PROPOSAL_CHOSEN;
		}
		st->st_pfs_group = accepted_dh;
		break;
	case SA_RESPONDER:
		pexpect(!expect_accepted);
		pexpect(st->st_sa_role == SA_RESPONDER);
		pexpect(st->st_pfs_group == NULL);
		st->st_pfs_group = accepted_dh;
		break;
	default:
		bad_case(st->st_sa_role);
	}

	/*
	 * Update the state's st_oakley parameters from the proposal,
	 * but retain the previous PRF.  A CHILD_SA always uses the
	 * PRF negotiated when creating initial IKE SA.
	 *
	 * XXX: The mystery is, why is .st_oakley even being updated?
	 * Perhaps it is to prop up code getting the CHILD_SA's PRF
	 * from the child when that code should use the CHILD_SA's IKE
	 * SA; or perhaps it is getting things ready for an IKE SA
	 * re-key?
	 */
	if (isa_xchg == ISAKMP_v2_CREATE_CHILD_SA && st->st_pfs_group != NULL) {
		dbg("updating #%lu's .st_oakley with preserved PRF, but why update?",
			st->st_serialno);
		struct trans_attrs accepted_oakley = proto_info->attrs.transattrs;
		pexpect(accepted_oakley.ta_prf == NULL);
		accepted_oakley.ta_prf = st->st_oakley.ta_prf;
		st->st_oakley = accepted_oakley;
	}

	return ret;
}

static stf_status ikev2_process_cp_respnse(struct msg_digest *md)
{
	struct state *st = md->st;
	struct connection *c = st->st_connection;

	if (st->st_state->kind == STATE_V2_REKEY_CHILD_I)
		return STF_OK; /* CP response is  not allowed in a REKEY response */

	if (need_configuration_payload(c, st->hidden_variables.st_nat_traversal)) {
		if (md->chain[ISAKMP_NEXT_v2CP] == NULL) {
			/* not really anything to here... but it would be worth unpending again */
			loglog(RC_LOG_SERIOUS, "missing v2CP reply, not attempting to setup child SA");
			/* Delete previous retransmission event. */
			delete_event(st);
			/*
			 * ??? this isn't really a failure, is it?
			 * If none of those payloads appeared, isn't this is a
			 * legitimate negotiation of a parent?
			 */
			return STF_FAIL + v2N_NO_PROPOSAL_CHOSEN;
		}
		if (!ikev2_parse_cp_r_body(md->chain[ISAKMP_NEXT_v2CP], st))
		{
			return STF_FAIL + v2N_NO_PROPOSAL_CHOSEN;
		}
	}

	return STF_OK;
}

static void ikev2_rekey_expire_pred(const struct state *st, so_serial_t pred)
{
	struct state *rst = state_with_serialno(pred);
	long lifetime = -1;

	if (rst !=  NULL && IS_V2_ESTABLISHED(rst->st_state)) {
		/* on initiator, delete st_ipsec_pred. The responder should not */
		monotime_t now = mononow();
		const struct pluto_event *ev = rst->st_event;

		if (ev != NULL)
			lifetime = monobefore(now, ev->ev_time) ?
				deltasecs(monotimediff(ev->ev_time, now)) :
				-1 * deltasecs(monotimediff(now, ev->ev_time));
	}

	libreswan_log("rekeyed #%lu %s %s remaining life %lds", pred,
			st->st_state->name,
			rst ==  NULL ? "and the state is gone" : "and expire it",
			lifetime);

	if (lifetime > EXPIRE_OLD_SA) {
		delete_event(rst);
		event_schedule_s(EVENT_SA_EXPIRE, EXPIRE_OLD_SA, rst);
	}
	/* else it should be on its way to expire no need to kick dead state */
}

static stf_status ikev2_process_ts_and_rest(struct msg_digest *md)
{
	struct child_sa *child = pexpect_child_sa(md->st);
	struct state *st = &child->sa;

	RETURN_STF_FAILURE_STATUS(ikev2_process_cp_respnse(md));
	if (!v2_process_ts_response(child, md)) {
		/*
		 * XXX: will this will cause the state machine to
		 * overwrite the AUTH part of the message - which is
		 * wrong.  XXX: does this delete the child state?
		 */
		return STF_FAIL + v2N_TS_UNACCEPTABLE;
	}

	/* examin and accpept SA ESP/AH proposals */
	if (md->hdr.isa_xchg != ISAKMP_v2_CREATE_CHILD_SA)
		RETURN_STF_FAILURE_STATUS(ikev2_process_child_sa_pl(md, TRUE));

	/* examine notification payloads for Child SA properties */
	{
		struct payload_digest *ntfy;

		for (ntfy = md->chain[ISAKMP_NEXT_v2N]; ntfy != NULL; ntfy = ntfy->next) {
			/*
			 * https://tools.ietf.org/html/rfc7296#section-3.10.1
			 *
			 * Types in the range 0 - 16383 are intended for reporting errors.  An
			 * implementation receiving a Notify payload with one of these types
			 * that it does not recognize in a response MUST assume that the
			 * corresponding request has failed entirely.  Unrecognized error types
			 * in a request and status types in a request or response MUST be
			 * ignored, and they should be logged.
			 *
			 * No known error notify would allow us to continue, so we can fail
			 * whether the error notify is known or unknown.
			 */
			if (ntfy->payload.v2n.isan_type < v2N_INITIAL_CONTACT) {
				loglog(RC_LOG_SERIOUS, "received ERROR NOTIFY (%d): %s ",
					ntfy->payload.v2n.isan_type,
					enum_name(&ikev2_notify_names, ntfy->payload.v2n.isan_type));
				return STF_FATAL;
			}

			/* check for Child SA related NOTIFY payloads */
			switch (ntfy->payload.v2n.isan_type) {
			case v2N_USE_TRANSPORT_MODE:
			{
				if (st->st_connection->policy & POLICY_TUNNEL) {
					/* This means we did not send v2N_USE_TRANSPORT, however responder is sending it in now, seems incorrect */
					DBG(DBG_CONTROLMORE,
					    DBG_log("Initiator policy is tunnel, responder sends v2N_USE_TRANSPORT_MODE notification in inR2, ignoring it"));
				} else {
					DBG(DBG_CONTROLMORE,
					    DBG_log("Initiator policy is transport, responder sends v2N_USE_TRANSPORT_MODE, setting CHILD SA to transport mode"));
					if (st->st_esp.present) {
						st->st_esp.attrs.encapsulation
							= ENCAPSULATION_MODE_TRANSPORT;
					}
					if (st->st_ah.present) {
						st->st_ah.attrs.encapsulation
							= ENCAPSULATION_MODE_TRANSPORT;
					}
				}
				break;
			}
			case v2N_ESP_TFC_PADDING_NOT_SUPPORTED:
			{
				DBG(DBG_CONTROLMORE, DBG_log("Received ESP_TFC_PADDING_NOT_SUPPORTED - disabling TFC"));
				st->st_seen_no_tfc = TRUE;
				break;
			}
			case v2N_IPCOMP_SUPPORTED:
			{
				pb_stream pbs = ntfy->pbs;
				size_t len = pbs_left(&pbs);
				struct ikev2_notify_ipcomp_data n_ipcomp;

				DBG(DBG_CONTROLMORE, DBG_log("received v2N_IPCOMP_SUPPORTED of length %zd", len));
				if ((st->st_connection->policy & POLICY_COMPRESS) == LEMPTY) {
					loglog(RC_LOG_SERIOUS, "Unexpected IPCOMP request as our connection policy did not indicate support for it");
					return STF_FAIL + v2N_NO_PROPOSAL_CHOSEN;
				}

				if (!in_struct(&n_ipcomp, &ikev2notify_ipcomp_data_desc, &pbs, NULL)) {
					return STF_FATAL;
				}

				if (n_ipcomp.ikev2_notify_ipcomp_trans != IPCOMP_DEFLATE) {
					loglog(RC_LOG_SERIOUS, "Unsupported IPCOMP compression method %d",
						n_ipcomp.ikev2_notify_ipcomp_trans); /* enum_name this later */
					return STF_FATAL;
				}

				if (n_ipcomp.ikev2_cpi < IPCOMP_FIRST_NEGOTIATED) {
					loglog(RC_LOG_SERIOUS, "Illegal IPCOMP CPI %d", n_ipcomp.ikev2_cpi);
					return STF_FATAL;
				}
				DBG(DBG_CONTROL, DBG_log("Received compression CPI=%d", n_ipcomp.ikev2_cpi));

				//st->st_ipcomp.attrs.spi = uniquify_his_cpi((ipsec_spi_t)htonl(n_ipcomp.ikev2_cpi), st, 0);
				st->st_ipcomp.attrs.spi = htonl((ipsec_spi_t)n_ipcomp.ikev2_cpi);
				st->st_ipcomp.attrs.transattrs.ta_comp = n_ipcomp.ikev2_notify_ipcomp_trans;
				st->st_ipcomp.attrs.encapsulation = ENCAPSULATION_MODE_TUNNEL; /* always? */
				st->st_ipcomp.present = TRUE;
				st->st_seen_use_ipcomp = TRUE;
				break;
			}
			default:
				DBG(DBG_CONTROLMORE,
					DBG_log("ignored received NOTIFY (%d): %s ",
						ntfy->payload.v2n.isan_type,
						enum_name(&ikev2_notify_names, ntfy->payload.v2n.isan_type)));
			}
		} /* for */
	} /* notification block */

	ikev2_derive_child_keys(child);

	/* now install child SAs */
	if (!install_ipsec_sa(st, TRUE))
		return STF_FATAL; /* does this affect/kill the IKE SA ? */

	set_newest_ipsec_sa("inR2", st);

	/*
	 * Delete previous retransmission event.
	 */
	delete_event(st);

	if (st->st_state->kind == STATE_V2_REKEY_CHILD_I)
		ikev2_rekey_expire_pred(st, st->st_ipsec_pred);

	return STF_OK;
}

/*
 s
 ***************************************************************
 *                       PARENT_inR2    (I3 state)         *****
 ***************************************************************
 *  - there are no cryptographic continuations, but be certain
 *    that there will have to be DNS continuations, but they
 *    just aren't implemented yet.
 *
 */

/* STATE_PARENT_I2: R2 --> I3
 *                     <--  HDR, SK {IDr, [CERT,] AUTH,
 *                               SAr2, TSi, TSr}
 * [Parent SA established]
 *
 * For error handling in this function, please read:
 * https://tools.ietf.org/html/rfc7296#section-2.21.2
 */

stf_status ikev2_parent_inR2(struct ike_sa *ike, struct child_sa *child, struct msg_digest *md)
{
	pexpect(child != NULL);
	struct state *st = &child->sa;
	struct payload_digest *ntfy;
	struct state *pst = &ike->sa;
	bool got_transport = FALSE;
	ip_address redirect_ip;
	bool initiate_redirect = FALSE;

	bool ppk_seen_identity = FALSE;
	/* Process NOTIFY payloads related to IKE SA */
	for (ntfy = md->chain[ISAKMP_NEXT_v2N]; ntfy != NULL; ntfy = ntfy->next) {
		switch (ntfy->payload.v2n.isan_type) {
		case v2N_COOKIE:
			DBG(DBG_CONTROLMORE, DBG_log("Ignoring bogus COOKIE notify in IKE_AUTH rpely"));
			break;
		case v2N_MOBIKE_SUPPORTED:
			DBG(DBG_CONTROLMORE, DBG_log("received v2N_MOBIKE_SUPPORTED %s",
						pst->st_sent_mobike ?
						"and sent" : "while it did not sent"));
			st->st_seen_mobike = pst->st_seen_mobike = TRUE;
			break;
		case v2N_PPK_IDENTITY:
			DBG(DBG_CONTROL, DBG_log("received v2N_PPK_IDENTITY, responder used PPK"));
			ppk_seen_identity = TRUE;
			break;
		case v2N_REDIRECT:
		{
			DBG(DBG_CONTROL, DBG_log("received v2N_REDIRECT in IKE_AUTH reply"));

			if (!LIN(POLICY_ACCEPT_REDIRECT_YES, st->st_connection->policy)) {
				DBG(DBG_CONTROL, DBG_log("ignoring v2N_REDIRECT, we don't accept being redirected"));
				break;
			}

			err_t e = parse_redirect_payload(&ntfy->pbs,
							   st->st_connection->accept_redirect_to,
							   NULL,
							   &redirect_ip);
			if (e != NULL) {
				loglog(RC_LOG_SERIOUS, "warning: parsing of v2N_REDIRECT payload failed: %s", e);
			} else {
				/* initiate later, because we need to wait for AUTH succees */
				initiate_redirect = TRUE;
				st->st_connection->temp_vars.redirect_ip = redirect_ip;
			}
			break;
		}
		case v2N_ESP_TFC_PADDING_NOT_SUPPORTED:
			DBG(DBG_CONTROLMORE, DBG_log("Received ESP_TFC_PADDING_NOT_SUPPORTED - disabling TFC"));
			st->st_seen_no_tfc = TRUE; /* Technically, this should be only on the child state */
			break;
		case v2N_USE_TRANSPORT_MODE:
			DBG(DBG_CONTROLMORE, DBG_log("Received v2N_USE_TRANSPORT_MODE in IKE_AUTH reply"));
			got_transport = TRUE;
			break;
		default:
			DBG(DBG_CONTROLMORE, DBG_log("Received %s notify - ignored",
				enum_name(&ikev2_notify_names,
					ntfy->payload.v2n.isan_type)));
		}
	}

	/*
	 * On the initiator, we can STF_FATAL on IKE SA errors, because no
	 * packet needs to be sent anymore. And we cannot recover. Unlike
	 * IKEv1, we cannot send an updated IKE_AUTH request that would use
	 * different credentials.
	 *
	 * On responder (code elsewhere), we have to STF_FAIL to get out
	 * the response packet (we need a zombie state for these)
	 *
	 * Note: once AUTH succeeds, we can still return STF_FAIL's because
	 * those apply to the Child SA and should not tear down the IKE SA.
	 */
	if (!v2_decode_certs(ike, md)) {
		pexpect(ike->sa.st_sa_role == SA_INITIATOR);
		pexpect(ike->sa.st_remote_certs.verified == NULL);
		/*
		 * One of the certs was bad; no point switching
		 * initiator.
		 */
		libreswan_log("X509: CERT payload bogus or revoked");
		pstat_sa_failed(&ike->sa, REASON_AUTH_FAILED);
		return STF_FATAL;
	}

	/* XXX this call might change connection in md->st! */
	if (!ikev2_decode_peer_id(md)) {
		event_force(EVENT_SA_EXPIRE, st);
		pstat_sa_failed(&ike->sa, REASON_AUTH_FAILED);
		release_pending_whacks(st, "Authentication failed");
		return STF_FATAL;
	}

	struct connection *c = st->st_connection;
	enum keyword_authby that_authby = c->spd.that.authby;

	passert(that_authby != AUTH_NEVER && that_authby != AUTH_UNSET);

	if (ppk_seen_identity) {
		if (!LIN(POLICY_PPK_ALLOW, c->policy)) {
			loglog(RC_LOG_SERIOUS, "Received PPK_IDENTITY but connection does not allow PPK");
			return STF_FATAL;
		}
	} else {
		if (LIN(POLICY_PPK_INSIST, c->policy)) {
			loglog(RC_LOG_SERIOUS, "Failed to receive PPK confirmation and connection has ppk=insist");
			struct ike_sa *ike = ike_sa(st);
			send_v2N_response_from_state(ike, md,
						     v2N_AUTHENTICATION_FAILED,
						     NULL/*no data*/);
			pstat_sa_failed(&ike->sa, REASON_AUTH_FAILED);
			return STF_FATAL;
		}
	}

	/*
	 * If we sent USE_PPK and we did not receive a PPK_IDENTITY,
	 * it means the responder failed to find our PPK ID, but allowed
	 * the connection to continue without PPK by using our NO_PPK_AUTH
	 * payload. We should revert our key material to NO_PPK versions.
	 */
	if (pst->st_seen_ppk && !ppk_seen_identity && LIN(POLICY_PPK_ALLOW, c->policy)) {
		/* discard the PPK based calculations */

		libreswan_log("Peer wants to continue without PPK - switching to NO_PPK");

		release_symkey(__func__, "st_skey_d_nss",  &pst->st_skey_d_nss);
		pst->st_skey_d_nss = reference_symkey(__func__, "used sk_d from no ppk", pst->st_sk_d_no_ppk);

		release_symkey(__func__, "st_skey_pi_nss", &pst->st_skey_pi_nss);
		pst->st_skey_pi_nss = reference_symkey(__func__, "used sk_pi from no ppk", pst->st_sk_pi_no_ppk);

		release_symkey(__func__, "st_skey_pr_nss", &pst->st_skey_pr_nss);
		pst->st_skey_pr_nss = reference_symkey(__func__, "used sk_pr from no ppk", pst->st_sk_pr_no_ppk);

		if (pst != st) {
			release_symkey(__func__, "st_skey_d_nss",  &st->st_skey_d_nss);
			st->st_skey_d_nss = reference_symkey(__func__, "used sk_d from no ppk", st->st_sk_d_no_ppk);

			release_symkey(__func__, "st_skey_pi_nss", &st->st_skey_pi_nss);
			st->st_skey_pi_nss = reference_symkey(__func__, "used sk_pi from no ppk", st->st_sk_pi_no_ppk);

			release_symkey(__func__, "st_skey_pr_nss", &st->st_skey_pr_nss);
			st->st_skey_pr_nss = reference_symkey(__func__, "used sk_pr from no ppk", st->st_sk_pr_no_ppk);
		}
	}

	struct crypt_mac idhash_in = v2_id_hash(ike, "idhash auth R2",
						"IDr", pbs_in_as_shunk(&md->chain[ISAKMP_NEXT_v2IDr]->pbs),
						"skey_pr", pst->st_skey_pr_nss);

	/* process AUTH payload */

	DBGF(DBG_CONTROL, "verifying AUTH payload");
	if (!v2_check_auth(md->chain[ISAKMP_NEXT_v2AUTH]->payload.v2auth.isaa_type,
			   pst, ORIGINAL_INITIATOR, &idhash_in,
			   &md->chain[ISAKMP_NEXT_v2AUTH]->pbs, that_authby, "R2 Auth Payload"))
	{
		/*
		 * We cannot send a response as we are processing IKE_AUTH reply
		 * the RFC states we should pretend IKE_AUTH was okay, and then
		 * send an INFORMATIONAL DELETE IKE SA but we have not implemented
		 * that yet.
		 */
		return STF_FATAL;
	}
	st->st_ikev2_anon = pst->st_ikev2_anon; /* was set after duplicate_state() */

	/* AUTH succeeded */

	/*
	 * update the parent state to make sure that it knows we have
	 * authenticated properly.
	 *
	 * XXX: Danger!  md->svm points to a state transition that
	 * mashes the IKE SA's initial state in and the CHILD SA's
	 * final state.  Hence, the need to explicitly force the final
	 * IKE SA state.  There should instead be separate state
	 * transitions for the IKE and CHILD SAs and then have the IKE
	 * SA invoke the CHILD SA's transition.
	 */
	pexpect(md->svm->next_state == STATE_V2_IPSEC_I);
	ikev2_ike_sa_established(pexpect_ike_sa(pst), md->svm, STATE_PARENT_I3);

	if (LHAS(st->hidden_variables.st_nat_traversal, NATED_HOST)) {
		/* ensure we run keepalives if needed */
		if (c->nat_keepalive)
			nat_traversal_ka_event();
	}

	/* AUTH is ok, we can trust the notify payloads */
	if (got_transport) { /* FIXME: use new RFC logic turning this into a request, not requirement */
		if (LIN(POLICY_TUNNEL, st->st_connection->policy)) {
			loglog(RC_LOG_SERIOUS, "local policy requires Tunnel Mode but peer requires required Transport Mode");
			return STF_FAIL + v2N_NO_PROPOSAL_CHOSEN; /* applies only to Child SA */
		}
	} else {
		if (!LIN(POLICY_TUNNEL, st->st_connection->policy)) {
			loglog(RC_LOG_SERIOUS, "local policy requires Transport Mode but peer requires required Tunnel Mode");
			return STF_FAIL + v2N_NO_PROPOSAL_CHOSEN; /* applies only to Child SA */
		}
	}

	if (initiate_redirect) {
		st->st_redirected_in_auth = TRUE;
		event_force(EVENT_v2_REDIRECT, st);
		return STF_SUSPEND;
	}

	/* See if there is a child SA available */
	if (md->chain[ISAKMP_NEXT_v2SA] == NULL ||
	    md->chain[ISAKMP_NEXT_v2TSi] == NULL ||
	    md->chain[ISAKMP_NEXT_v2TSr] == NULL) {
		/* not really anything to here... but it would be worth unpending again */
		loglog(RC_LOG_SERIOUS, "missing v2SA, v2TSi or v2TSr: not attempting to setup child SA");
		/*
		 * Delete previous retransmission event.
		 */
		delete_event(st);
		/*
		 * ??? this isn't really a failure, is it?
		 * If none of those payloads appeared, isn't this is a
		 * legitimate negotiation of a parent?
		 * Paul: this notify is never sent because w
		 */
		return STF_FAIL + v2N_NO_PROPOSAL_CHOSEN;
	}

	return ikev2_process_ts_and_rest(md);
}

static bool ikev2_rekey_child_req(struct child_sa *child,
				  enum ikev2_sec_proto_id *rekey_protoid,
				  ipsec_spi_t *rekey_spi)
{
	if (!pexpect(child->sa.st_establishing_sa == IPSEC_SA) ||
	    !pexpect(child->sa.st_ipsec_pred != SOS_NOBODY) ||
	    !pexpect(child->sa.st_state->kind == STATE_V2_REKEY_CHILD_I0)) {
		return false;
	}

	struct state *rst = state_with_serialno(child->sa.st_ipsec_pred);
	if (rst ==  NULL) {
		/*
		 * XXX: For instance:
		 *
		 * - the old child initiated this replacement
		 *
		 * - this child wondered off to perform DH
		 *
		 * - the old child expires itself (or it gets sent a
		 *   delete)
		 *
		 * - this child finds it has no older sibling
		 *
		 * The older child should have discarded this state.
		 */
		plog_st(&child->sa, "CHILD SA to rekey #%lu vanished abort this exchange",
			child->sa.st_ipsec_pred);
		return false;
	}

	/*
	 * 1.3.3.  Rekeying Child SAs with the CREATE_CHILD_SA
	 * Exchange: The SA being rekeyed is identified by the SPI
	 * field in the Notify payload; this is the SPI the exchange
	 * initiator would expect in inbound ESP or AH packets.
	 */
	if (rst->st_esp.present) {
		*rekey_spi = rst->st_esp.our_spi;
		*rekey_protoid = PROTO_IPSEC_ESP;
	} else if (rst->st_ah.present) {
		*rekey_spi = rst->st_ah.our_spi;
		*rekey_protoid = PROTO_IPSEC_AH;
	} else {
		PEXPECT_LOG("CHILD SA to rekey #%lu is not ESP/AH",
			    child->sa.st_ipsec_pred);
		return false;
	}

	child->sa.st_ts_this = rst->st_ts_this;
	child->sa.st_ts_that = rst->st_ts_that;

	char cib[CONN_INST_BUF];

	dbg("#%lu initiate rekey request for \"%s\"%s #%lu SPI 0x%x TSi TSr",
	    child->sa.st_serialno,
	    rst->st_connection->name,
	    fmt_conn_instance(rst->st_connection, cib),
	    rst->st_serialno, ntohl(*rekey_spi));

	ikev2_print_ts(&child->sa.st_ts_this);
	ikev2_print_ts(&child->sa.st_ts_that);

	return true;
}

static stf_status ikev2_rekey_child_resp(struct msg_digest *md)
{
	struct state *st = md->st;  /* new child state */

	struct payload_digest *rekey_sa_payload = NULL;
	for (struct payload_digest *ntfy = md->chain[ISAKMP_NEXT_v2N]; ntfy != NULL; ntfy = ntfy->next) {
		switch (ntfy->payload.v2n.isan_type) {
		case v2N_REKEY_SA:
			if (rekey_sa_payload != NULL) {
				/* will tolerate multiple */
				loglog(RC_LOG_SERIOUS, "ignoring duplicate v2N_REKEY_SA in exchange");
				break;
			}
			dbg("received v2N_REKEY_SA");
			rekey_sa_payload = ntfy;
			break;
		default:
			/*
			 * there is another pass of notify payloads
			 * after this that will handle all other but
			 * REKEY
			 */
			break;
		}
	}

	if (rekey_sa_payload != NULL) {
		struct ike_sa *ike = ike_sa(st);
		struct ikev2_notify *rekey_notify = &rekey_sa_payload->payload.v2n;
		/*
		 * Magically switch to re-keying a CHILD SA.  XXX:
		 * Should state machine split cases based on REKEY_SA?
		 */
		change_state(st, STATE_V2_REKEY_CHILD_R);
		/*
		 * find old state to rekey
		 */
		dbg("CREATE_CHILD_SA IPsec SA rekey Protocol %s",
		    enum_show(&ikev2_protocol_names, rekey_notify->isan_protoid));

		if (rekey_notify->isan_spisize != sizeof(ipsec_spi_t)) {
			libreswan_log("CREATE_CHILD_SA IPsec SA rekey invalid spi size %u",
				      rekey_notify->isan_spisize);
			send_v2N_response_from_state(ike, md,
						     v2N_INVALID_SYNTAX,
						     NULL/*empty data*/);
			return STF_FATAL;
		}

		ipsec_spi_t spi = 0;
		if (!in_raw(&spi, sizeof(spi), &rekey_sa_payload->pbs, "SPI")) {
			send_v2N_response_from_state(ike, md,
						     v2N_INVALID_SYNTAX,
						     NULL/*empty data*/);
			return STF_INTERNAL_ERROR; /* cannot happen */
		}

		if (spi == 0) {
			libreswan_log("CREATE_CHILD_SA IPsec SA rekey contains zero SPI");
			send_v2N_response_from_state(ike, md,
						     v2N_INVALID_SYNTAX,
						     NULL/*empty data*/);
			return STF_FATAL;
		}

		if (rekey_notify->isan_protoid != PROTO_IPSEC_ESP &&
		    rekey_notify->isan_protoid != PROTO_IPSEC_AH) {
			libreswan_log("CREATE_CHILD_SA IPsec SA rekey invalid Protocol ID %s",
				      enum_show(&ikev2_protocol_names, rekey_notify->isan_protoid));
			send_v2N_spi_response_from_state(ike, md,
							 rekey_notify->isan_protoid, &spi,
							 v2N_CHILD_SA_NOT_FOUND,
							 NULL/*empty data*/);
			return STF_FATAL;
		}

		dbg("CREATE_CHILD_S to rekey IPsec SA(0x%08" PRIx32 ") Protocol %s",
		    ntohl((uint32_t) spi),
		    enum_show(&ikev2_protocol_names, rekey_notify->isan_protoid));

		/*
		 * From 1.3.3.  Rekeying Child SAs with the
		 * CREATE_CHILD_SA Exchange: The SA being rekeyed is
		 * identified by the SPI field in the [REKEY_SA]
		 * Notify payload; this is the SPI the exchange
		 * initiator would expect in inbound ESP or AH
		 * packets.
		 *
		 * From our POV, that's the outbound SPI.
		 */
		struct child_sa *rst = find_v2_child_sa_by_outbound_spi(ike, rekey_notify->isan_protoid, spi);
		if (rst == NULL) {
			libreswan_log("CREATE_CHILD_SA no such IPsec SA to rekey SA(0x%08" PRIx32 ") Protocol %s",
				      ntohl((uint32_t) spi),
				      enum_show(&ikev2_protocol_names, rekey_notify->isan_protoid));
			send_v2N_spi_response_from_state(ike, md,
							 rekey_notify->isan_protoid, &spi,
							 v2N_CHILD_SA_NOT_FOUND,
							 NULL/*empty data*/);
			return STF_FATAL;
		}

		st->st_ipsec_pred = rst->sa.st_serialno;

		char cib[CONN_INST_BUF];
		dbg("#%lu rekey request for \"%s\"%s #%lu TSi TSr",
		    st->st_serialno,
		    rst->sa.st_connection->name,
		    fmt_conn_instance(rst->sa.st_connection, cib),
		    rst->sa.st_serialno);
		ikev2_print_ts(&rst->sa.st_ts_this);
		ikev2_print_ts(&rst->sa.st_ts_that);
		update_state_connection(st, rst->sa.st_connection);
	}

	return STF_OK;
}

static bool ikev2_rekey_child_copy_ts(struct child_sa *child)
{
	passert(child->sa.st_ipsec_pred != SOS_NOBODY);

	/* old child state being rekeyed */
	struct child_sa *rchild = child_sa_by_serialno(child->sa.st_ipsec_pred);
	if (!pexpect(rchild != NULL)) {
		/*
		 * Something screwed up - can't even start to rekey a
		 * CHILD SA when there's no predicessor.
		 */
		return false;
	}

	/*
	 * RFC 7296 #2.9.2 the exact or the superset.
	 * exact is a should. Here libreswan only allow the exact.
	 * Inherit the TSi TSr from old state, IPsec SA.
	 */

	DBG(DBG_CONTROLMORE, {
		char cib[CONN_INST_BUF];

		DBG_log("#%lu inherit spd, TSi TSr, from \"%s\"%s #%lu",
			child->sa.st_serialno,
			rchild->sa.st_connection->name,
			fmt_conn_instance(rchild->sa.st_connection, cib),
			rchild->sa.st_serialno);
	});

	struct spd_route *spd = &rchild->sa.st_connection->spd;
	child->sa.st_ts_this = ikev2_end_to_ts(&spd->this);
	child->sa.st_ts_that = ikev2_end_to_ts(&spd->that);
	ikev2_print_ts(&child->sa.st_ts_this);
	ikev2_print_ts(&child->sa.st_ts_that);

	return true;
}

/* once done use the same function in ikev2_parent_inR1outI2_tail too */
static stf_status ikev2_child_add_ipsec_payloads(struct child_sa *child,
						 pb_stream *outpbs)
{
	if (!pexpect(child->sa.st_establishing_sa == IPSEC_SA)) {
		return STF_INTERNAL_ERROR;
	}
	struct connection *cc = child->sa.st_connection;
	bool send_use_transport = (cc->policy & POLICY_TUNNEL) == LEMPTY;

	/* ??? this code won't support AH + ESP */
	struct ipsec_proto_info *proto_info
		= ikev2_child_sa_proto_info(child, cc->policy);
	proto_info->our_spi = ikev2_child_sa_spi(&cc->spd, cc->policy);
	chunk_t local_spi = THING_AS_CHUNK(proto_info->our_spi);

	/*
	 * HACK: Use the CREATE_CHILD_SA proposal suite hopefully
	 * generated during the CHILD SA's initiation.
	 *
	 * XXX: this code should be either using get_v2...() (hard to
	 * figure out what DEFAULT_DH is) or saving the proposal in
	 * the state.
	 */
	passert(cc->v2_create_child_proposals != NULL);
	if (!ikev2_emit_sa_proposals(outpbs, cc->v2_create_child_proposals, &local_spi))
		return STF_INTERNAL_ERROR;

	/*
	 * If rekeying, get the old SPI and protocol.
	 */
	ipsec_spi_t rekey_spi = 0;
	enum ikev2_sec_proto_id rekey_protoid = PROTO_v2_RESERVED;
	if (child->sa.st_ipsec_pred != SOS_NOBODY) {
		if (!ikev2_rekey_child_req(child, &rekey_protoid, &rekey_spi)) {
			/*
			 * XXX: For instance:
			 *
			 * - the old child initiated this replacement
			 *
			 * - this child wondered off to perform DH
			 *
			 * - the old child expires itself (or it gets
			 *   sent a delete)
			 *
			 * - this child finds it has no older sibling
			 *
			 * The older child should have discarded this
			 * state.
			 */
			return STF_INTERNAL_ERROR;
		}
	}

	struct ikev2_generic in = {
		.isag_critical = build_ikev2_critical(false),
	};
	pb_stream pb_nr;
	if (!out_struct(&in, &ikev2_nonce_desc, outpbs, &pb_nr) ||
	    !out_chunk(child->sa.st_ni, &pb_nr, "IKEv2 nonce"))
		return STF_INTERNAL_ERROR;
	close_output_pbs(&pb_nr);

	if (child->sa.st_pfs_group != NULL)  {
		if (!emit_v2KE(&child->sa.st_gi, child->sa.st_pfs_group, outpbs)) {
			return STF_INTERNAL_ERROR;
		}
	}

	if (rekey_spi != 0) {
		if (!emit_v2Nsa_pl(v2N_REKEY_SA,
				   rekey_protoid, &rekey_spi,
				   outpbs, NULL))
			return STF_INTERNAL_ERROR;
	}

	if (rekey_spi == 0) {
		/* not rekey */
		child->sa.st_ts_this = ikev2_end_to_ts(&cc->spd.this);
		child->sa.st_ts_that = ikev2_end_to_ts(&cc->spd.that);
	}

	v2_emit_ts_payloads(child, outpbs, cc);

	if (send_use_transport) {
		dbg("Initiator child policy is transport mode, sending v2N_USE_TRANSPORT_MODE");
		if (!emit_v2N(v2N_USE_TRANSPORT_MODE, outpbs))
			return STF_INTERNAL_ERROR;
	} else {
		dbg("Initiator child policy is tunnel mode, NOT sending v2N_USE_TRANSPORT_MODE");
	}

	if (cc->send_no_esp_tfc) {
		if (!emit_v2N(v2N_ESP_TFC_PADDING_NOT_SUPPORTED, outpbs))
			return STF_INTERNAL_ERROR;
	}
	return STF_OK;
}

static stf_status ikev2_child_add_ike_payloads(struct child_sa *child,
					       pb_stream *outpbs)
{
	struct state *st = &child->sa;
	struct connection *c = st->st_connection;
	chunk_t local_nonce;
	chunk_t *local_g;

	switch (st->st_state->kind) {
	case STATE_V2_REKEY_IKE_R:
	{
		local_g = &st->st_gr;
		local_nonce = st->st_nr;
		chunk_t local_spi = THING_AS_CHUNK(st->st_ike_rekey_spis.responder);

		/* send selected v2 IKE SA */
		if (!ikev2_emit_sa_proposal(outpbs, st->st_accepted_ike_proposal,
					    &local_spi)) {
			DBG(DBG_CONTROL, DBG_log("problem emitting accepted ike proposal in CREATE_CHILD_SA"));
			return STF_INTERNAL_ERROR;
		}
		break;
	}
	case STATE_V2_REKEY_IKE_I0:
	{
		local_g = &st->st_gi;
		local_nonce = st->st_ni;
		chunk_t local_spi = THING_AS_CHUNK(st->st_ike_rekey_spis.initiator);

		struct ikev2_proposals *ike_proposals =
			get_v2_ike_proposals(c, "IKE SA initiating rekey");

		/* send v2 IKE SAs*/
		if (!ikev2_emit_sa_proposals(outpbs, ike_proposals, &local_spi))  {
			libreswan_log("outsa fail");
			DBG(DBG_CONTROL, DBG_log("problem emitting connection ike proposals in CREATE_CHILD_SA"));
			return STF_INTERNAL_ERROR;
		}
		break;
	}
	default:
		bad_case(st->st_state->kind);
	}

	/* send NONCE */
	{
		struct ikev2_generic in = {
			.isag_critical = build_ikev2_critical(false),
		};
		pb_stream nr_pbs;
		if (!out_struct(&in, &ikev2_nonce_desc, outpbs, &nr_pbs) ||
		    !out_chunk(local_nonce, &nr_pbs, "IKEv2 nonce"))
			return STF_INTERNAL_ERROR;
		close_output_pbs(&nr_pbs);
	}

	if (!emit_v2KE(local_g, st->st_oakley.ta_dh, outpbs))
		return STF_INTERNAL_ERROR;

	return STF_OK;
}

/*
 * initiator received Rekey IKE SA (RFC 7296 1.3.3) response
 */

static crypto_req_cont_func ikev2_child_ike_inR_continue;

stf_status ikev2_child_ike_inR(struct ike_sa *ike,
			       struct child_sa *child,
			       struct msg_digest *md)
{
	pexpect(child != NULL);
	struct state *st = &child->sa;
	pexpect(ike != NULL);
	pexpect(ike->sa.st_serialno == st->st_clonedfrom);
	struct connection *c = st->st_connection;

	/* Ni in */
	RETURN_STF_FAILURE(accept_v2_nonce(md, &st->st_nr, "Nr"));

	/* Get the proposals ready.  */
	struct ikev2_proposals *ike_proposals =
		get_v2_ike_proposals(c, "IKE SA accept response to rekey");

	struct payload_digest *const sa_pd = md->chain[ISAKMP_NEXT_v2SA];
	stf_status ret = ikev2_process_sa_payload("IKE initiator (accepting)",
						  &sa_pd->pbs,
						  /*expect_ike*/ TRUE,
						  /*expect_spi*/ TRUE,
						  /*expect_accepted*/ TRUE,
						  LIN(POLICY_OPPORTUNISTIC, c->policy),
						  &st->st_accepted_ike_proposal,
						  ike_proposals);
	if (ret != STF_OK) {
		dbg("failed to accept IKE SA, REKEY, response, in ikev2_child_ike_inR");
		return ret;
	}

	DBG(DBG_CONTROL, DBG_log_ikev2_proposal("accepted IKE proposal",
						st->st_accepted_ike_proposal));
	if (!ikev2_proposal_to_trans_attrs(st->st_accepted_ike_proposal,
					   &st->st_oakley)) {
		loglog(RC_LOG_SERIOUS, "IKE responder accepted an unsupported algorithm");
		/* free early return items */
		free_ikev2_proposal(&st->st_accepted_ike_proposal);
		passert(st->st_accepted_ike_proposal == NULL);
		dbg("switching MD.ST from #%lu to IKE #%lu; ulgh",
		    md->st->st_serialno, ike->sa.st_serialno);
		md->st = &ike->sa;
		return STF_FAIL;
	}

	 /* KE in */
	if (!accept_KE(&st->st_gr, "Gr", st->st_oakley.ta_dh,
		       md->chain[ISAKMP_NEXT_v2KE])) {
		/*
		 * XXX: Initiator so returning this notification will
		 * go no where.  Need to check RFC for what to do
		 * next.  The packet is trusted but the re-key has
		 * failed.
		 */
		return STF_FAIL + v2N_INVALID_SYNTAX;
	}

	/* fill in the missing responder SPI */
	passert(!ike_spi_is_zero(&st->st_ike_rekey_spis.initiator));
	passert(ike_spi_is_zero(&st->st_ike_rekey_spis.responder));
	ikev2_copy_cookie_from_sa(st->st_accepted_ike_proposal,
				  &st->st_ike_rekey_spis.responder);

	/* initiate calculation of g^xy for rekey */
	start_dh_v2(st, "DHv2 for IKE sa rekey initiator",
		    ORIGINAL_INITIATOR,
		    ike->sa.st_skey_d_nss, /* only IKE has SK_d */
		    ike->sa.st_oakley.ta_prf, /* for IKE/ESP/AH */
		    &ike->sa.st_ike_rekey_spis,
		    ikev2_child_ike_inR_continue);
	return STF_SUSPEND;
}

static void ikev2_child_ike_inR_continue(struct state *st,
					 struct msg_digest **mdp,
					 struct pluto_crypto_req *r)
{
	pexpect(st->st_state->kind == STATE_V2_REKEY_IKE_I);

	pexpect(IS_CHILD_SA(st)); /* not yet emancipated */
	pexpect(st->st_sa_role == SA_INITIATOR);
	pexpect(*mdp != NULL);
	pexpect(v2_msg_role(*mdp) == MESSAGE_RESPONSE);
	pexpect((*mdp)->st == st);

	dbg("%s for #%lu %s",
	     __func__, st->st_serialno, st->st_state->name);

	/* and a parent? */
	struct ike_sa *ike = ike_sa(st);
	if (ike == NULL) {
		PEXPECT_LOG("sponsoring child state #%lu has no parent state #%lu",
			    st->st_serialno, st->st_clonedfrom);
		/* XXX: release what? */
		return;
	}
	passert(ike != NULL);

	stf_status e = STF_OK;
	bool only_shared_false = false;
	if (!finish_dh_v2(st, r, only_shared_false)) {
		/*
		 * XXX: this is the initiator so returning a
		 * notification is kind of useless.
		 */
		e = STF_FAIL + v2N_INVALID_SYNTAX;
	}
	if (e == STF_OK) {
		ikev2_rekey_expire_pred(st, st->st_ike_pred);
		e = STF_OK;
	}

	complete_v2_state_transition(st, mdp, e);
}

/*
 * initiator received a create Child SA Response (RFC 7296 1.3.1, 1.3.2)
 */

static dh_cb ikev2_child_inR_continue;

stf_status ikev2_child_inR(struct ike_sa *unused_ike UNUSED,
			   struct child_sa *child, struct msg_digest *md)
{
	pexpect(child != NULL);
	struct state *st = &child->sa;
	RETURN_STF_FAILURE(accept_v2_nonce(md, &st->st_nr, "Nr"));

	RETURN_STF_FAILURE_STATUS(ikev2_process_child_sa_pl(md, TRUE));

	/* XXX: only for rekey child? */
	if (st->st_pfs_group == NULL)
		return ikev2_process_ts_and_rest(md);

	/*
	 * This is the initiator, accept responder's KE.
	 *
	 * XXX: Above checks st_pfs_group but this uses
	 * st_oakley.ta_dh, presumably they are the same? Lets find
	 * out.
	 */
	pexpect(st->st_oakley.ta_dh == st->st_pfs_group);
	if (!accept_KE(&st->st_gr, "Gr", st->st_oakley.ta_dh,
		       md->chain[ISAKMP_NEXT_v2KE])) {
		/*
		 * XXX: Initiator so this notification result is going
		 * no where.  What should happen?
		 */
		return STF_FAIL + v2N_INVALID_SYNTAX; /* XXX: STF_FATAL? */
	}
	chunk_t remote_ke = st->st_gr;

	/*
	 * XXX: other than logging, these two cases are identical.
	 */
	const char *desc;
	switch (st->st_state->kind) {
	case STATE_V2_CREATE_I:
		desc = "ikev2 Child SA initiator pfs=yes";
		break;
	case STATE_V2_REKEY_CHILD_I:
		desc = "ikev2 Child Rekey SA initiator pfs=yes";
		break;
	default:
		bad_case(st->st_state->kind);
	}
	submit_dh(st, remote_ke, ikev2_child_inR_continue, desc);
	return STF_SUSPEND;
}

static stf_status ikev2_child_inR_continue(struct state *st,
					   struct msg_digest **mdp)
{
	struct msg_digest *md = *mdp;
	/*
	 * XXX: Should this routine be split so that each instance
	 * handles only one state transition.  If there's commonality
	 * then the per-transition functions can all call common code.
	 */
	pexpect(st->st_state->kind == STATE_V2_CREATE_I ||
		st->st_state->kind == STATE_V2_REKEY_CHILD_I);

	/* initiator getting back an answer */
	pexpect(IS_CHILD_SA(st));
	pexpect(st->st_sa_role == SA_INITIATOR);
	pexpect(md != NULL);
	pexpect(md->st == st);
	pexpect(v2_msg_role(md) == MESSAGE_RESPONSE);

	dbg("%s for #%lu %s",
	     __func__, st->st_serialno, st->st_state->name);

	/* and a parent? */
	if (ike_sa(st) == NULL) {
		PEXPECT_LOG("sponsoring child state #%lu has no parent state #%lu",
			    st->st_serialno, st->st_clonedfrom);
		/* XXX: release what? */
		return STF_FATAL;
	}

	if (st->st_shared_nss == NULL) {
		/*
		 * XXX: this is the initiator so returning a
		 * notification is kind of useless.
		 */
		return STF_FAIL + v2N_INVALID_SYNTAX;
	}

	return ikev2_process_ts_and_rest(md);
}

/*
 * processing a new Child SA (RFC 7296 1.3.1 or 1.3.3) request
 */

static crypto_req_cont_func ikev2_child_inIoutR_continue;

stf_status ikev2_child_inIoutR(struct ike_sa *unused_ike UNUSED,
			       struct child_sa *child,
			       struct msg_digest *md)
{
	pexpect(child != NULL);
	struct state *st = &child->sa;

	freeanychunk(st->st_ni); /* this is from the parent. */
	freeanychunk(st->st_nr); /* this is from the parent. */

	/* Ni in */
	RETURN_STF_FAILURE(accept_v2_nonce(md, &st->st_ni, "Ni"));

	RETURN_STF_FAILURE_STATUS(ikev2_process_child_sa_pl(md, FALSE));

	/*
	 * KE in with old(pst) and matching accepted_oakley from
	 * proposals
	 *
	 * XXX: does this code need to insist that the IKE SA
	 * replacement has KE or has SA processor handled that by only
	 * accepting a proposal with KE?
	 */
	if (st->st_pfs_group != NULL) {
		pexpect(st->st_oakley.ta_dh == st->st_pfs_group);
		if (!accept_KE(&st->st_gi, "Gi", st->st_oakley.ta_dh,
			       md->chain[ISAKMP_NEXT_v2KE])) {
			send_v2N_response_from_state(ike_sa(st), md,
						     v2N_INVALID_SYNTAX,
						     NULL/*no data*/);
			return STF_FATAL;
		}
	}

	/* check N_REKEY_SA in the negotation */
	RETURN_STF_FAILURE_STATUS(ikev2_rekey_child_resp(md));

	if (st->st_ipsec_pred == SOS_NOBODY) {
		/* state m/c created CHILD SA */
		passert(st != NULL);
		passert(st == md->st);
		if (!v2_process_ts_request(pexpect_child_sa(st), md)) {
			return STF_FAIL + v2N_TS_UNACCEPTABLE;
		}
	}

	/*
	 * XXX: a quick eyeball suggests that the only difference
	 * between these two cases is the description.
	 *
	 * ??? if we don't have an md (see above) why are we referencing it?
	 * ??? clang 6.0.0 warns md might be NULL
	 *
	 * XXX: 'see above' is lost; this is a responder state
	 * which _always_ has an MD.
	 */
	switch (st->st_state->kind) {
	case STATE_V2_CREATE_R:
		if (st->st_pfs_group != NULL) {
			request_ke_and_nonce("Child Responder KE and nonce nr",
					     st, st->st_oakley.ta_dh,
					     ikev2_child_inIoutR_continue);
		} else {
			request_nonce("Child Responder nonce nr",
				      st, ikev2_child_inIoutR_continue);
		}
		return STF_SUSPEND;
	case STATE_V2_REKEY_CHILD_R:
		if (st->st_pfs_group != NULL) {
			request_ke_and_nonce("Child Rekey Responder KE and nonce nr",
					     st, st->st_oakley.ta_dh,
					     ikev2_child_inIoutR_continue);
		} else {
			request_nonce("Child Rekey Responder nonce nr",
				      st, ikev2_child_inIoutR_continue);
		}
		return STF_SUSPEND;
	default:
		bad_case(st->st_state->kind);
	}
}

static dh_cb ikev2_child_inIoutR_continue_continue;

static void ikev2_child_inIoutR_continue(struct state *st,
					 struct msg_digest **mdp,
					 struct pluto_crypto_req *r)
{
	/*
	 * XXX: Should this routine be split so that each instance
	 * handles only one state transition.  If there's commonality
	 * then the per-transition functions can all call common code.
	 *
	 * Instead of computing the entire DH as a single crypto task,
	 * does a second continue. Yuck!
	 */
	pexpect(st->st_state->kind == STATE_V2_CREATE_R ||
		st->st_state->kind == STATE_V2_REKEY_CHILD_R);

	/* responder processing request */
	struct child_sa *child = pexpect_child_sa(st);
	struct ike_sa *ike = ike_sa(st);

	pexpect(st->st_sa_role == SA_RESPONDER);
	pexpect(*mdp != NULL);
	pexpect((*mdp)->st == st);

	dbg("%s for #%lu %s",
	     __func__, st->st_serialno, st->st_state->name);

	/* and a parent? */
	if (ike == NULL) {
		PEXPECT_LOG("sponsoring child state #%lu has no parent state #%lu",
			    st->st_serialno, st->st_clonedfrom);
		/* XXX: release what? */
		return;
	}

	stf_status e = STF_OK;
	unpack_nonce(&st->st_nr, r);
	if (r->pcr_type == pcr_build_ke_and_nonce) {
		pexpect((*mdp)->chain[ISAKMP_NEXT_v2KE] != NULL);
		unpack_KE_from_helper(st, r, &st->st_gr);
		/* initiate calculation of g^xy */
		submit_dh(st, st->st_gi, ikev2_child_inIoutR_continue_continue,
			  "DHv2 for child sa");
		e = STF_SUSPEND;
	}
	if (e == STF_OK) {
		e = ikev2_child_out_tail(ike, child, *mdp);
	}

	complete_v2_state_transition(st, mdp, e);
}

static stf_status ikev2_child_inIoutR_continue_continue(struct state *st,
							struct msg_digest **mdp)
{
	struct msg_digest *md = *mdp;
	/*
	 * XXX: Should this routine be split so that each instance
	 * handles only one state transition.  If there's commonality
	 * then the per-transition functions can all call common code.
	 */
	pexpect(st->st_state->kind == STATE_V2_CREATE_R ||
		st->st_state->kind == STATE_V2_REKEY_CHILD_R);

	/* 'child' responding to request */
	passert(md != NULL);
	pexpect(md->st == st);
	passert(st->st_sa_role == SA_RESPONDER);
	passert(v2_msg_role(md) == MESSAGE_REQUEST);
	struct child_sa *child = pexpect_child_sa(st); /* not yet emancipated */
	struct ike_sa *ike = ike_sa(&child->sa);

	dbg("%s for #%lu %s",
	     __func__, st->st_serialno, st->st_state->name);

	/* didn't loose parent? */
	if (ike_sa(st) == NULL) {
		PEXPECT_LOG("sponsoring child state #%lu has no parent state #%lu",
			    st->st_serialno, st->st_clonedfrom);
		/* XXX: release child? */
		return STF_FATAL;
	}

	if (st->st_shared_nss == NULL) {
		/*
		 * XXX: this is the initiator so returning a
		 * notification is kind of useless.
		 */
		send_v2N_response_from_state(ike, md,
					     v2N_INVALID_SYNTAX, NULL);
		return STF_FATAL;
	}
	return ikev2_child_out_tail(ike, child, md);
}

/*
 * processsing a new Rekey IKE SA (RFC 7296 1.3.2) request
 */

static crypto_req_cont_func ikev2_child_ike_inIoutR_continue;

stf_status ikev2_child_ike_inIoutR(struct ike_sa *ike,
				   struct child_sa *child,
				   struct msg_digest *md)
{
	pexpect(child != NULL); /* not yet emancipated */
	struct state *st = &child->sa;
	pexpect(ike != NULL);
	struct connection *c = st->st_connection;

	/* child's role could be different from original ike role, of pst; */
	st->st_original_role = ORIGINAL_RESPONDER;

	freeanychunk(st->st_ni); /* this is from the parent. */
	freeanychunk(st->st_nr); /* this is from the parent. */

	/* Ni in */
	RETURN_STF_FAILURE(accept_v2_nonce(md, &st->st_ni, "Ni"));

	/* Get the proposals ready.  */
	struct ikev2_proposals *ike_proposals =
		get_v2_ike_proposals(c, "IKE SA responding to rekey");

	struct payload_digest *const sa_pd = md->chain[ISAKMP_NEXT_v2SA];
	stf_status ret = ikev2_process_sa_payload("IKE Rekey responder child",
						  &sa_pd->pbs,
						  /*expect_ike*/ TRUE,
						  /*expect_spi*/ TRUE,
						  /*expect_accepted*/ FALSE,
						  LIN(POLICY_OPPORTUNISTIC, c->policy),
						  &st->st_accepted_ike_proposal,
						  ike_proposals);
	if (ret != STF_OK)
		return ret;

	DBG(DBG_CONTROL, DBG_log_ikev2_proposal("accepted IKE proposal",
						st->st_accepted_ike_proposal));

	if (!ikev2_proposal_to_trans_attrs(st->st_accepted_ike_proposal,
					   &st->st_oakley)) {
		loglog(RC_LOG_SERIOUS, "IKE responder accepted an unsupported algorithm");
		/*
		 * XXX; where is 'st' freed?  Should the code instead
		 * tunnel back md.st==st and return STF_FATAL which
		 * will delete the child state?  Or perhaps there a
		 * lurking SO_DISPOSE to clean it up?
		 */
		dbg("switching MD.ST from #%lu to IKE #%lu; ulgh",
		    md->st->st_serialno, ike->sa.st_serialno);
		md->st = &ike->sa;
		return STF_IGNORE;
	}

	if (v2_reject_wrong_ke_for_proposal(st/*encrypt*/, md, st->st_oakley.ta_dh)) {
		/*
		 * XXX; where is 'st' freed?  Should the code instead
		 * tunnel back md.st==st and return STF_FATAL which
		 * will delete the child state?  Or perhaps there a
		 * lurking SO_DISPOSE to clean it up?
		 */
		dbg("switching MD.ST from #%lu to IKE #%lu; ulgh",
		    md->st->st_serialno, ike->sa.st_serialno);
		md->st = &ike->sa;
		return STF_FAIL; /* XXX; STF_FATAL? */
	}

	/*
	 * Check and read the KE contents.
	 *
	 * responder, so accept initiator's KE in with new
	 * accepted_oakley for IKE.
	 */
	pexpect(st->st_oakley.ta_dh != NULL);
	pexpect(st->st_pfs_group == NULL);
	if (!accept_KE(&st->st_gi, "Gi", st->st_oakley.ta_dh,
		       md->chain[ISAKMP_NEXT_v2KE])) {
		send_v2N_response_from_state(ike_sa(st), md,
					     v2N_INVALID_SYNTAX,
					     NULL/*no data*/);
		return STF_FATAL;
	}

	request_ke_and_nonce("IKE rekey KE response gir", st,
			     st->st_oakley.ta_dh,
			     ikev2_child_ike_inIoutR_continue);
	return STF_SUSPEND;
}

static void ikev2_child_ike_inIoutR_continue_continue(struct state *st,
						      struct msg_digest **mdp,
						      struct pluto_crypto_req *r);

static void ikev2_child_ike_inIoutR_continue(struct state *st,
					     struct msg_digest **mdp,
					     struct pluto_crypto_req *r)
{
	pexpect(st->st_state->kind == STATE_V2_REKEY_IKE_R);

	/* responder processing request */
	pexpect(IS_CHILD_SA(st)); /* not yet emancipated */
	pexpect(st->st_sa_role == SA_RESPONDER);
	pexpect(*mdp != NULL);
	pexpect((*mdp)->st == st);
	pexpect(v2_msg_role(*mdp) == MESSAGE_REQUEST);

	dbg("%s for #%lu %s",
	     __func__, st->st_serialno, st->st_state->name);

	/* and a parent? */
	struct ike_sa *ike = ike_sa(st);
	if (ike == NULL) {
		PEXPECT_LOG("sponsoring child state #%lu has no parent state #%lu",
			    st->st_serialno, st->st_clonedfrom);
		/* XXX: release what? */
		return;
	}
	passert(ike != NULL);

	pexpect(r->pcr_type == pcr_build_ke_and_nonce);
	pexpect((*mdp)->chain[ISAKMP_NEXT_v2KE] != NULL);
	unpack_nonce(&st->st_nr, r);
	unpack_KE_from_helper(st, r, &st->st_gr);

	/* initiate calculation of g^xy */
	passert(ike_spi_is_zero(&st->st_ike_rekey_spis.initiator));
	passert(ike_spi_is_zero(&st->st_ike_rekey_spis.responder));
	ikev2_copy_cookie_from_sa(st->st_accepted_ike_proposal,
				  &st->st_ike_rekey_spis.initiator);
	st->st_ike_rekey_spis.responder = ike_responder_spi(&(*mdp)->sender);
	start_dh_v2(st, "DHv2 for REKEY IKE SA", ORIGINAL_RESPONDER,
		    ike->sa.st_skey_d_nss, /* only IKE has SK_d */
		    ike->sa.st_oakley.ta_prf, /* for IKE/ESP/AH */
		    &st->st_ike_rekey_spis,
		    ikev2_child_ike_inIoutR_continue_continue);

	complete_v2_state_transition(st, mdp, STF_SUSPEND);
}

static void ikev2_child_ike_inIoutR_continue_continue(struct state *st,
						      struct msg_digest **mdp,
						      struct pluto_crypto_req *r)
{
	pexpect(st->st_state->kind == STATE_V2_REKEY_IKE_R);

	/* 'child' responding to request */
	struct child_sa *child = pexpect_child_sa(st); /* not yet emancipated */
	struct ike_sa *ike = ike_sa(&child->sa);

	passert(*mdp != NULL);
	pexpect((*mdp)->st == st);
	passert(st->st_sa_role == SA_RESPONDER);
	passert(v2_msg_role(*mdp) == MESSAGE_REQUEST);

	dbg("%s for #%lu %s",
	     __func__, st->st_serialno, st->st_state->name);

	/* didn't loose parent? */
	if (ike_sa(st) == NULL) {
		PEXPECT_LOG("sponsoring child state #%lu has no parent state #%lu",
			    st->st_serialno, st->st_clonedfrom);
		/* XXX: release child? */
		return;
	}

	stf_status e = STF_OK;
	pexpect(r->pcr_type == pcr_compute_dh_v2);
	bool only_shared_false = false;
	if (!finish_dh_v2(st, r, only_shared_false)) {
		send_v2N_response_from_state(ike_sa(st), *mdp,
					     v2N_INVALID_SYNTAX, NULL);
		e = STF_FATAL;
	}
	if (e == STF_OK) {
		e = ikev2_child_out_tail(ike, child, *mdp);
	}

	complete_v2_state_transition(st, mdp, e);
}

static stf_status ikev2_child_out_tail(struct ike_sa *ike, struct child_sa *child,
				       struct msg_digest *request_md)
{
	struct state *st = &child->sa;
	stf_status ret;

	passert(ike != NULL);
	pexpect((request_md != NULL) == (child->sa.st_sa_role == SA_RESPONDER));
	pexpect((request_md != NULL) == ((st)->st_state->kind == STATE_V2_REKEY_IKE_R ||
					 (st)->st_state->kind == STATE_V2_CREATE_R ||
					 (st)->st_state->kind == STATE_V2_REKEY_CHILD_R));

	ikev2_log_parentSA(st);

	init_out_pbs(&reply_stream, reply_buffer, sizeof(reply_buffer), "reply packet");

	/* HDR out Start assembling respone message */

	pb_stream rbody = open_v2_message(&reply_stream, ike, request_md,
					  ISAKMP_v2_CREATE_CHILD_SA);

	/* insert an Encryption payload header */

	v2SK_payload_t sk = open_v2SK_payload(&rbody, ike);
	if (!pbs_ok(&sk.pbs)) {
		return STF_INTERNAL_ERROR;
	}

	switch (st->st_state->kind) {
	case STATE_V2_REKEY_IKE_R:
	case STATE_V2_REKEY_IKE_I0:
		ret = ikev2_child_add_ike_payloads(child, &sk.pbs);
		break;
	case STATE_V2_CREATE_I0:
	case STATE_V2_REKEY_CHILD_I0:
		ret = ikev2_child_add_ipsec_payloads(child, &sk.pbs);
		break;
	default:
		/* ??? which states are actually correct? */
		if (child->sa.st_ipsec_pred != SOS_NOBODY &&
		    !ikev2_rekey_child_copy_ts(child)) {
			/* Should "just work", not working is a screw up */
			return STF_INTERNAL_ERROR;
		}
		ret = ikev2_child_sa_respond(request_md, &sk.pbs,
					     ISAKMP_v2_CREATE_CHILD_SA);
	}

	/* note: pst: parent; md->st: child */

	if (ret != STF_OK) {
		LSWDBGP(DBG_CONTROL, buf) {
			lswlogs(buf, "ikev2_child_sa_respond returned ");
			lswlog_v2_stf_status(buf, ret);
		}
		return ret; /* abort building the response message */
	}

	/* const unsigned int len = pbs_offset(&sk.pbs); */
	if (!close_v2SK_payload(&sk)) {
		return STF_INTERNAL_ERROR;
	}
	close_output_pbs(&rbody);
	close_output_pbs(&reply_stream);

	ret = encrypt_v2SK_payload(&sk);
	if (ret != STF_OK)
		return ret;

	/*
	 * CREATE_CHILD_SA request and response are small 300 - 750 bytes.
	 * ??? Should we support fragmenting?  Maybe one day.
	 */
	record_outbound_ike_msg(&ike->sa, &reply_stream,
				"packet from ikev2_child_out_cont");

	if (st->st_state->kind == STATE_V2_CREATE_R ||
			st->st_state->kind == STATE_V2_REKEY_CHILD_R) {
		log_ipsec_sa_established("negotiated new IPsec SA", st);
	}

	return STF_OK;
}

static stf_status ikev2_start_new_exchange(struct ike_sa *ike,
					   struct child_sa *child)
{
	switch (child->sa.st_establishing_sa) { /* where we're going */
	case IKE_SA:
		return STF_OK;
	case IPSEC_SA: /* CHILD_SA */
		if (!ike->sa.st_viable_parent) {
			child->sa.st_policy = child->sa.st_connection->policy; /* for pick_initiator */

			loglog(RC_LOG_SERIOUS, "no viable to parent to initiate CREATE_CHILD_EXCHANGE %s; trying replace",
			       child->sa.st_state->name);
			delete_event(&child->sa);
			event_schedule_s(EVENT_SA_REPLACE, REPLACE_ORPHAN, &child->sa);
			/* ??? surely this isn't yet a failure or a success */
			return STF_FAIL;
		}
		return STF_OK;
	default:
		bad_case(child->sa.st_establishing_sa);
	}

}

static void delete_or_replace_state(struct state *st) {
	struct connection *c = st->st_connection;

	if (st->st_event == NULL) {
		/* ??? should this be an assert/expect? */
		loglog(RC_LOG_SERIOUS, "received Delete SA payload: delete IPsec State #%lu. st_event == NULL",
				st->st_serialno);
		delete_state(st);
	} else if (st->st_event->ev_type == EVENT_SA_EXPIRE) {
		/* this state  was going to EXPIRE: hurry it along */
		/* ??? why is this treated specially.  Can we not delete_state()? */
		loglog(RC_LOG_SERIOUS, "received Delete SA payload: expire IPsec State #%lu now",
				st->st_serialno);
		event_force(EVENT_SA_EXPIRE, st);
	} else if (c->newest_ipsec_sa == st->st_serialno &&
			(c->policy & POLICY_UP)) {
		/*
		 * Last IPsec SA for a permanent  connection that we have initiated.
		 * Replace it now.  Useful if the other peer is rebooting.
		 */
		loglog(RC_LOG_SERIOUS, "received Delete SA payload: replace IPsec State #%lu now",
				st->st_serialno);
		st->st_replace_margin = deltatime(0);
		event_force(EVENT_SA_REPLACE, st);
	} else {
		loglog(RC_LOG_SERIOUS, "received Delete SA payload: delete IPsec State #%lu now",
				st->st_serialno);
		delete_state(st);
	}
}

/* can an established state initiate or respond to mobike probe */
static bool mobike_check_established(const struct state *st)
{
	struct connection *c = st->st_connection;
	/* notice tricky use of & on booleans */
	bool ret = LIN(POLICY_MOBIKE, c->policy) &
		   st->st_seen_mobike & st->st_sent_mobike &
		   IS_ISAKMP_SA_ESTABLISHED(st->st_state);

	return ret;
}

static bool process_mobike_resp(struct msg_digest *md)
{
	struct state *st = md->st;
	struct ike_sa *ike = ike_sa(st);
	bool may_mobike = mobike_check_established(st);
	/* ??? there is currently no need for separate natd_[sd] variables */
	bool natd_s = FALSE;
	bool natd_d = FALSE;
	struct payload_digest *ntfy;

	if (!may_mobike) {
		return FALSE;
	}

	for (ntfy = md->chain[ISAKMP_NEXT_v2N]; ntfy != NULL; ntfy = ntfy->next) {
		switch (ntfy->payload.v2n.isan_type) {
		case v2N_NAT_DETECTION_DESTINATION_IP:
			natd_d =  TRUE;
			DBG(DBG_CONTROLMORE, DBG_log("TODO: process %s in MOBIKE response ",
						enum_name(&ikev2_notify_names,
							ntfy->payload.v2n.isan_type)));
			break;
		case v2N_NAT_DETECTION_SOURCE_IP:
			natd_s = TRUE;
			DBG(DBG_CONTROLMORE, DBG_log("TODO: process %s in MOBIKE response ",
						enum_name(&ikev2_notify_names,
							ntfy->payload.v2n.isan_type)));

			break;
		}
	}

	/* use of bitwise & on bool values is correct but odd */
	bool ret  = natd_s & natd_d;

	if (ret && !update_mobike_endpoints(ike, md)) {
		/* IPs already updated from md */
		return FALSE;
	}
	update_ike_endpoints(ike, md); /* update state sender so we can find it for IPsec SA */

	return ret;
}

/* currently we support only MOBIKE notifies and v2N_REDIRECT notify */
static void process_informational_notify_req(struct msg_digest *md, bool *redirect, bool *ntfy_natd,
		chunk_t *cookie2)
{
	struct payload_digest *ntfy;
	struct state *st = md->st;
	struct ike_sa *ike = ike_sa(st);
	bool may_mobike = mobike_check_established(st);
	bool ntfy_update_sa = FALSE;
	ip_address redirect_ip;

	for (ntfy = md->chain[ISAKMP_NEXT_v2N]; ntfy != NULL; ntfy = ntfy->next) {
		switch (ntfy->payload.v2n.isan_type) {
		case v2N_REDIRECT:
			DBG(DBG_CONTROLMORE, DBG_log("received v2N_REDIRECT in informational"));
			err_t e = parse_redirect_payload(&ntfy->pbs,
							 st->st_connection->accept_redirect_to,
							 NULL,
							 &redirect_ip);
			if (e != NULL) {
				loglog(RC_LOG_SERIOUS, "warning: parsing of v2N_REDIRECT payload failed: %s", e);
			} else {
				*redirect = TRUE;
				st->st_connection->temp_vars.redirect_ip = redirect_ip;
			}
			return;

		case v2N_UPDATE_SA_ADDRESSES:
			if (may_mobike) {
				ntfy_update_sa = TRUE;
				DBG(DBG_CONTROLMORE, DBG_log("Need to process v2N_UPDATE_SA_ADDRESSES"));
			} else {
				libreswan_log("Connection does not allow MOBIKE, ignoring UPDATE_SA_ADDRESSES");
			}
			break;

		case v2N_NO_NATS_ALLOWED:
			if (may_mobike)
				st->st_seen_nonats = TRUE;
			else
				libreswan_log("Connection does not allow MOBIKE, ignoring v2N_NO_NATS_ALLOWED");
			break;

		case v2N_NAT_DETECTION_DESTINATION_IP:
		case v2N_NAT_DETECTION_SOURCE_IP:
			*ntfy_natd = TRUE;
			DBG(DBG_CONTROLMORE, DBG_log("TODO: Need to process NAT DETECTION payload if we are initiator"));
			break;

		case v2N_NO_ADDITIONAL_ADDRESSES:
			if (may_mobike) {
				DBG(DBG_CONTROLMORE, DBG_log("Received NO_ADDITIONAL_ADDRESSES - no need to act on this"));
			} else {
				libreswan_log("Connection does not allow MOBIKE, ignoring NO_ADDITIONAL_ADDRESSES payload");
			}
			break;

		case v2N_COOKIE2:
			if (may_mobike) {
				/* copy cookie */
				if (ntfy->payload.v2n.isan_length > IKEv2_MAX_COOKIE_SIZE) {
					DBG(DBG_CONTROL, DBG_log("MOBIKE COOKIE2 notify payload too big - ignored"));
				} else {
					const pb_stream *dc_pbs = &ntfy->pbs;

					clonetochunk(*cookie2, dc_pbs->cur, pbs_left(dc_pbs),
							"saved cookie2");
					DBG_dump_hunk("MOBIKE COOKIE2 received:", *cookie2);
				}
			} else {
				libreswan_log("Connection does not allow MOBIKE, ignoring COOKIE2");
			}
			break;

		case v2N_ADDITIONAL_IP4_ADDRESS:
			DBG(DBG_CONTROL, DBG_log("ADDITIONAL_IP4_ADDRESS payload ignored (not yet supported)"));
			/* not supported yet */
			break;
		case v2N_ADDITIONAL_IP6_ADDRESS:
			DBG(DBG_CONTROL, DBG_log("ADDITIONAL_IP6_ADDRESS payload ignored (not yet supported)"));
			/* not supported yet */
			break;

		default:
			DBG(DBG_CONTROLMORE, DBG_log("Received unexpected %s notify - ignored",
						enum_name(&ikev2_notify_names,
							ntfy->payload.v2n.isan_type)));
			break;
		}
	}

	if (ntfy_update_sa) {
		if (LHAS(st->hidden_variables.st_nat_traversal, NATED_HOST)) {
			libreswan_log("Ignoring MOBIKE UPDATE_SA since we are behind NAT");
		} else {
			if (!update_mobike_endpoints(ike, md))
				*ntfy_natd = FALSE;
			update_ike_endpoints(ike, md); /* update state sender so we can find it for IPsec SA */
		}
	}

	if (may_mobike && !ntfy_update_sa && *ntfy_natd &&
	    !LHAS(st->hidden_variables.st_nat_traversal, NATED_HOST)) {
		/*
		 * If this is a MOBIKE probe, use the received IP:port
		 * for only this reply packet, without updating IKE
		 * endpoint and without UPDATE_SA.
		 */
		st->st_mobike_remote_endpoint = md->sender;
	}

	if (ntfy_update_sa)
		libreswan_log("MOBIKE request: updating IPsec SA by request");
	else
		DBG(DBG_CONTROL, DBG_log("MOBIKE request: not updating IPsec SA"));
}

static void mobike_reset_remote(struct state *st, struct mobike *est_remote)
{
	if (est_remote->interface == NULL)
		return;

	st->st_remote_endpoint = est_remote->remote;
	st->st_interface = est_remote->interface;
	pexpect_st_local_endpoint(st);
	st->st_mobike_remote_endpoint = endpoint_invalid;
}

/* MOBIKE liveness/update response. set temp remote address/interface */
static void mobike_switch_remote(struct msg_digest *md, struct mobike *est_remote)
{
	struct state *st = md->st;

	est_remote->interface = NULL;

	if (mobike_check_established(st) &&
	    !LHAS(st->hidden_variables.st_nat_traversal, NATED_HOST) &&
	    (!sameaddr(&md->sender, &st->st_remote_endpoint) ||
	     endpoint_hport(&md->sender) != endpoint_hport(&st->st_remote_endpoint))) {
		/* remember the established/old address and interface */
		est_remote->remote = st->st_remote_endpoint;
		est_remote->interface = st->st_interface;

		/* set temp one and after the message sent reset it */
		st->st_remote_endpoint = md->sender;
		st->st_interface = md->iface;
		pexpect_st_local_endpoint(st);
	}
}

static stf_status add_mobike_response_payloads(
		chunk_t *cookie2,	/* freed by us */
		struct msg_digest *md,
		pb_stream *pbs)
{
	dbg("adding NATD%s payloads to MOBIKE response",
	    cookie2->len != 0 ? " and cookie2" : "");

	stf_status r = STF_INTERNAL_ERROR;

	struct state *st = md->st;
	/* assumptions from ikev2_out_nat_v2n() and caller */
	pexpect(v2_msg_role(md) == MESSAGE_REQUEST);
	pexpect(!ike_spi_is_zero(&st->st_ike_spis.responder));
	if (ikev2_out_nat_v2n(pbs, st, &st->st_ike_spis.responder) &&
	    (cookie2->len == 0 || emit_v2N_hunk(v2N_COOKIE2, *cookie2, pbs)))
		r = STF_OK;

	freeanychunk(*cookie2);
	return r;
}
/*
 *
 ***************************************************************
 *                       INFORMATIONAL                     *****
 ***************************************************************
 *  -
 *
 *
 */

/* RFC 5996 1.4 "The INFORMATIONAL Exchange"
 *
 * HDR, SK {[N,] [D,] [CP,] ...}  -->
 *   <--  HDR, SK {[N,] [D,] [CP], ...}
 */

stf_status process_encrypted_informational_ikev2(struct ike_sa *ike,
						 struct child_sa *child,
						 struct msg_digest *md)
{
	pexpect(child == NULL);
	int ndp = 0;	/* number Delete payloads for IPsec protocols */
	bool del_ike = false;	/* any IKE SA Deletions? */
	bool seen_and_parsed_redirect = FALSE;

	/*
	 * we need connection and boolean below
	 * in a separate variables because we
	 * do something with them after we delete
	 * the state.
	 *
	 * XXX: which is of course broken; code should return
	 * STF_ZOMBIFY and and let state machine clean things up.
	 */
	struct connection *c = ike->sa.st_connection;
	bool do_unroute = ike->sa.st_sent_redirect && c->kind == CK_PERMANENT;
	chunk_t cookie2 = empty_chunk;

	/* Are we responding (as opposed to processing a response)? */
	const bool responding = v2_msg_role(md) == MESSAGE_REQUEST;
	dbg("an informational %s ", responding ? "request should send a response" : "response");

	/*
	 * Process NOTIFY payloads - ignore MOBIKE when deleting
	 */
	bool send_mobike_resp = false;	/* only if responding */

	if (md->chain[ISAKMP_NEXT_v2D] == NULL) {
		if (responding) {
			process_informational_notify_req(md, &seen_and_parsed_redirect, &send_mobike_resp, &cookie2);
		} else {
			if (process_mobike_resp(md)) {
				libreswan_log("MOBIKE response: updating IPsec SA");
			} else {
				dbg("MOBIKE response: not updating IPsec SA");
			}
		}
	} else {
		/*
		 * RFC 7296 1.4.1 "Deleting an SA with INFORMATIONAL Exchanges"
		 */

		/*
		 * Pass 1 over Delete Payloads:
		 *
		 * - Count number of IPsec SA Delete Payloads
		 * - notice any IKE SA Delete Payload
		 * - sanity checking
		 */

		for (struct payload_digest *p = md->chain[ISAKMP_NEXT_v2D];
		     p != NULL; p = p->next) {
			struct ikev2_delete *v2del = &p->payload.v2delete;

			switch (v2del->isad_protoid) {
			case PROTO_ISAKMP:
				if (!responding) {
					libreswan_log("Response to Delete improperly includes IKE SA");
					return STF_FAIL + v2N_INVALID_SYNTAX;
				}

				if (del_ike) {
					libreswan_log("Error: INFORMATIONAL Exchange with more than one Delete Payload for the IKE SA");
					return STF_FAIL + v2N_INVALID_SYNTAX;
				}

				if (v2del->isad_nrspi != 0 || v2del->isad_spisize != 0) {
					libreswan_log("IKE SA Delete has non-zero SPI size or number of SPIs");
					return STF_FAIL + v2N_INVALID_SYNTAX;
				}

				del_ike = true;
				break;

			case PROTO_IPSEC_AH:
			case PROTO_IPSEC_ESP:
				if (v2del->isad_spisize != sizeof(ipsec_spi_t)) {
					libreswan_log("IPsec Delete Notification has invalid SPI size %u",
						v2del->isad_spisize);
					return STF_FAIL + v2N_INVALID_SYNTAX;
				}

				if (v2del->isad_nrspi * v2del->isad_spisize != pbs_left(&p->pbs)) {
					libreswan_log("IPsec Delete Notification payload size is %zu but %u is required",
						pbs_left(&p->pbs),
						v2del->isad_nrspi * v2del->isad_spisize);
					return STF_FAIL + v2N_INVALID_SYNTAX;
				}

				ndp++;
				break;

			default:
				libreswan_log("Ignored bogus delete protoid '%d'", v2del->isad_protoid);
			}
		}

		if (del_ike && ndp != 0)
			libreswan_log("Odd: INFORMATIONAL Exchange deletes IKE SA and yet also deletes some IPsec SA");
	}

	/*
	 * response packet preparation: DELETE or non-delete (eg MOBIKE/keepalive/REDIRECT)
	 *
	 * There can be at most one Delete Payload for an IKE SA.
	 * It means that this very SA is to be deleted.
	 *
	 * For each non-IKE Delete Payload we receive,
	 * we respond with a corresponding Delete Payload.
	 * Note that that means we will have an empty response
	 * if no Delete Payloads came in or if the only
	 * Delete Payload is for an IKE SA.
	 *
	 * If we received NAT detection payloads as per MOBIKE, send answers
	 */

	/*
	 * Variables for generating response.
	 * NOTE: only meaningful if "responding" is true!
	 * These declarations must be placed so early because they must be in scope for
	 * all of the several chunks of code that handle responding.
	 *
	 * XXX: in terms of readability and reliability, this
	 * interleaving of initiator vs response code paths is pretty
	 * screwed up.
	 */

	pb_stream rbody;
	v2SK_payload_t sk;
	zero(&rbody);
	zero(&sk);

	if (responding) {
		/* make sure HDR is at start of a clean buffer */
		init_out_pbs(&reply_stream, reply_buffer,
			 sizeof(reply_buffer),
			 "information exchange reply packet");

		/* authenticated decrypted response - It's alive, alive! */
		dbg("Received an INFORMATIONAL response, updating st_last_liveness, no pending_liveness");
		ike->sa.st_last_liveness = mononow();
		ike->sa.st_pend_liveness = false;

		/* HDR out */

		rbody = open_v2_message(&reply_stream, ike,
					md /* response */,
					ISAKMP_v2_INFORMATIONAL);
		if (!pbs_ok(&rbody)) {
			return STF_INTERNAL_ERROR;
		}

		/* insert an Encryption payload header */

		sk = open_v2SK_payload(&rbody, ike);
		if (!pbs_ok(&sk.pbs)) {
			return STF_INTERNAL_ERROR;
		}

		if (send_mobike_resp) {
			stf_status e = add_mobike_response_payloads(
				&cookie2,	/* will be freed */
				md, &sk.pbs);
			if (e != STF_OK)
				return e;
		}
	}

	/*
	 * This happens when we are original initiator,
	 * and we received REDIRECT payload during the active
	 * session.
	 */
	if (seen_and_parsed_redirect)
		event_force(EVENT_v2_REDIRECT, &ike->sa);

	/*
	 * Do the actual deletion.
	 * If responding, build the body of the response.
	 */

	if (!responding && ike->sa.st_state->kind == STATE_IKESA_DEL) {
		/*
		 * this must be a response to our IKE SA delete request
		 * Even if there are are other Delete Payloads,
		 * they cannot matter: we delete the family.
		 */
		delete_my_family(&ike->sa, true);
		md->st = NULL;
		ike = NULL;
	} else if (!responding && md->chain[ISAKMP_NEXT_v2D] == NULL) {
		/*
		 * A liveness update response is handled here
		 */
		dbg("Received an INFORMATIONAL non-delete request; updating liveness, no longer pending.");
		ike->sa.st_last_liveness = mononow();
		ike->sa.st_pend_liveness = false;
	} else if (del_ike) {
		/*
		 * If we are deleting the Parent SA, the Child SAs will be torn down as well,
		 * so no point processing the other Delete SA payloads.
		 * We won't catch nonsense in those payloads.
		 *
		 * But wait: we cannot delete the IKE SA until after we've sent
		 * the response packet.  To be continued...
		 */
		passert(responding);
	} else {
		/*
		 * Pass 2 over the Delete Payloads:
		 * Actual IPsec SA deletion.
		 * If responding, build response Delete Payloads.
		 * If there is no payload, this loop is a no-op.
		 */
		for (struct payload_digest *p = md->chain[ISAKMP_NEXT_v2D];
		     p != NULL; p = p->next) {
			struct ikev2_delete *v2del = &p->payload.v2delete;

			switch (v2del->isad_protoid) {
			case PROTO_ISAKMP:
				PASSERT_FAIL("%s", "unexpected IKE delete");

			case PROTO_IPSEC_AH: /* Child SAs */
			case PROTO_IPSEC_ESP: /* Child SAs */
			{
				/* stuff for responding */
				ipsec_spi_t spi_buf[128];
				uint16_t j = 0;	/* number of SPIs in spi_buf */
				uint16_t i;

				for (i = 0; i < v2del->isad_nrspi; i++) {
					ipsec_spi_t spi;

					if (!in_raw(&spi, sizeof(spi), &p->pbs, "SPI"))
						return STF_INTERNAL_ERROR;	/* cannot happen */

					dbg("delete %s SA(0x%08" PRIx32 ")",
					    enum_show(&ikev2_protocol_names,
						      v2del->isad_protoid),
					    ntohl((uint32_t) spi));

					/*
					 * From 3.11.  Delete Payload:
					 * [the delete payload will]
					 * contain the IPsec protocol
					 * ID of that protocol (2 for
					 * AH, 3 for ESP), and the SPI
					 * is the SPI the sending
					 * endpoint would expect in
					 * inbound ESP or AH packets.
					 *
					 * From our POV, that's the
					 * outbound SPI.
					 */
					struct child_sa *dst = find_v2_child_sa_by_outbound_spi(ike,
												v2del->isad_protoid,
												spi);

					if (dst == NULL) {
						libreswan_log(
						    "received delete request for %s SA(0x%08" PRIx32 ") but corresponding state not found",
							    enum_show(&ikev2_protocol_names, v2del->isad_protoid),
								ntohl((uint32_t)spi));
					} else {
						dbg("our side SPI that needs to be deleted: %s SA(0x%08" PRIx32 ")",
						    enum_show(&ikev2_protocol_names,
							      v2del->isad_protoid), ntohl((uint32_t)spi));

						/* we just received a delete, don't send another delete */
						dst->sa.st_suppress_del_notify = TRUE;
						/* st is a parent */
						passert(&ike->sa != &dst->sa);
						passert(ike->sa.st_serialno == dst->sa.st_clonedfrom);
						if (!del_ike && responding) {
							struct ipsec_proto_info *pr =
								v2del->isad_protoid == PROTO_IPSEC_AH ?
								&dst->sa.st_ah :
								&dst->sa.st_esp;

							if (j < elemsof(spi_buf)) {
								spi_buf[j] = pr->our_spi;
								j++;
							} else {
								libreswan_log("too many SPIs in Delete Notification payload; ignoring 0x%08" PRIx32,
									      ntohl(spi));
							}
						}
						delete_or_replace_state(&dst->sa);
						/* note: md->st != dst */
					}
				} /* for each spi */

				if (!del_ike && responding) {
					/* build output Delete Payload */
					struct ikev2_delete v2del_tmp = {
						.isad_protoid = v2del->isad_protoid,
						.isad_spisize = v2del->isad_spisize,
						.isad_nrspi = j,
					};

					/* Emit delete payload header and SPI values */
					pb_stream del_pbs;	/* output stream */

					if (!out_struct(&v2del_tmp,
							&ikev2_delete_desc,
							&sk.pbs,
							&del_pbs) ||
					    !out_raw(spi_buf,
							j * sizeof(spi_buf[0]),
							&del_pbs,
							"local SPIs"))
						return STF_INTERNAL_ERROR;

					close_output_pbs(&del_pbs);
				}
			}
			break;

			default:
				/* ignore unrecognized protocol */
				break;
			}
		}  /* for each Delete Payload */
	}

	if (responding) {
		/*
		 * We've now build up the content (if any) of the Response:
		 *
		 * - empty, if there were no Delete Payloads or if we are
		 *   responding to v2N_REDIRECT payload (RFC 5685 Chapter 5).
		 *   Treat as a check for liveness.  Correct response is this
		 *   empty Response.
		 *
		 * - if an ISAKMP SA is mentioned in input message,
		 *   we are sending an empty Response, as per standard.
		 *
		 * - for IPsec SA mentioned, we are sending its mate.
		 *
		 * - for MOBIKE, we send NAT NOTIFY payloads and optionally a COOKIE2
		 *
		 * Close up the packet and send it.
		 */

		/* const size_t len = pbs_offset(&sk.pbs); */
		if (!close_v2SK_payload(&sk)) {
			return STF_INTERNAL_ERROR;
		}
		close_output_pbs(&rbody);
		close_output_pbs(&reply_stream);
;
		stf_status ret = encrypt_v2SK_payload(&sk);
		if (ret != STF_OK)
			return ret;

		struct mobike mobike_remote;

		mobike_switch_remote(md, &mobike_remote);

		/* ??? should we support fragmenting?  Maybe one day. */
		record_outbound_ike_msg(&ike->sa, &reply_stream, "reply packet for process_encrypted_informational_ikev2");
		send_recorded_v2_ike_msg(&ike->sa, "reply packet for process_encrypted_informational_ikev2");

		/*
		 * XXX: This code should be neither using record 'n'
		 * send (which leads to RFC violations because it
		 * doesn't wait for an ACK) and/or be deleting the
		 * state midway through a state transition.
		 *
		 * When DEL_IKE, the update isn't needed but what
		 * ever.
		 */
		dbg_v2_msgid(ike, &ike->sa, "XXX: in %s() hacking around record 'n' send bypassing send queue hacking around delete_my_family()",
			     __func__);
		v2_msgid_update_sent(ike, &ike->sa, md, MESSAGE_RESPONSE);

		mobike_reset_remote(&ike->sa, &mobike_remote);

		/* Now we can delete the IKE SA if we want to */
		if (del_ike) {
			delete_my_family(&ike->sa, true);
			md->st = NULL;
			ike = NULL;
		}
	}

	/*
	 * This is a special case. When we have site to site connection
	 * and one site redirects other in IKE_AUTH reply, he doesn't
	 * unroute. It seems like it was easier to add here this part
	 * than in delete_ipsec_sa() in kernel.c where it should be
	 * (at least it seems like it should be there).
	 *
	 * The need for this special case was discovered by running
	 * various test cases.
	 */
	if (do_unroute) {
		unroute_connection(c);
	}

	/* count as DPD/liveness only if there was no Delete */
	if (!del_ike && ndp == 0) {
		if (responding)
			pstats_ike_dpd_replied++;
		else
			pstats_ike_dpd_recv++;
	}
	return STF_OK;
}

stf_status ikev2_send_livenss_probe(struct state *st)
{
	struct ike_sa *ike = ike_sa(st);
	if (ike == NULL) {
		DBG(DBG_CONTROL,
		    DBG_log("IKE SA does not exist for this child SA - should not happen"));
		DBG(DBG_CONTROL,
		    DBG_log("INFORMATIONAL exchange cannot be sent"));
		return STF_IGNORE;
	}

	/*
	 * XXX: What does it mean to send a liveness probe for a CHILD
	 * SA?  Since the packet contents are empty there's nothing
	 * for the other end to identify which child this is for!
	 *
	 * XXX: See record 'n'_send for how screwed up all this is:
	 * need to pass in the CHILD SA so that it's liveness
	 * timestamp (and not the IKE) gets updated.
	 */
	stf_status e = record_v2_informational_request("liveness probe informational request",
						       ike, st/*sender*/,
						       NULL /* beast master */);
	pstats_ike_dpd_sent++;
	if (e == STF_OK) {
		send_recorded_v2_ike_msg(st, "liveness probe informational request");
		/*
		 * XXX: record 'n' send violates the RFC.  This code should
		 * instead let success_v2_state_transition() deal with things.
		 */
		dbg_v2_msgid(ike, st, "XXX: in %s() hacking around record'n'send bypassing send queue",
			     __func__);
		v2_msgid_update_sent(ike, &ike->sa, NULL /* new exchange */, MESSAGE_REQUEST);
	}
	return e;
}

#ifdef NETKEY_SUPPORT
static payload_master_t add_mobike_payloads;
static bool add_mobike_payloads(struct state *st, pb_stream *pbs)
{
	ip_endpoint local_endpoint = st->st_mobike_local_endpoint;
	ip_endpoint remote_endpoint = st->st_remote_endpoint;
	return emit_v2N(v2N_UPDATE_SA_ADDRESSES, pbs) &&
		ikev2_out_natd(&local_endpoint, &remote_endpoint,
			       &st->st_ike_spis, pbs);
}
#endif

void ikev2_rekey_ike_start(struct ike_sa *ike)
{
	struct pending p = {
		.whack_sock = null_fd,/*on-stack*/
		.ike = ike,
		.connection = ike->sa.st_connection,
		.policy = LEMPTY,
		.try = 1,
		.replacing = ike->sa.st_serialno,
		.uctx = ike->sa.sec_ctx,
	};
	ikev2_initiate_child_sa(&p);
}

void ikev2_initiate_child_sa(struct pending *p)
{
	struct state *st;
	char replacestr[32];
	enum state_kind new_state = STATE_UNDEFINED;
	enum sa_type sa_type = IPSEC_SA;
	struct ike_sa *ike = p->ike;
	struct connection *c = p->connection;

	if (p->replacing == ike->sa.st_serialno) { /* IKE rekey exchange */
		sa_type = IKE_SA;
		ike->sa.st_viable_parent = FALSE;
	} else {
		if (find_pending_phase2(ike->sa.st_serialno,
					c, IPSECSA_PENDING_STATES)) {
			return;
		}
	}

	passert(c != NULL);

	struct child_sa *child; /* to be determined */
	if (sa_type == IPSEC_SA) {
		child = ikev2_duplicate_state(ike, IPSEC_SA,
					      SA_INITIATOR,
					      p->whack_sock);
		st = &child->sa;
	} else {
		child = ikev2_duplicate_state(ike, IKE_SA,
					      SA_INITIATOR,
					      p->whack_sock);
		st = &child->sa;
		st->st_oakley = ike->sa.st_oakley;
		st->st_ike_rekey_spis.initiator = ike_initiator_spi();
		st->st_ike_pred = ike->sa.st_serialno;
	}
	update_state_connection(st, c);

	set_cur_state(st); /* we must reset before exit */
	st->st_try = p->try;

	freeanychunk(st->st_ni); /* this is from the parent. */
	freeanychunk(st->st_nr); /* this is from the parent. */

	st->st_original_role = ORIGINAL_INITIATOR;

	if (sa_type == IPSEC_SA) {
		const struct state *rst = state_with_serialno(p->replacing);

		if (rst != NULL) {
			if (IS_CHILD_SA_ESTABLISHED(rst)) {
				new_state = STATE_V2_REKEY_CHILD_I0;
				st->st_ipsec_pred = rst->st_serialno;
				passert(st->st_connection == rst->st_connection);
				if (HAS_IPSEC_POLICY(rst->st_policy))
					st->st_policy = rst->st_policy;
				else
					p->policy = c->policy; /* where did rst->st_policy go? */
			} else {
				rst = NULL;
				new_state = STATE_V2_CREATE_I0;
			}
		} else {
			new_state = STATE_V2_CREATE_I0;
		}
	} else {
		new_state = STATE_V2_REKEY_IKE_I0;
	}

	st->st_policy = p->policy;

	st->sec_ctx = NULL;
	if (p->uctx != NULL) {
		st->sec_ctx = clone_thing(*p->uctx, "sec ctx structure");
		DBG(DBG_CONTROL,
		    DBG_log("pending phase 2 with security context \"%s\"",
			    st->sec_ctx->sec_ctx_value));
	}
	change_state(st, new_state); /* from STATE_UNDEFINED */

	binlog_refresh_state(st);

	replacestr[0] = '\0';
	if (p->replacing != SOS_NOBODY) {
		snprintf(replacestr, sizeof(replacestr), " to replace #%lu",
				p->replacing);
	}

	passert(st->st_connection != NULL);

	if (sa_type == IPSEC_SA) {
		const struct state *rst = state_with_serialno(p->replacing);

		/*
		 * Use the CREATE_CHILD_SA proposal suite - the
		 * proposal generated during IKE_AUTH will have been
		 * stripped of DH.
		 *
		 * XXX: If the IKE SA's DH changes, then the child
		 * proposals will be re-generated.  Should the child
		 * proposals instead be somehow stored in state and
		 * dragged around?
		 */
		const struct dh_desc *default_dh =
			c->policy & POLICY_PFS ? ike->sa.st_oakley.ta_dh : NULL;
		struct ikev2_proposals *child_proposals =
			get_v2_create_child_proposals(c,
						      "ESP/AH initiator emitting proposals",
						      default_dh);
		/* see ikev2_child_add_ipsec_payloads */
		passert(c->v2_create_child_proposals != NULL);

		st->st_pfs_group = ikev2_proposals_first_dh(child_proposals);

		DBG(DBG_CONTROLMORE, {
			const char *pfsgroupname = st->st_pfs_group == NULL ?
			"no-pfs" : st->st_pfs_group->common.name;

			DBG_log("#%lu schedule %s IPsec SA %s%s using IKE# %lu pfs=%s",
				st->st_serialno,
				rst != NULL ? "rekey initiate" : "initiate",
				prettypolicy(p->policy),
				replacestr,
				ike->sa.st_serialno,
				pfsgroupname);
		});
	} else {
		DBG(DBG_CONTROLMORE, {
			DBG_log("#%lu schedule initiate IKE Rekey SA %s to replace IKE# %lu",
				st->st_serialno,
				prettypolicy(p->policy),
				ike->sa.st_serialno);
		});
	}

	event_force(EVENT_v2_INITIATE_CHILD, st);
	reset_globals();
}

static crypto_req_cont_func ikev2_child_outI_continue;

void ikev2_child_outI(struct state *st)
{
	switch (st->st_state->kind) {

	case STATE_V2_REKEY_CHILD_I0:
		if (st->st_pfs_group == NULL) {
			request_nonce("Child Rekey Initiator nonce ni",
				      st, ikev2_child_outI_continue);
		} else {
			request_ke_and_nonce("Child Rekey Initiator KE and nonce ni",
					     st, st->st_pfs_group,
					     ikev2_child_outI_continue);
		}
		break; /* return STF_SUSPEND; */

	case STATE_V2_CREATE_I0:
		if (st->st_pfs_group == NULL) {
			request_nonce("Child Initiator nonce ni",
				      st, ikev2_child_outI_continue);
		} else {
			request_ke_and_nonce("Child Initiator KE and nonce ni",
					     st, st->st_pfs_group,
					     ikev2_child_outI_continue);
		}
		break; /* return STF_SUSPEND; */

	case STATE_V2_REKEY_IKE_I0:
		request_ke_and_nonce("IKE REKEY Initiator KE and nonce ni",
				     st, st->st_oakley.ta_dh,
				     ikev2_child_outI_continue);
		break; /* return STF_SUSPEND; */

	default:
		bad_case(st->st_state->kind);
	}
}

static v2_msgid_pending_cb ikev2_child_outI_continue_2;

static void ikev2_child_outI_continue(struct state *st,
				      struct msg_digest **mdp,
				      struct pluto_crypto_req *r)
{
	/*
	 * XXX: Should this routine be split so that each instance
	 * handles only one state transition.  If there's commonality
	 * then the per-transition functions can all call common code.
	 */
	pexpect(st->st_state->kind == STATE_V2_CREATE_I0 ||
		st->st_state->kind == STATE_V2_REKEY_CHILD_I0 ||
		st->st_state->kind == STATE_V2_REKEY_IKE_I0);

	/* child initiating exchange */
	struct child_sa *child = pexpect_child_sa(st);
	struct ike_sa *ike = ike_sa(&child->sa);
	pexpect(child->sa.st_sa_role == SA_INITIATOR);

	/* initiating, so *MDP should be NULL; later */
	if (*mdp == NULL) {
		*mdp = fake_md(st);
	}

	dbg("%s for #%lu %s",
	     __func__, st->st_serialno, st->st_state->name);

	/* and a parent? */
	if (ike == NULL) {
		PEXPECT_LOG("sponsoring child state #%lu has no parent state #%lu",
			    st->st_serialno, st->st_clonedfrom);
		/* XXX: release child? */
		return;
	}

	/* IKE SA => DH */
	pexpect(st->st_state->kind == STATE_V2_REKEY_IKE_I0 ? r->pcr_type == pcr_build_ke_and_nonce : true);

	unpack_nonce(&st->st_ni, r);
	if (r->pcr_type == pcr_build_ke_and_nonce) {
		unpack_KE_from_helper(st, r, &st->st_gi);
	}

	v2_msgid_queue_initiator(ike, &child->sa, ikev2_child_outI_continue_2);
	complete_v2_state_transition(&child->sa, mdp, STF_SUSPEND);
	/* return STF_SUSPEND */
}

stf_status ikev2_child_outI_continue_2(struct ike_sa *ike, struct state *st,
				       struct msg_digest **mdp UNUSED)
{
	struct child_sa *child = pexpect_child_sa(st);
	stf_status e = ikev2_start_new_exchange(ike, child);
	if (e != STF_OK) {
		return e;
	}
	return ikev2_child_out_tail(ike, child, NULL);
}

void ikev2_record_newaddr(struct state *st, void *arg_ip)
{
	ip_address *ip = arg_ip;

	if (!mobike_check_established(st))
		return;

	if (address_is_specified(&st->st_deleted_local_addr)) {
		/*
		 * A work around for delay between new address and new route
		 * A better fix would be listen to  RTM_NEWROUTE, RTM_DELROUTE
		 */
		if (st->st_addr_change_event == NULL) {
			event_schedule_s(EVENT_v2_ADDR_CHANGE,
					 RTM_NEWADDR_ROUTE_DELAY, st);
		} else {
			ipstr_buf b;
			DBG(DBG_CONTROL, DBG_log("#%lu MOBIKE ignore address %s change pending previous",
						st->st_serialno,
						sensitive_ipstr(ip, &b)));
		}
	}
}

void ikev2_record_deladdr(struct state *st, void *arg_ip)
{
	ip_address *ip = arg_ip;

	if (!mobike_check_established(st))
		return;

	pexpect_st_local_endpoint(st);
	ip_address local_address = endpoint_address(&st->st_interface->local_endpoint);
	/* ignore port */
	if (sameaddr(ip, &local_address)) {
		ip_address ip_p = st->st_deleted_local_addr;
		st->st_deleted_local_addr = local_address;
		struct state *cst = state_with_serialno(st->st_connection->newest_ipsec_sa);
		migration_down(cst->st_connection, cst);
		unroute_connection(st->st_connection);

		delete_liveness_event(cst);

		if (st->st_addr_change_event == NULL) {
			event_schedule_s(EVENT_v2_ADDR_CHANGE, 0, st);
		} else {
			ipstr_buf o, n;
			dbg("#%lu MOBIKE new RTM_DELADDR %s pending previous %s",
			    st->st_serialno, ipstr(ip, &n), ipstr(&ip_p, &o));
		}
	}
}

#ifdef NETKEY_SUPPORT
static void initiate_mobike_probe(struct state *st, struct starter_end *this,
		const struct iface_port *iface)
{
	struct ike_sa *ike = ike_sa(st);
	/*
	 * caveat: could a CP initiator find an address received
	 * from the pool as a new source address?
	 */

	ipstr_buf s, g;
	endpoint_buf b;
	dbg("#%lu MOBIKE new source address %s remote %s and gateway %s",
	    st->st_serialno, ipstr(&this->addr, &s),
	    str_endpoint(&st->st_remote_endpoint, &b),
	    ipstr(&this->nexthop, &g));
	pexpect_st_local_endpoint(st);
	/* XXX: why not local_endpoint or is this redundant */
	st->st_mobike_local_endpoint =
		endpoint(&this->addr, endpoint_hport(&st->st_interface->local_endpoint));
	st->st_mobike_host_nexthop = this->nexthop; /* for updown, after xfrm migration */
	const struct iface_port *o_iface = st->st_interface;
	/* notice how it gets set back below */
	st->st_interface = iface;

	stf_status e = record_v2_informational_request("mobike informational request",
						       ike, st/*sender*/,
						       add_mobike_payloads);
	if (e == STF_OK) {
		send_recorded_v2_ike_msg(st, "mobike informational request");
		/*
		 * XXX: record 'n' send violates the RFC.  This code should
		 * instead let success_v2_state_transition() deal with things.
		 */
		dbg_v2_msgid(ike, st, "XXX: in %s() hacking around record'n'send bypassing send queue",
			     __func__);
		v2_msgid_update_sent(ike, &ike->sa, NULL /* new exchange */, MESSAGE_REQUEST);
	}
	st->st_interface = o_iface;
	pexpect_st_local_endpoint(st);
}
#endif

#ifdef NETKEY_SUPPORT
static const struct iface_port *ikev2_src_iface(struct state *st,
						struct starter_end *this)
{
	/* success found a new source address */
	pexpect_st_local_endpoint(st);
	ip_endpoint local_endpoint = endpoint(&this->addr, endpoint_hport(&st->st_interface->local_endpoint));
	const struct iface_port *iface = find_iface_port_by_local_endpoint(&local_endpoint);
	if (iface == NULL) {
		endpoint_buf b;
		dbg("#%lu no interface for %s try to initialize",
		    st->st_serialno, str_endpoint(&local_endpoint, &b));
		find_ifaces(FALSE);
		iface = find_iface_port_by_local_endpoint(&local_endpoint);
		if (iface ==  NULL) {
			return NULL;
		}
	}

	return iface;
}
#endif

void ikev2_addr_change(struct state *st)
{
	if (!mobike_check_established(st))
		return;

#ifdef NETKEY_SUPPORT

	/* let's re-discover local address */

	struct starter_end this = {
		.addrtype = KH_DEFAULTROUTE,
		.nexttype = KH_DEFAULTROUTE,
		.addr_family = endpoint_type(&st->st_remote_endpoint)->af,
	};

	struct starter_end that = {
		.addrtype = KH_IPADDR,
		.addr_family = endpoint_type(&st->st_remote_endpoint)->af,
		.addr = st->st_remote_endpoint
	};

	/*
	 * mobike need two lookups. one for the gateway and
	 * the one for the source address
	 */
	switch (resolve_defaultroute_one(&this, &that, TRUE)) {
	case 0:	/* success */
		/* cannot happen */
		/* ??? original code treated this as failure */
		/* bad_case(0); */
		libreswan_log("unexpected SUCCESS from first resolve_defaultroute_one");
		/* FALL THROUGH */
	case -1:	/* failure */
		/* keep this DEBUG, if a libreswan log, too many false +ve */
		DBG(DBG_CONTROL, {
			ipstr_buf b;
			DBG_log("#%lu no local gatway to reach %s",
					st->st_serialno,
					sensitive_ipstr(&that.addr, &b));
		});
		break;

	case 1: /* please call again: more to do */
		switch (resolve_defaultroute_one(&this, &that, TRUE)) {
		case 1: /* please call again: more to do */
			/* cannot happen */
			/* ??? original code treated this as failure */
			/* bad_case(1); */
			libreswan_log("unexpected TRY AGAIN from second resolve_defaultroute_one");
			/* FALL THROUGH */
		case -1:	/* failure */
		{
			ipstr_buf g, b;
			libreswan_log("no local source address to reach remote %s, local gateway %s",
					sensitive_ipstr(&that.addr, &b),
					ipstr(&this.nexthop, &g));
			break;
		}

		case 0:	/* success */
		{
			const struct iface_port *iface = ikev2_src_iface(st, &this);
			if (iface != NULL)
				initiate_mobike_probe(st, &this, iface);
			break;
		}

		}
		break;
	}

#else /* !defined(NETKEY_SUPPORT) */

	libreswan_log("without NETKEY we cannot ikev2_addr_change()");

#endif
}

/*
 * For opportunistic IPsec, we want to delete idle connections, so we
 * are not gaining an infinite amount of unused IPsec SAs.
 *
 * NOTE: Soon we will accept an idletime= configuration option that
 * replaces this check.
 *
 * Only replace the SA when it's been in use (checking for in-use is a
 * separate operation).
 */

static bool expire_ike_because_child_not_used(struct state *st)
{
	if (!(IS_PARENT_SA_ESTABLISHED(st) ||
	      IS_CHILD_SA_ESTABLISHED(st))) {
		/* for instance, too many retransmits trigger replace */
		return false;
	}

	struct connection *c = st->st_connection;

	if (!(c->policy & POLICY_OPPORTUNISTIC)) {
		/* killing idle IPsec SA's is only for opportunistic SA's */
		return false;
	}

	if (c->spd.that.has_lease) {
		PEXPECT_LOG("#%lu has lease; should not be trying to replace",
			    st->st_serialno);
		return true;
	}

	/* see of (most recent) child is busy */
	struct state *cst;
	struct ike_sa *ike;
	if (IS_IKE_SA(st)) {
		ike = pexpect_ike_sa(st);
		cst = state_with_serialno(c->newest_ipsec_sa);
		if (cst == NULL) {
			PEXPECT_LOG("can't check usage as IKE SA #%lu has no newest child",
				    ike->sa.st_serialno);
			return true;
		}
	} else {
		cst = st;
		ike = ike_sa(st);
	}

	dbg("#%lu check last used on newest CHILD SA #%lu",
	    ike->sa.st_serialno, cst->st_serialno);

	/* not sure why idleness is set to rekey margin? */
	if (was_eroute_idle(cst, c->sa_rekey_margin)) {
		/* we observed no traffic, let IPSEC SA and IKE SA expire */
		dbg("expiring IKE SA #%lu as CHILD SA #%lu has been idle for more than %jds",
		    ike->sa.st_serialno,
		    ike->sa.st_serialno,
		    deltasecs(c->sa_rekey_margin));
		return true;
	}
	return false;
}

void v2_schedule_replace_event(struct state *st)
{
	struct connection *c = st->st_connection;

	/* unwrapped deltatime_t in seconds */
	intmax_t delay = deltasecs(IS_IKE_SA(st) ? c->sa_ike_life_seconds
				   : c->sa_ipsec_life_seconds);
	st->st_replace_by = monotimesum(mononow(), deltatime(delay));

	/*
	 * Important policy lies buried here.  For example, we favour
	 * the initiator over the responder by making the initiator
	 * start rekeying sooner.  Also, fuzz is only added to the
	 * initiator's margin.
	 */

	enum event_type kind;
	const char *story;
	intmax_t marg;
	if ((c->policy & POLICY_OPPORTUNISTIC) &&
	    st->st_connection->spd.that.has_lease) {
		marg = 0;
		kind = EVENT_SA_EXPIRE;
		story = "always expire opportunistic SA with lease";
	} else if (c->policy & POLICY_DONT_REKEY) {
		marg = 0;
		kind = EVENT_SA_EXPIRE;
		story = "policy doesn't allow re-key";
	} else if (IS_IKE_SA(st) && LIN(POLICY_REAUTH, st->st_connection->policy)) {
		marg = 0;
		kind = EVENT_SA_REPLACE;
		story = "IKE SA with policy re-authenticate";
	} else {
		/* unwrapped deltatime_t in seconds */
		marg = deltasecs(c->sa_rekey_margin);

		switch (st->st_sa_role) {
		case SA_INITIATOR:
			marg += marg *
				c->sa_rekey_fuzz / 100.E0 *
				(rand() / (RAND_MAX + 1.E0));
			break;
		case SA_RESPONDER:
			marg /= 2;
			break;
		default:
			bad_case(st->st_sa_role);
		}

		if (delay > marg) {
			delay -= marg;
			kind = EVENT_SA_REKEY;
			story = "attempting re-key";
		} else {
			marg = 0;
			kind = EVENT_SA_REPLACE;
			story = "margin to small for re-key";
		}
	}

	st->st_replace_margin = deltatime(marg);
	if (marg > 0) {
		passert(kind == EVENT_SA_REKEY);
		dbg("#%lu will start re-keying in %jd seconds with margin of %jd seconds (%s)",
		    st->st_serialno, delay, marg, story);
	} else {
		passert(kind == EVENT_SA_REPLACE || kind == EVENT_SA_EXPIRE);
		dbg("#%lu will %s in %jd seconds (%s)",
		    st->st_serialno,
		    kind == EVENT_SA_EXPIRE ? "expire" : "be replaced",
		    delay, story);
	}

	delete_event(st);
	event_schedule(kind, deltatime(delay), st);
}

void v2_event_sa_rekey(struct state *st)
{
	monotime_t now = mononow();
	const char *satype = IS_IKE_SA(st) ? "IKE" : "CHILD";

	so_serial_t newer_sa = get_newer_sa_from_connection(st);
	if (newer_sa != SOS_NOBODY) {
		/* implies a double re-key? */
		PEXPECT_LOG("not replacing stale %s SA #%lu; as already got a newer #%lu",
			    satype, st->st_serialno, newer_sa);
		event_force(EVENT_SA_EXPIRE, st);
		return;
	}

	if (expire_ike_because_child_not_used(st)) {
		struct ike_sa *ike = ike_sa(st);
		event_force(EVENT_SA_EXPIRE, &ike->sa);
		return;
	}

	if (monobefore(st->st_replace_by, now)) {
		dbg("#%lu has no time to re-key, will replace",
		    st->st_serialno);
		event_force(EVENT_SA_REPLACE, st);
	}

	dbg("rekeying stale %s SA", satype);
	if (IS_IKE_SA(st)) {
		libreswan_log("initiate rekey of IKEv2 CREATE_CHILD_SA IKE Rekey");
		ikev2_rekey_ike_start(pexpect_ike_sa(st));
	} else {
		/*
		 * XXX: Don't be fooled, ipsecdoi_replace() is magic -
		 * if the old state still exists it morphs things into
		 * a child re-key.
		 */
		ipsecdoi_replace(st, 1);
	}
	/*
	 * Should the rekey go into the weeds this replace will kick
	 * in.
	 *
	 * XXX: should the next event be SA_EXPIRE instead of
	 * SA_REPLACE?  For an IKE SA it breaks ikev2-32-nat-rw-rekey.
	 * For a CHILD SA perhaps - there is a mystery around what
	 * happens to the new child if the old one disappears.
	 */
	dbg("scheduling drop-dead replace event for #%lu", st->st_serialno);
	delete_liveness_event(st);
	event_schedule(EVENT_SA_REPLACE, monotimediff(st->st_replace_by, now), st);
}

void v2_event_sa_replace(struct state *st)
{
	const char *satype = IS_IKE_SA(st) ? "IKE" : "CHILD";

	so_serial_t newer_sa = get_newer_sa_from_connection(st);
	if (newer_sa != SOS_NOBODY) {
		/*
		 * For some reason the rekey, above, hasn't completed.
		 * For an IKE SA blow away the entire family
		 * (including the in-progress rekey).  For a CHILD SA
		 * this will delete the old SA but leave the rekey
		 * alone.  Confusing.
		 */
		if (IS_IKE_SA(st)) {
			dbg("replacing entire stale IKE SA #%lu family; rekey #%lu will be deleted",
			    st->st_serialno, newer_sa);
			ipsecdoi_replace(st, 1);
		} else {
			dbg("expiring stale CHILD SA #%lu; newer #%lu will replace?",
			    st->st_serialno, newer_sa);
		}
		/* XXX: are these calls needed? it's about to die */
		delete_liveness_event(st);
		event_force(EVENT_SA_EXPIRE, st);
		return;
	}

	if (expire_ike_because_child_not_used(st)) {
		struct ike_sa *ike = ike_sa(st);
		event_force(EVENT_SA_EXPIRE, &ike->sa);
		return;
	}

	/*
	 * XXX: For a CHILD SA, will this result in a re-key attempt?
	 */
	dbg("replacing stale %s SA", satype);
	ipsecdoi_replace(st, 1);
	delete_liveness_event(st);
	event_force(EVENT_SA_EXPIRE, st);
}<|MERGE_RESOLUTION|>--- conflicted
+++ resolved
@@ -12,15 +12,10 @@
  * Copyright (C) 2013-2019 D. Hugh Redelmeier <hugh@mimosa.com>
  * Copyright (C) 2013 David McCullough <ucdevel@gmail.com>
  * Copyright (C) 2013 Matt Rogers <mrogers@redhat.com>
-<<<<<<< HEAD
  * Copyright (C) 2015-2019 Andrew Cagney <cagney@gnu.org>
  * Copyright (C) 2017-2018 Sahana Prasad <sahana.prasad07@gmail.com>
  * Copyright (C) 2017-2018 Vukasin Karadzic <vukasin.karadzic@gmail.com>
-=======
- * Copyright (C) 2015-2017 Andrew Cagney
- * Copyright (C) 2017 Sahana Prasad <sahana.prasad07@gmail.com>
  * Copyright (C) 2017 Mayank Totale <mtotale@gmail.com>
->>>>>>> 83a28c7e
  *
  * This program is free software; you can redistribute it and/or modify it
  * under the terms of the GNU General Public License as published by the
@@ -547,12 +542,17 @@
 	st->st_try = try;
 
 	if ((try > 1 && c->remote_tcpport) || (c->tcponly && c->remote_tcpport)) {
-		setportof(htons(c->remote_tcpport),&st->st_remoteaddr);
-		st->st_remoteport = c->remote_tcpport;
-
+		/* TCP: this deserves a log?  */
+		/* TCP: does this belong in retransmit.[hc]?  */
+		dbg("TCP: forcing #%lu remote endpoint port to %d",
+		    st->st_serialno, c->remote_tcpport);
+		update_endpoint_hport(&st->st_remote_endpoint, c->remote_tcpport);
 		stf_status ret = create_tcp_interface(st);
-		if (ret != STF_OK)
-			return ret;
+		if (ret != STF_OK) {
+			/* TCP: already logged? */
+			delete_state(st);
+			return;
+		}
 	}
 
 	if (HAS_IPSEC_POLICY(policy)) {
@@ -2475,7 +2475,6 @@
 		}
 	}
 
-<<<<<<< HEAD
 	if (LIN(POLICY_MOBIKE, cc->policy)) {
 		cst->st_sent_mobike = pst->st_sent_mobike = TRUE;
 		if (!emit_v2N(v2N_MOBIKE_SUPPORTED, &sk.pbs)) {
@@ -2485,11 +2484,6 @@
 	}
 	if (pst->st_seen_ppk) {
 		pb_stream ppks;
-=======
-	if (should_fragment_ike_msg(cst, pbs_offset(&reply_stream), TRUE) && cst->st_interface->proto == IPPROTO_UDP) {
-		chunk_t payload;
->>>>>>> 83a28c7e
-
 		if (!emit_v2Npl(v2N_PPK_IDENTITY, &sk.pbs, &ppks) ||
 		    !emit_unified_ppk_id(&ppk_id_p, &ppks)) {
 			freeanychunk(null_auth);
@@ -3180,14 +3174,8 @@
 			return certstat;
 	}
 
-<<<<<<< HEAD
 	/* authentication good, see if there is a child SA being proposed */
 	unsigned int auth_np;
-=======
-		if (should_fragment_ike_msg(cst, pbs_offset(&reply_stream),
-						TRUE) && cst->st_interface->proto == IPPROTO_UDP) {
-			chunk_t payload;
->>>>>>> 83a28c7e
 
 	if (md->chain[ISAKMP_NEXT_v2SA] == NULL ||
 	    md->chain[ISAKMP_NEXT_v2TSi] == NULL ||
