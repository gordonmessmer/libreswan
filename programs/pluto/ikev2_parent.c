--- conflicted
+++ resolved
@@ -82,18 +82,14 @@
 static stf_status ikev2_parent_outI1_common(struct msg_digest *md,
 					    struct state *st);
 
-<<<<<<< HEAD
+static int build_ikev2_version();
+
 /* this is a crypto_req_cont_func */
 static void ikev2_child_inIoutR_continue(struct pluto_crypto_req_cont *pcrc, 
 					 struct pluto_crypto_req *r);
 
 static stf_status ikev2_child_inIoutR_tail(struct qke_continuation *qke,
 					   struct pluto_crypto_req *r);
-
-static int build_ike_version();
-=======
-static int build_ikev2_version();
->>>>>>> 643deccf
 
 /*
  * This code assumes that the encrypted part of an IKE message starts
@@ -1628,17 +1624,6 @@
 
 	/* HDR out */
 	{
-<<<<<<< HEAD
-		struct isakmp_hdr r_hdr = md->hdr;
-
-		r_hdr.isa_np = ISAKMP_NEXT_v2E;
-		r_hdr.isa_xchg = ISAKMP_v2_AUTH;
-		r_hdr.isa_flags = ISAKMP_FLAGS_IKE_I;
-		r_hdr.isa_msgid = st->st_msgid;
-		memcpy(r_hdr.isa_icookie, st->st_icookie, COOKIE_SIZE);
-		memcpy(r_hdr.isa_rcookie, st->st_rcookie, COOKIE_SIZE);
-		if (!out_struct(&r_hdr, &isakmp_hdr_desc, &reply_stream,
-=======
 		struct isakmp_hdr hdr = md->hdr;
 
 		/* clear all flags, set original initiator */
@@ -1655,7 +1640,6 @@
 		}
 
 		if (!out_struct(&hdr, &isakmp_hdr_desc, &reply_stream,
->>>>>>> 643deccf
 				&md->rbody))
 			return STF_INTERNAL_ERROR;
 	}
@@ -2101,16 +2085,6 @@
 
 		/* HDR out */
 		{
-<<<<<<< HEAD
-			struct isakmp_hdr r_hdr = md->hdr;
-
-			r_hdr.isa_np = ISAKMP_NEXT_v2E;
-			r_hdr.isa_xchg = ISAKMP_v2_AUTH;
-			r_hdr.isa_flags = ISAKMP_FLAGS_MSG_R;
-			memcpy(r_hdr.isa_icookie, st->st_icookie, COOKIE_SIZE);
-			memcpy(r_hdr.isa_rcookie, st->st_rcookie, COOKIE_SIZE);
-			if (!out_struct(&r_hdr, &isakmp_hdr_desc,
-=======
 			struct isakmp_hdr hdr = md->hdr; /* grab cookies */
 
 			/* set msg responder flag - clear others*/
@@ -2126,7 +2100,6 @@
 			}
 
 			if (!out_struct(&hdr, &isakmp_hdr_desc,
->>>>>>> 643deccf
 					&reply_stream, &md->rbody))
 				return STF_INTERNAL_ERROR;
 		}
@@ -2724,10 +2697,6 @@
 	pb_stream rbody;
 
 	/*
-<<<<<<< HEAD
-	 * TBD check which of these comments below is still true :-)
-	 * TBD accept HDR FLAGS as arg. default ISAKMP_FLAGS_MSG_R
-=======
 	 * TBD check which of these comments below is still true :)
 	 *
 	 * TBD accept HDR FLAGS as arg. default ISAKMP_FLAGS_v2_MSG_R
@@ -2736,7 +2705,6 @@
 	 * TBD if we are the original initiator we must set the
 	 *     ISAKMP_FLAGS_v2_IKE_I flag. This is currently not done!
 	 *
->>>>>>> 643deccf
 	 * TBD when there is a child SA use that SPI in the notify paylod.
 	 * TBD support encrypted notifications payloads.
 	 * TBD accept Critical bit as an argument. default is set.
@@ -2762,18 +2730,6 @@
 	{
 		struct isakmp_hdr hdr;
 
-<<<<<<< HEAD
-		zero(&n_hdr);                           /* default to 0 */
-		/* Impair function will raise major/minor by 1 for testing */
-		n_hdr.isa_version = build_ike_version();
-		memcpy(n_hdr.isa_rcookie, rcookie, COOKIE_SIZE);
-		memcpy(n_hdr.isa_icookie, icookie, COOKIE_SIZE);
-		n_hdr.isa_xchg = ISAKMP_v2_SA_INIT;
-		n_hdr.isa_np = ISAKMP_NEXT_v2N;
-		n_hdr.isa_flags &= ~ISAKMP_FLAGS_IKE_I;
-		n_hdr.isa_flags  |=  ISAKMP_FLAGS_MSG_R;
-		if (!out_struct(&n_hdr, &isakmp_hdr_desc, &reply_stream, &rbody)) {
-=======
 		zero(&hdr);
 		hdr.isa_version = build_ikev2_version();
 		memcpy(hdr.isa_rcookie, rcookie, COOKIE_SIZE);
@@ -2789,7 +2745,6 @@
 		}
 
 		if (!out_struct(&hdr, &isakmp_hdr_desc, &reply_stream, &rbody)) {
->>>>>>> 643deccf
 			libreswan_log(
 				"error initializing hdr for notify message");
 			return;
@@ -3015,18 +2970,6 @@
 
 	/* HDR out */
 	{
-<<<<<<< HEAD
-		struct isakmp_hdr r_hdr = md->hdr;
-
-		r_hdr.isa_np = ISAKMP_NEXT_v2E;
-		r_hdr.isa_xchg = ISAKMP_v2_CREATE_CHILD_SA;
-		r_hdr.isa_flags = ISAKMP_FLAGS_MSG_R;
-		memcpy(r_hdr.isa_icookie, pst->st_icookie, COOKIE_SIZE);
-		memcpy(r_hdr.isa_rcookie, pst->st_rcookie, COOKIE_SIZE);
-
-		/* encryption role based on original state not md state */
-		if (IS_V2_INITIATOR(pst->st_state))
-=======
 		struct isakmp_hdr hdr;
 
 		zero(&hdr);
@@ -3041,7 +2984,6 @@
 
 		/* encryption role based on original originator */
 		if (IS_V2_INITIATOR(pst->st_state)) {
->>>>>>> 643deccf
 			md->role = O_INITIATOR;
 			/* add original initiator flag */
 			hdr.isa_flags |= ISAKMP_FLAGS_v2_IKE_I;
@@ -3054,19 +2996,11 @@
 			hdr.isa_flags |= ISAKMP_FLAGS_RESERVED_BIT6;
 		}
 
-<<<<<<< HEAD
-		if (!out_struct(&r_hdr, &isakmp_hdr_desc, 
-					&reply_stream,
-					&md->rbody)) {
-			libreswan_log("error initializing hdr for CREATE_CHILD_SA reply");
-			return STF_INTERNAL_ERROR;
-=======
 		if (!out_struct(&hdr, &isakmp_hdr_desc,
 				&reply_stream, &md->rbody)) {
 			libreswan_log("error initializing hdr for "
 					"CREATE_CHILD_SA  message");
 			return STF_FATAL;
->>>>>>> 643deccf
 		}
 	} /* HDR done */ 
 
@@ -3187,7 +3121,7 @@
 	 * but only if we are the Responder in this exchange.
 	 * (If we're the Initiator, we've already had our turn.)
 	 */
-	if ((md->hdr.isa_flags & ISAKMP_FLAGS_MSG_R) == 0) {
+	if ((md->hdr.isa_flags & ISAKMP_FLAGS_v2_MSG_R) == 0) {
 		pb_stream e_pbs, e_pbs_cipher;
 		struct ikev2_generic e;
 		unsigned char *iv;
@@ -3204,34 +3138,26 @@
 		DBG(DBG_CONTROLMORE | DBG_DPD,
 		    DBG_log("updating st_last_liveness, no pending_liveness"));
 
-<<<<<<< HEAD
 		st->st_last_liveness = mononow();
 		st->st_pend_liveness = FALSE;
-=======
-		/* Only send response if incoming packet is a message request */
-		if (!(md->hdr.isa_flags & ISAKMP_FLAGS_v2_MSG_R)) {
-			unsigned char *authstart;
-			pb_stream e_pbs, e_pbs_cipher;
-			struct ikev2_generic e;
-			unsigned char *iv;
-			int ivsize;
-			unsigned char *encstart;
->>>>>>> 643deccf
 
 		/* HDR out */
 		{
-			struct isakmp_hdr r_hdr;
-
-			zero(&r_hdr); /* default to 0 */
-			r_hdr.isa_version = build_ike_version();
-			memcpy(r_hdr.isa_rcookie, st->st_rcookie, COOKIE_SIZE);
-			memcpy(r_hdr.isa_icookie, st->st_icookie, COOKIE_SIZE);
-			r_hdr.isa_xchg = ISAKMP_v2_INFORMATIONAL;
-			r_hdr.isa_np = ISAKMP_NEXT_v2E;
-			r_hdr.isa_msgid = htonl(md->msgid_received);
-			r_hdr.isa_flags |= ISAKMP_FLAGS_MSG_R;
-
-			if (!out_struct(&r_hdr, &isakmp_hdr_desc,
+			struct isakmp_hdr hdr;
+
+			zero(&hdr); /* default to 0 */
+			hdr.isa_version = build_ikev2_version();
+			memcpy(hdr.isa_rcookie, st->st_rcookie, COOKIE_SIZE);
+			memcpy(hdr.isa_icookie, st->st_icookie, COOKIE_SIZE);
+			hdr.isa_xchg = ISAKMP_v2_INFORMATIONAL;
+			hdr.isa_np = ISAKMP_NEXT_v2E;
+			hdr.isa_msgid = htonl(md->msgid_received);
+			hdr.isa_flags |= ISAKMP_FLAGS_v2_MSG_R;
+			if (DBGP(IMPAIR_SEND_BOGUS_ISAKMP_FLAG)) {
+				hdr.isa_flags |= ISAKMP_FLAGS_RESERVED_BIT6;
+			}
+
+			if (!out_struct(&hdr, &isakmp_hdr_desc,
 					&reply_stream, &md->rbody)) {
 				libreswan_log(
 					"error initializing hdr for informational message");
@@ -3240,7 +3166,7 @@
 
 		} /* HDR Done */
 
-<<<<<<< HEAD
+
 		/* insert an Encryption payload header */
 
 		/*
@@ -3270,33 +3196,6 @@
 
 			if (v2del->isad_protoid == PROTO_ISAKMP) {
 				if (md->chain[ISAKMP_NEXT_v2D]->next != NULL) {
-=======
-			/* HDR out */
-			{
-				struct isakmp_hdr hdr;
-				zero(&hdr);
-				hdr.isa_version = build_ikev2_version();
-				memcpy(hdr.isa_rcookie, st->st_rcookie,
-				       COOKIE_SIZE);
-				memcpy(hdr.isa_icookie, st->st_icookie,
-				       COOKIE_SIZE);
-				hdr.isa_xchg = ISAKMP_v2_INFORMATIONAL;
-				hdr.isa_np = ISAKMP_NEXT_v2E;
-				hdr.isa_msgid = htonl(md->msgid_received);
-				/* add message responder flag */
-				hdr.isa_flags |= ISAKMP_FLAGS_v2_MSG_R;
-				/* add original initiator flag if needed */
-				if (prole == O_INITIATOR) {
-					hdr.isa_flags |= ISAKMP_FLAGS_v2_IKE_I;
-				}
-
-				if (DBGP(IMPAIR_SEND_BOGUS_ISAKMP_FLAG)) {
-					hdr.isa_flags |= ISAKMP_FLAGS_RESERVED_BIT6;
-				}
-
-				if (!out_struct(&hdr, &isakmp_hdr_desc,
-						&reply_stream, &md->rbody)) {
->>>>>>> 643deccf
 					libreswan_log(
 						"IKE SA Delete must be the only payload");
 					return STF_FAIL + v2N_INVALID_SYNTAX;
@@ -3539,7 +3438,7 @@
 	 * ??? Unless st->st_state == STATE_IKESA_DEL.
 	 */
 
-	if ((md->hdr.isa_flags & ISAKMP_FLAGS_MSG_R) &&
+	if ((md->hdr.isa_flags & ISAKMP_FLAGS_v2_MSG_R) &&
 	    st->st_state == STATE_IKESA_DEL) {
 		/*
 		 * this must be a response to our IKE SA delete request
@@ -3548,7 +3447,7 @@
 		 */
 		delete_my_family(st, TRUE);
 		md->st = st = NULL;
-	} else if ((md->hdr.isa_flags & ISAKMP_FLAGS_MSG_R) &&
+	} else if ((md->hdr.isa_flags & ISAKMP_FLAGS_v2_MSG_R) &&
 		   md->chain[ISAKMP_NEXT_v2D] == NULL) {
 		/* A liveness update response */
 		DBG(DBG_CONTROLMORE,
@@ -3596,7 +3495,6 @@
 				for (i = 0; i < v2del->isad_nrspi; i++ ) {
 					ipsec_spi_t spi;
 
-<<<<<<< HEAD
 					if (!in_raw(&spi, sizeof(spi), &p->pbs, "SPI"))
 						return STF_INTERNAL_ERROR;	/* cannot happen */
 
@@ -3634,25 +3532,6 @@
 							    enum_show(&protocol_names, v2del->isad_protoid),
 								ntohl((uint32_t)spi));
 					}
-=======
-			}       /* for */
-		} else {
-			/* empty response to our IKESA delete request*/
-			if (md->hdr.isa_flags & ISAKMP_FLAGS_v2_MSG_R) {
-				if (st->st_state == STATE_IKESA_DEL) {
-					/* My understanding is that delete payload for IKE SA
-					 * should be the only payload in the informational.
-					 * Now delete the IKE SA state and all its child states
-					 */
-					delete_my_family(st, TRUE);
-				} else {
-					DBG(DBG_CONTROLMORE,
-					    DBG_log("Received an INFORMATIONAL response, "
-						    "updating liveness, no longer pending."));
-					st->st_last_liveness = mononow();
-					st->st_pend_liveness = FALSE;
-					ikev2_update_counters(md);
->>>>>>> 643deccf
 				}
 			}
 			break;
@@ -3714,177 +3593,6 @@
 			 "informational exchange request packet");
 		authstart = reply_stream.cur;
 
-		/* HDR out */
-		{
-<<<<<<< HEAD
-			struct isakmp_hdr r_hdr;
-
-			zero(&r_hdr);
-			r_hdr.isa_version = build_ike_version();
-			memcpy(r_hdr.isa_rcookie, pst->st_rcookie,
-			       COOKIE_SIZE);
-			memcpy(r_hdr.isa_icookie, pst->st_icookie,
-			       COOKIE_SIZE);
-			r_hdr.isa_xchg = ISAKMP_v2_INFORMATIONAL;
-			r_hdr.isa_np = ISAKMP_NEXT_v2E;
-			r_hdr.isa_flags |= ISAKMP_FLAGS_IKE_I;
-			r_hdr.isa_msgid = htonl(pst->st_msgid_nextuse);
-
-			if (!out_struct(&r_hdr, &isakmp_hdr_desc,
-=======
-			struct isakmp_hdr hdr;
-			zero(&hdr);
-			hdr.isa_version = build_ikev2_version();
-			memcpy(hdr.isa_rcookie, pst->st_rcookie, COOKIE_SIZE);
-			memcpy(hdr.isa_icookie, pst->st_icookie, COOKIE_SIZE);
-			hdr.isa_xchg = ISAKMP_v2_INFORMATIONAL;
-			hdr.isa_np = ISAKMP_NEXT_v2E;
-			hdr.isa_msgid = htonl(pst->st_msgid_nextuse);
-
-			/* encryption role based on original state not md state */
-			if (IS_V2_INITIATOR(pst->st_state)) {
-				md.role = O_INITIATOR;
-				hdr.isa_flags |= ISAKMP_FLAGS_v2_IKE_I;
-			} else {
-				md.role = O_RESPONDER;
-				/* not setting original initiator flag */
-			}
-			/* not setting message responder flag */
-
-			if (DBGP(IMPAIR_SEND_BOGUS_ISAKMP_FLAG)) {
-				hdr.isa_flags |= ISAKMP_FLAGS_RESERVED_BIT6;
-			}
-
-			if (!out_struct(&hdr, &isakmp_hdr_desc,
->>>>>>> 643deccf
-					&reply_stream, &rbody)) {
-				libreswan_log(
-					"error initializing hdr for informational message");
-				return STF_FATAL;
-			}
-		}
-
-		/* insert an Encryption payload header */
-		e.isag_np = ISAKMP_NEXT_v2NONE;
-		e.isag_critical = ISAKMP_PAYLOAD_NONCRITICAL;
-		if (!out_struct(&e, &ikev2_e_desc, &rbody, &e_pbs))
-			return STF_FATAL;
-
-		/* IV */
-		iv = e_pbs.cur;
-		if (!emit_iv(st, &e_pbs))
-			return STF_INTERNAL_ERROR;
-
-		/* note where cleartext starts */
-		init_pbs(&e_pbs_cipher, e_pbs.cur, e_pbs.roof - e_pbs.cur,
-			 "cleartext");
-		e_pbs_cipher.container = &e_pbs;
-		e_pbs_cipher.desc = NULL;
-		e_pbs_cipher.cur = e_pbs.cur;
-		encstart = e_pbs_cipher.cur;
-
-		/* This is an empty informational exchange (A.K.A liveness check) */
-
-		if (!ikev2_padup_pre_encrypt(st, &e_pbs_cipher))
-			return STF_INTERNAL_ERROR;
-
-		close_output_pbs(&e_pbs_cipher);
-
-		{
-			stf_status ret;
-			unsigned char *authloc = ikev2_authloc(st, &e_pbs);
-
-			if (authloc == NULL)
-				return STF_FATAL;
-
-			close_output_pbs(&e_pbs);
-			close_output_pbs(&rbody);
-			close_output_pbs(&reply_stream);
-
-			ret = ikev2_encrypt_msg(st, role,
-						authstart,
-						iv, encstart, authloc,
-						&e_pbs, &e_pbs_cipher);
-			if (ret != STF_OK)
-				return STF_FATAL;
-		}
-
-		/* keep it for a retransmit if necessary */
-		freeanychunk(pst->st_tpacket);
-		clonetochunk(pst->st_tpacket, reply_stream.start,
-			     pbs_offset(&reply_stream),
-			     "reply packet for informational exchange");
-		pst->st_pend_liveness = TRUE; /* we should only do this when dpd/liveness is active? */
-		send_ike_msg(pst, __FUNCTION__);
-	}
-
-	return STF_OK;
-}
-
-/*
- * ikev2_delete_out: initiate an Informational Exchange announcing a deletion.
- *
- * CURRENTLY SUPPRESSED:
- * If we fail to send the deletion, we just go ahead with deleting the state.
- * The code in delete_state would break if we actually did this.
- *
- * Deleting an IKE SA is a bigger deal than deleting an IPSec SA.
- */
-
-static bool ikev2_delete_out_guts(struct state *const st, struct state *const pst)
-{
-	unsigned char *authstart;
-	pb_stream e_pbs, e_pbs_cipher;
-	pb_stream rbody;
-	struct ikev2_generic e;
-	unsigned char *iv;
-	unsigned char *encstart;
-	enum phase1_role role;
-
-	/* make sure HDR is at start of a clean buffer */
-	zero(&reply_buffer);
-	init_pbs(&reply_stream, reply_buffer, sizeof(reply_buffer),
-		 "information exchange request packet");
-	/* beginning of data going out */
-	authstart = reply_stream.cur;
-
-	/* HDR out */
-	{
-		struct isakmp_hdr r_hdr;
-
-<<<<<<< HEAD
-		zero(&r_hdr); /* default to 0 */
-		r_hdr.isa_version = build_ike_version();
-		memcpy(r_hdr.isa_rcookie, pst->st_rcookie,
-		       COOKIE_SIZE);
-		memcpy(r_hdr.isa_icookie, pst->st_icookie,
-		       COOKIE_SIZE);
-		r_hdr.isa_xchg = ISAKMP_v2_INFORMATIONAL;
-		r_hdr.isa_np = ISAKMP_NEXT_v2E;
-		r_hdr.isa_msgid = htonl(pst->st_msgid_nextuse);
-
-		/* set Initiator flag if we are the IKE Original Initiator */
-		if (pst->st_state == STATE_PARENT_I2 ||
-		    pst->st_state == STATE_PARENT_I3) {
-			/*
-			 * ??? is this isa_flag setting correct?
-			 * Should it not reflect *this* exchange?
-			 */
-			r_hdr.isa_flags |= ISAKMP_FLAGS_IKE_I;
-			role = O_INITIATOR;
-		} else {
-			role = O_RESPONDER;
-		}
-
-		if (!out_struct(&r_hdr, &isakmp_hdr_desc,
-				&reply_stream, &rbody)) {
-			libreswan_log(
-				"error initializing hdr for informational message");
-			return FALSE;
-		}
-
-	}
-=======
 		/* HDR out */
 		{
 			struct isakmp_hdr hdr;
@@ -3896,15 +3604,13 @@
 			hdr.isa_np = ISAKMP_NEXT_v2E;
 			hdr.isa_msgid = htonl(pst->st_msgid_nextuse);
 
-			/* set Initiator flag if we are the IKE Original Initiator */
-			if (pst->st_state == STATE_PARENT_I2 ||
-			    pst->st_state == STATE_PARENT_I3) {
-				role = O_INITIATOR;
+			/* encryption role based on original state not md state */
+			if (IS_V2_INITIATOR(pst->st_state)) {
 				hdr.isa_flags |= ISAKMP_FLAGS_v2_IKE_I;
 			} else {
-				role = O_RESPONDER;
+				/* not setting original initiator flag */
 			}
-			/* we are sending a request, so ISAKMP_FLAGS_v2_MSG_R is unset */
+			/* not setting message responder flag */
 
 			if (DBGP(IMPAIR_SEND_BOGUS_ISAKMP_FLAG)) {
 				hdr.isa_flags |= ISAKMP_FLAGS_RESERVED_BIT6;
@@ -3914,9 +3620,130 @@
 					&reply_stream, &rbody)) {
 				libreswan_log(
 					"error initializing hdr for informational message");
-				goto unhappy_ending;
+				return STF_FATAL;
 			}
->>>>>>> 643deccf
+		}
+
+		/* insert an Encryption payload header */
+		e.isag_np = ISAKMP_NEXT_v2NONE;
+		e.isag_critical = ISAKMP_PAYLOAD_NONCRITICAL;
+		if (!out_struct(&e, &ikev2_e_desc, &rbody, &e_pbs))
+			return STF_FATAL;
+
+		/* IV */
+		iv = e_pbs.cur;
+		if (!emit_iv(st, &e_pbs))
+			return STF_INTERNAL_ERROR;
+
+		/* note where cleartext starts */
+		init_pbs(&e_pbs_cipher, e_pbs.cur, e_pbs.roof - e_pbs.cur,
+			 "cleartext");
+		e_pbs_cipher.container = &e_pbs;
+		e_pbs_cipher.desc = NULL;
+		e_pbs_cipher.cur = e_pbs.cur;
+		encstart = e_pbs_cipher.cur;
+
+		/* This is an empty informational exchange (A.K.A liveness check) */
+
+		if (!ikev2_padup_pre_encrypt(st, &e_pbs_cipher))
+			return STF_INTERNAL_ERROR;
+
+		close_output_pbs(&e_pbs_cipher);
+
+		{
+			stf_status ret;
+			unsigned char *authloc = ikev2_authloc(st, &e_pbs);
+
+			if (authloc == NULL)
+				return STF_FATAL;
+
+			close_output_pbs(&e_pbs);
+			close_output_pbs(&rbody);
+			close_output_pbs(&reply_stream);
+
+			ret = ikev2_encrypt_msg(st, role,
+						authstart,
+						iv, encstart, authloc,
+						&e_pbs, &e_pbs_cipher);
+			if (ret != STF_OK)
+				return STF_FATAL;
+		}
+
+		/* keep it for a retransmit if necessary */
+		freeanychunk(pst->st_tpacket);
+		clonetochunk(pst->st_tpacket, reply_stream.start,
+			     pbs_offset(&reply_stream),
+			     "reply packet for informational exchange");
+		pst->st_pend_liveness = TRUE; /* we should only do this when dpd/liveness is active? */
+		send_ike_msg(pst, __FUNCTION__);
+	}
+
+	return STF_OK;
+}
+
+/*
+ * ikev2_delete_out: initiate an Informational Exchange announcing a deletion.
+ *
+ * CURRENTLY SUPPRESSED:
+ * If we fail to send the deletion, we just go ahead with deleting the state.
+ * The code in delete_state would break if we actually did this.
+ *
+ * Deleting an IKE SA is a bigger deal than deleting an IPSec SA.
+ */
+
+static bool ikev2_delete_out_guts(struct state *const st, struct state *const pst)
+{
+	unsigned char *authstart;
+	pb_stream e_pbs, e_pbs_cipher;
+	pb_stream rbody;
+	struct ikev2_generic e;
+	unsigned char *iv;
+	unsigned char *encstart;
+	enum phase1_role role;
+
+	/* make sure HDR is at start of a clean buffer */
+	zero(&reply_buffer);
+	init_pbs(&reply_stream, reply_buffer, sizeof(reply_buffer),
+		 "information exchange request packet");
+	/* beginning of data going out */
+	authstart = reply_stream.cur;
+
+	/* HDR out */
+	{
+		struct isakmp_hdr hdr;
+		zero(&hdr);
+		hdr.isa_version = build_ikev2_version();
+		memcpy(hdr.isa_rcookie, pst->st_rcookie, COOKIE_SIZE);
+		memcpy(hdr.isa_icookie, pst->st_icookie, COOKIE_SIZE);
+		hdr.isa_xchg = ISAKMP_v2_INFORMATIONAL;
+		hdr.isa_np = ISAKMP_NEXT_v2E;
+		hdr.isa_msgid = htonl(pst->st_msgid_nextuse);
+
+		/* set Initiator flag if we are the IKE Original Initiator */
+		/*
+		 * ??? is this isa_flag setting correct?
+		 * Should it not reflect *this* exchange?
+		 */
+		if (pst->st_state == STATE_PARENT_I2 ||
+		    pst->st_state == STATE_PARENT_I3) {
+			role = O_INITIATOR;
+			hdr.isa_flags |= ISAKMP_FLAGS_v2_IKE_I;
+		} else {
+			role = O_RESPONDER;
+		}
+		/* we are sending a request, so ISAKMP_FLAGS_v2_MSG_R is unset */
+
+		if (DBGP(IMPAIR_SEND_BOGUS_ISAKMP_FLAG)) {
+			hdr.isa_flags |= ISAKMP_FLAGS_RESERVED_BIT6;
+		}
+
+		if (!out_struct(&hdr, &isakmp_hdr_desc,
+				&reply_stream, &rbody)) {
+			libreswan_log(
+				"error initializing hdr for informational message");
+			return FALSE;
+		}
+	}
 
 	/* insert an Encryption payload header */
 	e.isag_np = ISAKMP_NEXT_v2D;
@@ -4094,14 +3921,8 @@
  */
 static int build_ikev2_version()
 {
-<<<<<<< HEAD
-	return	((IKEv2_MAJOR_VERSION + (DBGP(IMPAIR_MAJOR_VERSION_BUMP) ? 1 : 0))
-			<< ISA_MAJ_SHIFT) |
-		(IKEv2_MINOR_VERSION + (DBGP(IMPAIR_MINOR_VERSION_BUMP) ? 1 : 0));
-=======
 /* TODO: if bumping, we should also set the Version flag in the ISAKMP haeder */
 return ((IKEv2_MAJOR_VERSION + (DBGP(IMPAIR_MAJOR_VERSION_BUMP) ? 1 : 0))
 	<< ISA_MAJ_SHIFT) | (IKEv2_MINOR_VERSION +
 	(DBGP(IMPAIR_MINOR_VERSION_BUMP) ? 1 : 0));
->>>>>>> 643deccf
 }