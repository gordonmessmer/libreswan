/* IPsec DOI and Oakley resolution routines
 * Copyright (C) 1997 Angelos D. Keromytis.
 * Copyright (C) 1998-2002  D. Hugh Redelmeier.
 * Copyright (C) 2003-2006  Michael Richardson <mcr@xelerance.com>
 *
 * This program is free software; you can redistribute it and/or modify it
 * under the terms of the GNU General Public License as published by the
 * Free Software Foundation; either version 2 of the License, or (at your
 * option) any later version.  See <http://www.fsf.org/copyleft/gpl.txt>.
 *
 * This program is distributed in the hope that it will be useful, but
 * WITHOUT ANY WARRANTY; without even the implied warranty of MERCHANTABILITY
 * or FITNESS FOR A PARTICULAR PURPOSE.  See the GNU General Public License
 * for more details.
 *
<<<<<<< HEAD
 *
 * Modifications to use OCF interface written by
 * Daniel Djamaludin <danield@cyberguard.com>
 * Copyright (C) 2004-2005 Intel Corporation.  All Rights Reserved.
 *
=======
 * RCSID $Id: ipsec_doi.c,v 1.304.2.11 2006/04/16 02:24:19 mcr Exp $
>>>>>>> 4cbd0ebe
 */

#include <stdio.h>
#include <string.h>
#include <stddef.h>
#include <stdlib.h>
#include <unistd.h>
#include <sys/socket.h>
#include <netinet/in.h>
#include <arpa/inet.h>
#include <arpa/nameser.h>	/* missing from <resolv.h> on old systems */
#include <sys/time.h>		/* for gettimeofday */

#include <openswan.h>
#include <openswan/ipsec_policy.h>
#include "pfkeyv2.h"

#include "sysdep.h"
#include "constants.h"
#include "defs.h"
#include "state.h"
#include "id.h"
#include "x509.h"
#include "pgp.h"
#include "certs.h"
#include "smartcard.h"
#ifdef XAUTH_USEPAM
#include <security/pam_appl.h>
#endif
#include "connections.h"	/* needs id.h */
#include "keys.h"
#include "packet.h"
#include "demux.h"	/* needs packet.h */
#include "adns.h"	/* needs <resolv.h> */
#include "dnskey.h"	/* needs keys.h and adns.h */
#include "kernel.h"	/* needs connections.h */
#include "log.h"
#include "cookie.h"
#include "server.h"
#include "spdb.h"
#include "timer.h"
#include "rnd.h"
#include "ipsec_doi.h"	/* needs demux.h and state.h */
#include "whack.h"
#include "fetch.h"
#include "pkcs.h"
#include "asn1.h"

#include "sha1.h"
#include "md5.h"
#include "crypto.h" /* requires sha1.h and md5.h */

#include "ike_alg.h"
#include "kernel_alg.h"
#include "plutoalg.h"
#include "pluto_crypt.h"
#include "ikev1.h"
#include "ikev1_continuations.h"

#ifdef XAUTH
#include "xauth.h"
#endif
#include "vendor.h"
#ifdef NAT_TRAVERSAL
#include "nat_traversal.h"
#endif
#ifdef VIRTUAL_IP
#include "virtual.h"
#endif
#include "dpd.h"
#include "x509more.h"

#include "tpm/tpm.h"

#ifdef HAVE_OCF_AND_OPENSSL
#include "ocf_cryptodev.h"
#endif

/*
* tools for sending Pluto Vendor ID.
 */
#ifdef PLUTO_SENDS_VENDORID

#define SEND_PLUTO_VID	1

#else /* !PLUTO_SENDS_VENDORID */

#define SEND_PLUTO_VID	0

#endif /* !PLUTO_SENDS_VENDORID */

/* Pluto's Vendor ID
 *
 * Note: it is a NUL-terminated ASCII string, but NUL won't go on the wire.
 */
#define PLUTO_VENDORID_SIZE 12
static bool pluto_vendorid_built = FALSE;
static char pluto_vendorid[PLUTO_VENDORID_SIZE + 1];

const char *
init_pluto_vendorid(void)
{
    MD5_CTX hc;
    unsigned char hash[MD5_DIGEST_SIZE];
    const char *v = ipsec_version_string();
    int i;

    if(pluto_vendorid_built) {
	return pluto_vendorid;
    }

    osMD5Init(&hc);
    osMD5Update(&hc, (const unsigned char *)v, strlen(v));
    osMD5Update(&hc, (const unsigned char *)compile_time_interop_options
	, strlen(compile_time_interop_options));
    osMD5Final(hash, &hc);

    pluto_vendorid[0] = 'O';	/* Opportunistic Encryption Rules */
    pluto_vendorid[1] = 'E';

#if PLUTO_VENDORID_SIZE - 2 <= MD5_DIGEST_SIZE
    /* truncate hash to fit our vendor ID */
    memcpy(pluto_vendorid + 2, hash, PLUTO_VENDORID_SIZE - 2);
#else
    /* pad to fill our vendor ID */
    memcpy(pluto_vendorid + 2, hash, MD5_DIGEST_SIZE);
    memset(pluto_vendorid + 2 + MD5_DIGEST_SIZE, '\0'
	, PLUTO_VENDORID_SIZE - 2 - MD5_DIGEST_SIZE);
#endif

    /* Make it printable!  Hahaha - MCR */
    for (i = 2; i < PLUTO_VENDORID_SIZE; i++)
    {
	/* Reset bit 7, force bit 6.  Puts it into 64-127 range */
	pluto_vendorid[i] &= 0x7f;
	pluto_vendorid[i] |= 0x40;
    }
    pluto_vendorid[PLUTO_VENDORID_SIZE] = '\0';
    pluto_vendorid_built = TRUE;

    return pluto_vendorid;
}


/* MAGIC: perform f, a function that returns notification_t
 * and return from the ENCLOSING stf_status returning function if it fails.
 */
#define RETURN_STF_FAILURE2(f, xf)					\
    { int r = (f); if (r != NOTHING_WRONG) { \
	  if((xf)!=NULL) pfree(xf);	     \
	  return STF_FAIL + r; }}

#define RETURN_STF_FAILURE(f) RETURN_STF_FAILURE2(f, NULL)

/* create output HDR as replica of input HDR */
void
echo_hdr(struct msg_digest *md, bool enc, u_int8_t np)
{
    struct isakmp_hdr r_hdr = md->hdr;	/* mostly same as incoming header */

    r_hdr.isa_flags &= ~ISAKMP_FLAG_COMMIT;	/* we won't ever turn on this bit */
    if (enc)
	r_hdr.isa_flags |= ISAKMP_FLAG_ENCRYPTION;
    /* some day, we may have to set r_hdr.isa_version */
    r_hdr.isa_np = np;
    if (!out_struct(&r_hdr, &isakmp_hdr_desc, &md->reply, &md->rbody)) {
	impossible();	/* surely must have room and be well-formed */
    }
}

/*
 * package up the calculate KE value, and emit it as a KE payload.
 */
bool
ship_KE(struct state *st
	, struct pluto_crypto_req *r
	, chunk_t *g
	, pb_stream *outs, u_int8_t np)
{
    struct pcr_kenonce *kn = &r->pcr_d.kn;
    if (!st->st_sec_in_use)
    {
	st->st_sec_in_use = TRUE;
	freeanychunk(*g);	/* happens in odd error cases */

	clonetochunk(*g, wire_chunk_ptr(kn, &(kn->gi))
		     , kn->gi.len, "saved gi value");

	n_to_mpz(&st->st_sec
		 , wire_chunk_ptr(kn, &(kn->secret))
		 , kn->secret.len);
	clonetochunk(st->st_sec_chunk
		     , wire_chunk_ptr(kn, &(kn->secret))
		     , kn->secret.len, "long term secret");
	
    }
    return out_generic_chunk(np, &isakmp_keyex_desc, outs, *g, "keyex value");
}

/* accept_ke
 *
 * Check and accept DH public value (Gi or Gr) from peer's message.
 * According to RFC2409 "The Internet key exchange (IKE)" 5:
 *  The Diffie-Hellman public value passed in a KE payload, in either
 *  a phase 1 or phase 2 exchange, MUST be the length of the negotiated
 *  Diffie-Hellman group enforced, if necessary, by pre-pending the
 *  value with zeros.
 */
notification_t
accept_KE(chunk_t *dest, const char *val_name
	  , const struct oakley_group_desc *gr
	  , pb_stream *pbs)
{
    if (pbs_left(pbs) != gr->bytes)
    {
	loglog(RC_LOG_SERIOUS, "KE has %u byte DH public value; %u required"
	    , (unsigned) pbs_left(pbs), (unsigned) gr->bytes);
	/* XXX Could send notification back */
	return INVALID_KEY_INFORMATION;
    }
    clonereplacechunk(*dest, pbs->cur, pbs_left(pbs), val_name);
    DBG_cond_dump_chunk(DBG_CRYPT, "DH public value received:\n", *dest);
    return NOTHING_WRONG;
}

bool
ship_nonce(chunk_t *n, struct pluto_crypto_req *r
	   , pb_stream *outs, u_int8_t np
	   , const char *name)
{
    struct pcr_kenonce *kn = &r->pcr_d.kn;

    freeanychunk(*n);
    clonetochunk(*n, wire_chunk_ptr(kn, &(kn->n))
		 , DEFAULT_NONCE_SIZE, "initiator nonce");
    return out_generic_chunk(np, &isakmp_nonce_desc, outs, *n, name);
}

/* Send a notification to the peer.  We could decide
 * whether to send the notification, based on the type and the
 * destination, if we care to.
 */
static void
send_notification(struct state *sndst, u_int16_t type, struct state *encst,
		  msgid_t msgid, u_char *icookie, u_char *rcookie,
		  u_char *spi, size_t spisize, u_char protoid)
{
    u_char buffer[1024];
    pb_stream pbs, r_hdr_pbs;
    u_char *r_hashval, *r_hash_start;
    static time_t last_malformed;
    time_t n = time((time_t)NULL);
    struct isakmp_hdr hdr;           /* keep it around for TPM */

    r_hashval = NULL;
    r_hash_start = NULL;

    passert((sndst) && (sndst->st_connection));
    switch(type) {

    case PAYLOAD_MALFORMED:
	/* only send one per second. */
	if(n == last_malformed) {
	    return;
	}

	last_malformed = n;
	sndst->hidden_variables.st_malformed_sent++;
	if(sndst->hidden_variables.st_malformed_sent > MAXIMUM_MALFORMED_NOTIFY) {
	    openswan_log("too many (%d) malformed payloads. Deleting state"
			 , sndst->hidden_variables.st_malformed_sent);
	    delete_state(sndst);
	    return;
	}

	/*
	 * do not encrypt notification, since #1 reason for malformed
	 * payload is that the keys are all messed up.
	 */
	encst = NULL;
	break;
	
    case INVALID_FLAGS:
	/*
	 * invalid flags usually includes encryption flags, so do not
	 * send encrypted.
	 */
	encst = NULL;
	break;
    }
    
    if(encst!=NULL && !IS_ISAKMP_ENCRYPTED(encst->st_state)) {
	encst = NULL;
    }

    openswan_log("sending %snotification %s to %s:%u"
		 , encst ? "encrypted " : ""
		 , enum_name(&ipsec_notification_names, type)
		 , ip_str(&sndst->st_remoteaddr)
		 , sndst->st_remoteport);

    memset(buffer, 0, sizeof(buffer));
    init_pbs(&pbs, buffer, sizeof(buffer), "notification msg");

    /* HDR* */
    {
	hdr.isa_version = ISAKMP_MAJOR_VERSION << ISA_MAJ_SHIFT | ISAKMP_MINOR_VERSION;
	hdr.isa_np = encst ? ISAKMP_NEXT_HASH : ISAKMP_NEXT_N;
	hdr.isa_xchg = ISAKMP_XCHG_INFO;
	hdr.isa_msgid = msgid;
	hdr.isa_flags = encst ? ISAKMP_FLAG_ENCRYPTION : 0;
	if (icookie)
	    memcpy(hdr.isa_icookie, icookie, COOKIE_SIZE);
	if (rcookie)
	    memcpy(hdr.isa_rcookie, rcookie, COOKIE_SIZE);
	if (!out_struct(&hdr, &isakmp_hdr_desc, &pbs, &r_hdr_pbs))
	    impossible();
    }

    /* HASH -- value to be filled later */
    if (encst)
    {
	pb_stream hash_pbs;
	if (!out_generic(ISAKMP_NEXT_N, &isakmp_hash_desc, &r_hdr_pbs,
	    &hash_pbs))
	    impossible();
	r_hashval = hash_pbs.cur;  /* remember where to plant value */
	if (!out_zero(
	    encst->st_oakley.hasher->hash_digest_len,
	    &hash_pbs, "HASH(1)"))
	    impossible();
	close_output_pbs(&hash_pbs);
	r_hash_start = r_hdr_pbs.cur; /* hash from after HASH(1) */
    }

    /* Notification Payload */
    {
	pb_stream not_pbs;
	struct isakmp_notification isan;

	isan.isan_doi = ISAKMP_DOI_IPSEC;
	isan.isan_np = ISAKMP_NEXT_NONE;
	isan.isan_type = type;
	isan.isan_spisize = spisize;
	isan.isan_protoid = protoid;

	if(!out_struct(&isan, &isakmp_notification_desc
		       , &r_hdr_pbs, &not_pbs))  {
	    openswan_log("failed to build notification in send_notification\n");
	    return;
	}

	if(spisize > 0) {
	    if(out_raw(spi, spisize, &not_pbs, "spi")) {
		openswan_log("failed to build notification for spisize=%d\n", (int)spisize);
		return;
	    }
	}

	close_output_pbs(&not_pbs);
    }

#ifdef TPM
    {
	pb_stream *pbs = &r_hdr_pbs;
	size_t enc_len = pbs_offset(pbs) - sizeof(struct isakmp_hdr);

	TCLCALLOUT_crypt("preHash",encst,pbs,sizeof(struct isakmp_hdr),enc_len);
	r_hashval = tpm_relocateHash(pbs);
    }
#endif

    /* calculate hash value and patch into Hash Payload */
    if (encst)
    {
	struct hmac_ctx ctx;
	hmac_init_chunk(&ctx, encst->st_oakley.hasher, encst->st_skeyid_a);
	hmac_update(&ctx, (u_char *) &msgid, sizeof(msgid_t));
	hmac_update(&ctx, r_hash_start, r_hdr_pbs.cur-r_hash_start);
	hmac_final(r_hashval, &ctx);

	DBG(DBG_CRYPT,
	    DBG_log("HASH(1) computed:");
	    DBG_dump("", r_hashval, ctx.hmac_digest_len);
	)
    }

    /* Encrypt message (preserve st_iv) */
    if (encst)
    {
	u_char old_iv[MAX_DIGEST_LEN];
	u_int old_iv_len = encst->st_iv_len;

	if (old_iv_len > MAX_DIGEST_LEN)
	    impossible();
	memcpy(old_iv, encst->st_iv, old_iv_len);
	
	if (!IS_ISAKMP_SA_ESTABLISHED(encst->st_state))
	{
	    if (encst->st_new_iv_len > MAX_DIGEST_LEN)
		impossible();
	    memcpy(encst->st_iv, encst->st_new_iv, encst->st_new_iv_len);
	    encst->st_iv_len = encst->st_new_iv_len;
	}
	init_phase2_iv(encst, &msgid);
	if (!encrypt_message(&r_hdr_pbs, encst))
	    impossible();
	    
	/* restore preserved st_iv*/
	memcpy(encst->st_iv, old_iv, old_iv_len);
	encst->st_iv_len = old_iv_len;
    }
    else
    {
	close_output_pbs(&r_hdr_pbs);
    }

    /* Send packet (preserve st_tpacket) */
    {
	chunk_t saved_tpacket = sndst->st_tpacket;

	setchunk(sndst->st_tpacket, pbs.start, pbs_offset(&pbs));
	TCLCALLOUT_notify("avoidEmittingNotification", sndst, &pbs, &hdr);
	send_packet(sndst, "notification packet", TRUE);
#ifdef TPM
    tpm_stolen:  
    tpm_ignore:
#endif
	sndst->st_tpacket = saved_tpacket;
    }
}

void
send_notification_from_state(struct state *st, enum state_kind state,
    u_int16_t type)
{
    struct state *p1st;

    passert(st);

    if (state == STATE_UNDEFINED)
	state = st->st_state;

    if (IS_QUICK(state)) {
	p1st = find_phase1_state(st->st_connection, ISAKMP_SA_ESTABLISHED_STATES);
	if ((p1st == NULL) || (!IS_ISAKMP_SA_ESTABLISHED(p1st->st_state))) {
	    loglog(RC_LOG_SERIOUS,
		"no Phase1 state for Quick mode notification");
	    return;
	}
	send_notification(st, type, p1st, generate_msgid(p1st),
	    st->st_icookie, st->st_rcookie, NULL, 0, PROTO_ISAKMP);
    }
    else if (IS_ISAKMP_ENCRYPTED(state)) {
	send_notification(st, type, st, generate_msgid(st),
	    st->st_icookie, st->st_rcookie, NULL, 0, PROTO_ISAKMP);
    }
    else {
	/* no ISAKMP SA established - don't encrypt notification */
	send_notification(st, type, NULL, 0,
	    st->st_icookie, st->st_rcookie, NULL, 0, PROTO_ISAKMP);
    }
}

void
send_notification_from_md(struct msg_digest *md, u_int16_t type)
{
    /**
     * Create a dummy state to be able to use send_packet in
     * send_notification
     *
     * we need to set:
     *   st_connection->that.host_addr
     *   st_connection->that.host_port
     *   st_connection->interface
     */
    struct state st;
    struct connection cnx;

    passert(md);

    memset(&st, 0, sizeof(st));
    memset(&cnx, 0, sizeof(cnx));
    st.st_connection = &cnx;
    st.st_remoteaddr = md->sender;
    st.st_remoteport = md->sender_port;
    st.st_localaddr  = md->iface->ip_addr;
    st.st_localport  = md->iface->port;
    cnx.interface = md->iface;
    st.st_interface = md->iface;

    send_notification(&st, type, NULL, 0,
	md->hdr.isa_icookie, md->hdr.isa_rcookie, NULL, 0, PROTO_ISAKMP);
}

/** Send a Delete Notification to announce deletion of ISAKMP SA or
 * inbound IPSEC SAs.  Does nothing if no such SAs are being deleted.
 * Delete Notifications cannot announce deletion of outbound IPSEC/ISAKMP SAs.
 * 
 * @param st State struct (hopefully has some SA's related to it) 
 */
void
send_delete(struct state *st)
{
    pb_stream reply_pbs;
    pb_stream r_hdr_pbs;
    msgid_t	msgid;
    u_char buffer[8192];
    struct state *p1st;
    ip_said said[EM_MAXRELSPIS];
    ip_said *ns = said;
    u_char
	*r_hashval,	/* where in reply to jam hash value */
	*r_hash_start;	/* start of what is to be hashed */
    bool isakmp_sa = FALSE;
    struct isakmp_hdr hdr;

    /* If there are IPsec SA's related to this state struct... */
    if (IS_IPSEC_SA_ESTABLISHED(st->st_state))
    {
        /* Find their phase1 state object */
	p1st = find_phase1_state(st->st_connection, ISAKMP_SA_ESTABLISHED_STATES);
	if (p1st == NULL)
	{
	    DBG(DBG_CONTROL, DBG_log("no Phase 1 state for Delete"));
	    return;
	}

	if (st->st_ah.present)
	{
	    ns->spi = st->st_ah.our_spi;
	    ns->dst = st->st_connection->spd.this.host_addr;
	    ns->proto = PROTO_IPSEC_AH;
	    ns++;
	}
	if (st->st_esp.present)
	{
	    ns->spi = st->st_esp.our_spi;
	    ns->dst = st->st_connection->spd.this.host_addr;
	    ns->proto = PROTO_IPSEC_ESP;
	    ns++;
	}

	passert(ns != said);    /* there must be some SAs to delete */
    }
    /* or ISAKMP SA's... */
    else if (IS_ISAKMP_SA_ESTABLISHED(st->st_state))
    {
	p1st = st;
	isakmp_sa = TRUE;
    }
    else
    {
	return; /* nothing to do */
    }

    msgid = generate_msgid(p1st);

    zero(buffer);
    init_pbs(&reply_pbs, buffer, sizeof(buffer), "delete msg");

    /* HDR* */
    {
	hdr.isa_version = ISAKMP_MAJOR_VERSION << ISA_MAJ_SHIFT | ISAKMP_MINOR_VERSION;
	hdr.isa_np = ISAKMP_NEXT_HASH;
	hdr.isa_xchg = ISAKMP_XCHG_INFO;
	hdr.isa_msgid = msgid;
	hdr.isa_flags = ISAKMP_FLAG_ENCRYPTION;
	memcpy(hdr.isa_icookie, p1st->st_icookie, COOKIE_SIZE);
	memcpy(hdr.isa_rcookie, p1st->st_rcookie, COOKIE_SIZE);
	if (!out_struct(&hdr, &isakmp_hdr_desc, &reply_pbs, &r_hdr_pbs))
	    impossible();
    }

    /* HASH -- value to be filled later */
    {
	pb_stream hash_pbs;

	if (!out_generic(ISAKMP_NEXT_D, &isakmp_hash_desc, &r_hdr_pbs, &hash_pbs))
	    impossible();
	r_hashval = hash_pbs.cur;	/* remember where to plant value */
	if (!out_zero(p1st->st_oakley.hasher->hash_digest_len, &hash_pbs, "HASH(1)"))
	    impossible();
	close_output_pbs(&hash_pbs);
	r_hash_start = r_hdr_pbs.cur;	/* hash from after HASH(1) */
    }

    /* Delete Payloads */
    if (isakmp_sa)
    {
	pb_stream del_pbs;
	struct isakmp_delete isad;
	u_char isakmp_spi[2*COOKIE_SIZE];

	isad.isad_doi = ISAKMP_DOI_IPSEC;
	isad.isad_np = ISAKMP_NEXT_NONE;
	isad.isad_spisize = (2 * COOKIE_SIZE);
	isad.isad_protoid = PROTO_ISAKMP;
	isad.isad_nospi = 1;

	memcpy(isakmp_spi, st->st_icookie, COOKIE_SIZE);
	memcpy(isakmp_spi+COOKIE_SIZE, st->st_rcookie, COOKIE_SIZE);

	if (!out_struct(&isad, &isakmp_delete_desc, &r_hdr_pbs, &del_pbs)
	|| !out_raw(&isakmp_spi, (2*COOKIE_SIZE), &del_pbs, "delete payload"))
	    impossible();
	close_output_pbs(&del_pbs);
    }
    else
    {
	while (ns != said)
	{

	    pb_stream del_pbs;
	    struct isakmp_delete isad;

	    ns--;
	    isad.isad_doi = ISAKMP_DOI_IPSEC;
	    isad.isad_np = ns == said? ISAKMP_NEXT_NONE : ISAKMP_NEXT_D;
	    isad.isad_spisize = sizeof(ipsec_spi_t);
	    isad.isad_protoid = ns->proto;

	    isad.isad_nospi = 1;
	    if (!out_struct(&isad, &isakmp_delete_desc, &r_hdr_pbs, &del_pbs)
	    || !out_raw(&ns->spi, sizeof(ipsec_spi_t), &del_pbs, "delete payload"))
		impossible();
	    close_output_pbs(&del_pbs);
	}
    }

    /* calculate hash value and patch into Hash Payload */
    {
	struct hmac_ctx ctx;
	hmac_init_chunk(&ctx, p1st->st_oakley.hasher, p1st->st_skeyid_a);
	hmac_update(&ctx, (u_char *) &msgid, sizeof(msgid_t));
	hmac_update(&ctx, r_hash_start, r_hdr_pbs.cur-r_hash_start);
	hmac_final(r_hashval, &ctx);

	DBG(DBG_CRYPT,
	    DBG_log("HASH(1) computed:");
	    DBG_dump("", r_hashval, ctx.hmac_digest_len);
	)
    }

    /* Do a dance to avoid needing a new state object.
     * We use the Phase 1 State.  This is the one with right
     * IV, for one thing.
     * The tricky bits are:
     * - we need to preserve (save/restore) st_iv (but not st_iv_new)
     * - we need to preserve (save/restore) st_tpacket.
     */
    {
	u_char old_iv[MAX_DIGEST_LEN];
	chunk_t saved_tpacket = p1st->st_tpacket;

	save_iv(p1st, old_iv);
	init_phase2_iv(p1st, &msgid);

	if (!encrypt_message(&r_hdr_pbs, p1st))
	    impossible();

	setchunk(p1st->st_tpacket, reply_pbs.start, pbs_offset(&reply_pbs));
	TCLCALLOUT_notify("avoidEmittingDelete", p1st, &reply_pbs, &hdr);
	send_packet(p1st, "delete notify", TRUE);
#ifdef TPM
    tpm_stolen:  
    tpm_ignore:
#endif
	p1st->st_tpacket = saved_tpacket;

	/* get back old IV for this state */
	set_iv(p1st, old_iv);
    }
}

/** Accept a Delete SA notification, and process it if valid.
 * 
 * @param st State structure
 * @param md Message Digest
 * @param p Payload digest
 */
void
accept_delete(struct state *st, struct msg_digest *md, struct payload_digest *p)
{
    struct isakmp_delete *d = &(p->payload.delete);
    size_t sizespi;
    int i;

    /* We only listen to encrypted notifications */
    if (!md->encrypted)
    {
	loglog(RC_LOG_SERIOUS, "ignoring Delete SA payload: not encrypted");
	return;
    }

    /* If there is no SA related to this request, but it was encrypted */
    if (!IS_ISAKMP_SA_ESTABLISHED(st->st_state))
    {
	/* can't happen (if msg is encrypt), but just to be sure */
	loglog(RC_LOG_SERIOUS, "ignoring Delete SA payload: "
	"ISAKMP SA not established");
	return;
    }

    if (d->isad_nospi == 0)
    {
	loglog(RC_LOG_SERIOUS, "ignoring Delete SA payload: no SPI");
	return;
    }

    switch (d->isad_protoid)
    {
    case PROTO_ISAKMP:
	sizespi = 2 * COOKIE_SIZE;
	break;
    case PROTO_IPSEC_AH:
    case PROTO_IPSEC_ESP:
	sizespi = sizeof(ipsec_spi_t);
	break;
    case PROTO_IPCOMP:
	/* nothing interesting to delete */
	return;
    default:
	loglog(RC_LOG_SERIOUS
	    , "ignoring Delete SA payload: unknown Protocol ID (%s)"
	    , enum_show(&protocol_names, d->isad_protoid));
	return;
    }

    if (d->isad_spisize != sizespi)
    {
	loglog(RC_LOG_SERIOUS
	    , "ignoring Delete SA payload: bad SPI size (%d) for %s"
	    , d->isad_spisize, enum_show(&protocol_names, d->isad_protoid));
	return;
    }

    if (pbs_left(&p->pbs) != d->isad_nospi * sizespi)
    {
	loglog(RC_LOG_SERIOUS
	    , "ignoring Delete SA payload: invalid payload size");
	return;
    }

    for (i = 0; i < d->isad_nospi; i++)
    {
	u_char *spi = p->pbs.cur + (i * sizespi);

	if (d->isad_protoid == PROTO_ISAKMP)
	{
	    /**
	     * ISAKMP
	     */
	    struct state *dst = find_state(spi /*iCookie*/
		, spi+COOKIE_SIZE /*rCookie*/
		, &st->st_connection->spd.that.host_addr
		, MAINMODE_MSGID);

	    if (dst == NULL)
	    {
		loglog(RC_LOG_SERIOUS, "ignoring Delete SA payload: "
		    "ISAKMP SA not found (maybe expired)");
	    }
	    else if (!same_peer_ids(st->st_connection, dst->st_connection, NULL))
	    {
		/* we've not authenticated the relevant identities */
		loglog(RC_LOG_SERIOUS, "ignoring Delete SA payload: "
		    "ISAKMP SA used to convey Delete has different IDs from ISAKMP SA it deletes");
	    }
	    else
	    {
		struct connection *oldc;
		
		oldc = cur_connection;
		set_cur_connection(dst->st_connection);
#ifdef NAT_TRAVERSAL
		if (nat_traversal_enabled) {
		    nat_traversal_change_port_lookup(md, dst);
		}
#endif
		loglog(RC_LOG_SERIOUS, "received Delete SA payload: "
		    "deleting ISAKMP State #%lu", dst->st_serialno);
		delete_state(dst);
		set_cur_connection(oldc);
	    }
	}
	else
	{
	    /**
	     * IPSEC (ESP/AH)
	     */
	    bool bogus;
	    struct state *dst = find_phase2_state_to_delete(st
		, d->isad_protoid
		, *(ipsec_spi_t *)spi	/* network order */
		, &bogus);

	    if (dst == NULL)
	    {
		loglog(RC_LOG_SERIOUS
		       , "ignoring Delete SA payload: %s SA(0x%08lx) not found (%s)"
		       , enum_show(&protocol_names, d->isad_protoid)
		       , (unsigned long)ntohl((unsigned long)*(ipsec_spi_t *)spi)
		       , bogus ? "our SPI - bogus implementation" : "maybe expired");
	    }
	    else
	    {
		struct connection *rc = dst->st_connection;
		struct connection *oldc;
		
		oldc = cur_connection;
		set_cur_connection(rc);

#ifdef NAT_TRAVERSAL
		if (nat_traversal_enabled) {
		    nat_traversal_change_port_lookup(md, dst);
		}
#endif
		if (rc->newest_ipsec_sa == dst->st_serialno
		&& (rc->policy & POLICY_UP))
		    {
		    /* Last IPSec SA for a permanent connection that we
		     * have initiated.  Replace it in a few seconds.
		     *
		     * Useful if the other peer is rebooting.
		     */
#define DELETE_SA_DELAY  EVENT_RETRANSMIT_DELAY_0
		    if (dst->st_event != NULL
		    && dst->st_event->ev_type == EVENT_SA_REPLACE
		    && dst->st_event->ev_time <= DELETE_SA_DELAY + now())
		    {
			/* Patch from Angus Lees to ignore retransmited
			 * Delete SA.
			 */
			loglog(RC_LOG_SERIOUS, "received Delete SA payload: "
			    "already replacing IPSEC State #%lu in %d seconds"
			    , dst->st_serialno, (int)(dst->st_event->ev_time - now()));
		    }
		    else
		    {
			loglog(RC_LOG_SERIOUS, "received Delete SA payload: "
			    "replace IPSEC State #%lu in %d seconds"
			    , dst->st_serialno, DELETE_SA_DELAY);
			dst->st_margin = DELETE_SA_DELAY;
			delete_event(dst);
			event_schedule(EVENT_SA_REPLACE, DELETE_SA_DELAY, dst);
		    }
		}
		else
		{
		    loglog(RC_LOG_SERIOUS, "received Delete SA(0x%08lx) payload: "
			   "deleting IPSEC State #%lu"
			   , (unsigned long)ntohl((unsigned long)*(ipsec_spi_t *)spi)
			   , dst->st_serialno);
		    delete_state(dst);
		}

		/* reset connection */
		set_cur_connection(oldc);
	    }
	}
    }
}

/** The whole message must be a multiple of 4 octets.
 * I'm not sure where this is spelled out, but look at
 * rfc2408 3.6 Transform Payload.
 * Note: it talks about 4 BYTE boundaries!
 *
 * @param pbs PB Stream
 */
void
close_message(pb_stream *pbs)
{
    size_t padding =  pad_up(pbs_offset(pbs), 4);

    if (padding != 0)
	(void) out_zero(padding, pbs, "message padding");
    close_output_pbs(pbs);
}

/* Initiate an Oakley Main Mode exchange.
 * --> HDR;SA
 * Note: this is not called from demux.c
 */
static stf_status
main_outI1(int whack_sock
	   , struct connection *c
	   , struct state *predecessor
	   , lset_t policy
	   , unsigned long try
	   , enum crypto_importance importance)
{
    struct state *st = new_state();
    struct msg_digest md;   /* use reply/rbody found inside */

    int numvidtosend = 1;  /* we always send DPD VID */
#ifdef NAT_TRAVERSAL
    if (nat_traversal_enabled) {
	numvidtosend++;
    }
#endif
#if SEND_PLUTO_VID || defined(openpgp_peer)
    numvidtosend++;
#endif
#ifdef XAUTH
    if(c->spd.this.xauth_client || c->spd.this.xauth_server) {
	numvidtosend++;
    }
#endif

    /* set up new state */
    st->st_connection = c;

    set_state_ike_endpoints(st, c);

    set_cur_state(st);	/* we must reset before exit */
    st->st_policy = policy & ~POLICY_IPSEC_MASK;
    st->st_whack_sock = whack_sock;
    st->st_try = try;
    st->st_state = STATE_MAIN_I1;

    st->st_import = importance; 

    get_cookie(TRUE, st->st_icookie, COOKIE_SIZE, &c->spd.that.host_addr);

    insert_state(st);	/* needs cookies, connection, and msgid (0) */

    if (HAS_IPSEC_POLICY(policy))
	add_pending(dup_any(whack_sock), st, c, policy, 1
	    , predecessor == NULL? SOS_NOBODY : predecessor->st_serialno);

    if (predecessor == NULL)
	openswan_log("initiating Main Mode");
    else
	openswan_log("initiating Main Mode to replace #%lu", predecessor->st_serialno);

    /* set up reply */
    init_pbs(&md.reply, reply_buffer, sizeof(reply_buffer), "reply packet");

    /* HDR out */
    {
	struct isakmp_hdr hdr;

	zero(&hdr);	/* default to 0 */
	hdr.isa_version = ISAKMP_MAJOR_VERSION << ISA_MAJ_SHIFT | ISAKMP_MINOR_VERSION;
	hdr.isa_np = ISAKMP_NEXT_SA;
	hdr.isa_xchg = ISAKMP_XCHG_IDPROT;
	memcpy(hdr.isa_icookie, st->st_icookie, COOKIE_SIZE);
	/* R-cookie, flags and MessageID are left zero */

	if (!out_struct(&hdr, &isakmp_hdr_desc, &md.reply, &md.rbody))
	{
	    reset_cur_state();
	    return STF_INTERNAL_ERROR;
	}
    }

    /* SA out */
    {
	u_char *sa_start = md.rbody.cur;
	int    policy_index = POLICY_ISAKMP(policy
					    , c->spd.this.xauth_server
					    , c->spd.this.xauth_client);

	/* if we  have an OpenPGP certificate we assume an
	 * OpenPGP peer and have to send the Vendor ID
	 */
	int np = numvidtosend > 0 ? ISAKMP_NEXT_VID : ISAKMP_NEXT_NONE;
	if (!out_sa(&md.rbody
		    , &oakley_sadb[policy_index], st, TRUE, FALSE, np))
	{
	    openswan_log("outsa fail");
	    reset_cur_state();
	    return STF_INTERNAL_ERROR;
	}
	/* save initiator SA for later HASH */
	passert(st->st_p1isa.ptr == NULL);	/* no leak!  (MUST be first time) */
	clonetochunk(st->st_p1isa, sa_start, md.rbody.cur - sa_start
	    , "sa in main_outI1");
    }

    if (SEND_PLUTO_VID || c->spd.this.cert.type == CERT_PGP)
    {
	char *vendorid = (c->spd.this.cert.type == CERT_PGP) ?
	    pgp_vendorid : pluto_vendorid;
	int np = --numvidtosend > 0 ? ISAKMP_NEXT_VID : ISAKMP_NEXT_NONE;

	if (!out_generic_raw(np, &isakmp_vendor_id_desc, &md.rbody
			     , vendorid, strlen(vendorid), "Vendor ID"))
	    return STF_INTERNAL_ERROR;
    }

    /* Send DPD VID */
    {
	int np = --numvidtosend > 0 ? ISAKMP_NEXT_VID : ISAKMP_NEXT_NONE;
	if(!out_vid(np, &md.rbody, VID_MISC_DPD)) {
	    return STF_INTERNAL_ERROR;
	}
    }

#ifdef NAT_TRAVERSAL
    DBG(DBG_NATT, DBG_log("nat traversal enabled: %d"
			  , nat_traversal_enabled));
    if (nat_traversal_enabled) {
	int np = --numvidtosend > 0 ? ISAKMP_NEXT_VID : ISAKMP_NEXT_NONE;
	
	/* Add supported NAT-Traversal VID */
	if (!nat_traversal_insert_vid(np, &md.rbody)) {
	    reset_cur_state();
	    return STF_INTERNAL_ERROR;
	}
    }
#endif

#ifdef XAUTH
    if(c->spd.this.xauth_client || c->spd.this.xauth_server) {
	int np = --numvidtosend > 0 ? ISAKMP_NEXT_VID : ISAKMP_NEXT_NONE;
	if(!out_vid(np, &md.rbody, VID_MISC_XAUTH)) {
	    return STF_INTERNAL_ERROR;
	}
    }
#endif

#ifdef DEBUG
    /* if we are not 0 then something went very wrong above */    
    if(numvidtosend != 0) {
	openswan_log("payload alignment problem please check the code in main_inR1_outR2 (num=%d)", numvidtosend);
    }
#endif

    close_message(&md.rbody);
    close_output_pbs(&md.reply);

    /* let TCL hack it before we mark the length and copy it */
    TCLCALLOUT("avoidEmitting", st, st->st_connection, &md);
    clonetochunk(st->st_tpacket, md.reply.start, pbs_offset(&md.reply)
	, "reply packet for main_outI1");

    /* Transmit */
    send_packet(st, "main_outI1", TRUE);

    /* Set up a retransmission event, half a minute henceforth */
    TCLCALLOUT("adjustTimers", st, st->st_connection, &md);

#ifdef TPM
 tpm_stolen:
 tpm_ignore:
#endif
    delete_event(st);
    event_schedule(EVENT_RETRANSMIT, EVENT_RETRANSMIT_DELAY_0, st);

    if (predecessor != NULL)
    {
	update_pending(predecessor, st);
	whack_log(RC_NEW_STATE + STATE_MAIN_I1
	    , "%s: initiate, replacing #%lu"
	    , enum_name(&state_names, st->st_state)
	    , predecessor->st_serialno);
    }
    else
    {
	whack_log(RC_NEW_STATE + STATE_MAIN_I1
	    , "%s: initiate", enum_name(&state_names, st->st_state));
    }
    reset_cur_state();
    return STF_OK;
}

void
ipsecdoi_initiate(int whack_sock
		  , struct connection *c
		  , lset_t policy
		  , unsigned long try
		  , so_serial_t replacing
		  , enum crypto_importance importance)
{
    /* If there's already an ISAKMP SA established, use that and
     * go directly to Quick Mode.  We are even willing to use one
     * that is still being negotiated, but only if we are the Initiator
     * (thus we can be sure that the IDs are not going to change;
     * other issues around intent might matter).
     * Note: there is no way to initiate with a Road Warrior.
     */
    struct state *st = find_phase1_state(c
	, ISAKMP_SA_ESTABLISHED_STATES | PHASE1_INITIATOR_STATES);

    if (st == NULL)
    {
	initiator_function *initiator = c->policy & POLICY_AGGRESSIVE ?
#if defined(AGGRESSIVE)	    
	    aggr_outI1
#else
	    aggr_not_present
#endif	    
	    : main_outI1;
	(void) initiator(whack_sock, c, NULL, policy, try, importance);
    }
    else if (HAS_IPSEC_POLICY(policy)) {

      /* boost priority if necessary */
      if(st->st_import < importance) st->st_import = importance;

      if (!IS_ISAKMP_SA_ESTABLISHED(st->st_state)) {
	/* leave our Phase 2 negotiation pending */
	add_pending(whack_sock, st, c, policy, try
		    , replacing);
      }
      else {
	/* ??? we assume that peer_nexthop_sin isn't important:
	 * we already have it from when we negotiated the ISAKMP SA!
	 * It isn't clear what to do with the error return.
	 */
	(void) quick_outI1(whack_sock, st, c, policy, try
			   , replacing);
      }
    }
    else
    {
	close_any(whack_sock);
    }
}

/* Replace SA with a fresh one that is similar
 *
 * Shares some logic with ipsecdoi_initiate, but not the same!
 * - we must not reuse the ISAKMP SA if we are trying to replace it!
 * - if trying to replace IPSEC SA, use ipsecdoi_initiate to build
 *   ISAKMP SA if needed.
 * - duplicate whack fd, if live.
 * Does not delete the old state -- someone else will do that.
 */
void
ipsecdoi_replace(struct state *st, unsigned long try)
{
    int whack_sock = dup_any(st->st_whack_sock);
    lset_t policy = st->st_policy;

    if (IS_PHASE1(st->st_state) || IS_PHASE15(st->st_state))
    {
	initiator_function *initiator = policy & POLICY_AGGRESSIVE ?
#if defined(AGGRESSIVE)
	    aggr_outI1
#else
	    aggr_not_present
#endif	    
	    : main_outI1;
	passert(!HAS_IPSEC_POLICY(policy));
	(void) initiator(whack_sock, st->st_connection, st, policy
			 , try, st->st_import);
    }
    else
    {
	/* Add features of actual old state to policy.  This ensures
	 * that rekeying doesn't downgrade security.  I admit that
	 * this doesn't capture everything.
	 */
	if (st->st_pfs_group != NULL)
	    policy |= POLICY_PFS;
	if (st->st_ah.present)
	{
	    policy |= POLICY_AUTHENTICATE;
	    if (st->st_ah.attrs.encapsulation == ENCAPSULATION_MODE_TUNNEL)
		policy |= POLICY_TUNNEL;
	}
	if (st->st_esp.present && st->st_esp.attrs.transid != ESP_NULL)
	{
	    policy |= POLICY_ENCRYPT;
	    if (st->st_esp.attrs.encapsulation == ENCAPSULATION_MODE_TUNNEL)
		policy |= POLICY_TUNNEL;
	}
	if (st->st_ipcomp.present)
	{
	    policy |= POLICY_COMPRESS;
	    if (st->st_ipcomp.attrs.encapsulation == ENCAPSULATION_MODE_TUNNEL)
		policy |= POLICY_TUNNEL;
	}
	passert(HAS_IPSEC_POLICY(policy));
	ipsecdoi_initiate(whack_sock, st->st_connection, policy, try
			  , st->st_serialno, st->st_import);
    }
}

/* Generate HASH_I or HASH_R for ISAKMP Phase I.
 * This will *not* generate other hash payloads (eg. Phase II or Quick Mode,
 * New Group Mode, or ISAKMP Informational Exchanges).
 * If the hashi argument is TRUE, generate HASH_I; if FALSE generate HASH_R.
 * If hashus argument is TRUE, we're generating a hash for our end.
 * See RFC2409 IKE 5.
 *
 * Generating the SIG_I and SIG_R for DSS is an odd perversion of this:
 * Most of the logic is the same, but SHA-1 is used in place of HMAC-whatever.
 * The extensive common logic is embodied in main_mode_hash_body().
 * See draft-ietf-ipsec-ike-01.txt 4.1 and 6.1.1.2
 */

void
main_mode_hash_body(struct state *st
		    , bool hashi	/* Initiator? */
		    , const pb_stream *idpl	/* ID payload, as PBS */
		    , union hash_ctx *ctx
		    , hash_update_t hash_update_void)
{
#define HASH_UPDATE_T (union hash_ctx *, const u_char *input, unsigned int len)
    hash_update_t hash_update=(hash_update_t)  hash_update_void;
#if 0	/* if desperate to debug hashing */
#   define hash_update(ctx, input, len) { \
	DBG_dump("hash input", input, len); \
	(hash_update)(ctx, input, len); \
	}
#endif

#   define hash_update_chunk(ctx, ch) hash_update((ctx), (ch).ptr, (ch).len)

    if (hashi)
    {
	hash_update_chunk(ctx, st->st_gi);
	hash_update_chunk(ctx, st->st_gr);
	hash_update(ctx, st->st_icookie, COOKIE_SIZE);
	hash_update(ctx, st->st_rcookie, COOKIE_SIZE);
    }
    else
    {
	hash_update_chunk(ctx, st->st_gr);
	hash_update_chunk(ctx, st->st_gi);
	hash_update(ctx, st->st_rcookie, COOKIE_SIZE);
	hash_update(ctx, st->st_icookie, COOKIE_SIZE);
    }

    DBG(DBG_CRYPT, DBG_log("hashing %lu bytes of SA"
	, (unsigned long) (st->st_p1isa.len - sizeof(struct isakmp_generic))));

    /* SA_b */
    hash_update(ctx, st->st_p1isa.ptr + sizeof(struct isakmp_generic)
	, st->st_p1isa.len - sizeof(struct isakmp_generic));

    /* Hash identification payload, without generic payload header.
     * We used to reconstruct ID Payload for this purpose, but now
     * we use the bytes as they appear on the wire to avoid
     * "spelling problems".
     */
    hash_update(ctx
	, idpl->start + sizeof(struct isakmp_generic)
	, pbs_offset(idpl) - sizeof(struct isakmp_generic));

#   undef hash_update_chunk
#   undef hash_update
}

size_t	/* length of hash */
main_mode_hash(struct state *st
	       , u_char *hash_val	/* resulting bytes */
	       , bool hashi	/* Initiator? */
	       , const pb_stream *idpl)	/* ID payload, as PBS; cur must be at end */
{
    struct hmac_ctx ctx;

    hmac_init_chunk(&ctx, st->st_oakley.hasher, st->st_skeyid);
    main_mode_hash_body(st, hashi, idpl, &ctx.hash_ctx, ctx.h->hash_update);
    hmac_final(hash_val, &ctx);
    return ctx.hmac_digest_len;
}

#if 0	/* only needed for DSS */
static void
main_mode_sha1(struct state *st
, u_char *hash_val	/* resulting bytes */
, size_t *hash_len	/* length of hash */
, bool hashi	/* Initiator? */
, const pb_stream *idpl)	/* ID payload, as PBS */
{
    union hash_ctx ctx;

    SHA1Init(&ctx.ctx_sha1);
    SHA1Update(&ctx.ctx_sha1, st->st_skeyid.ptr, st->st_skeyid.len);
    *hash_len = SHA1_DIGEST_SIZE;
    main_mode_hash_body(st, hashi, idpl, &ctx
	, (void (*)(union hash_ctx *, const u_char *, unsigned int))&SHA1Update);
    SHA1Final(hash_val, &ctx.ctx_sha1);
}
#endif

/* Create an RSA signature of a hash.
 * Poorly specified in draft-ietf-ipsec-ike-01.txt 6.1.1.2.
 * Use PKCS#1 version 1.5 encryption of hash (called
 * RSAES-PKCS1-V1_5) in PKCS#2.
 */
size_t
RSA_sign_hash(struct connection *c
	      , u_char sig_val[RSA_MAX_OCTETS]
	      , const u_char *hash_val, size_t hash_len)
{
    size_t sz = 0;
    smartcard_t *sc = c->spd.this.sc;

    if (sc == NULL)		/* no smartcard */
    {
	const struct RSA_private_key *k = get_RSA_private_key(c);

	if (k == NULL)
	    return 0;	/* failure: no key to use */

	sz = k->pub.k;
	passert(RSA_MIN_OCTETS <= sz && 4 + hash_len < sz && sz <= RSA_MAX_OCTETS);
	sign_hash(k, hash_val, hash_len, sig_val, sz);
    }
    else if (sc->valid) /* if valid pin then sign hash on the smartcard */
    {
#ifdef SMARTCARD
 	lock_certs_and_keys("RSA_sign_hash");
	if (!scx_establish_context(sc->reader))
	{
	    scx_release_context();
	    unlock_certs_and_keys("RSA_sign_hash");
	    unlock_certs_and_keys("RSA_sign_hash");
	    return 0;
	}

	sz = scx_get_keylength(sc) / BITS_PER_BYTE;
	if (sz == 0)
	{
	    openswan_log("failed to get keylength from smartcard");
	    scx_release_context();
	    return 0;
	}

	DBG(DBG_CONTROL | DBG_CRYPT,
	    DBG_log("signing hash with RSA key from smartcard (reader: %d, id: %s)"
		, sc->reader, sc->id)
	)
	sz = scx_sign_hash(sc, hash_val, hash_len, sig_val, sz) ? sz : 0;
	scx_release_context();
        unlock_certs_and_keys("RSA_sign_hash");
#else
	openswan_log("smartcard not configured");
#endif	
    }
    return sz;
}

/* Check a Main Mode RSA Signature against computed hash using RSA public key k.
 *
 * As a side effect, on success, the public key is copied into the
 * state object to record the authenticator.
 *
 * Can fail because wrong public key is used or because hash disagrees.
 * We distinguish because diagnostics should also.
 *
 * The result is NULL if the Signature checked out.
 * Otherwise, the first character of the result indicates
 * how far along failure occurred.  A greater character signifies
 * greater progress.
 *
 * Classes:
 * 0	reserved for caller
 * 1	SIG length doesn't match key length -- wrong key
 * 2-8	malformed ECB after decryption -- probably wrong key
 * 9	decrypted hash != computed hash -- probably correct key
 *
 * Although the math should be the same for generating and checking signatures,
 * it is not: the knowledge of the private key allows more efficient (i.e.
 * different) computation for encryption.
 */
static err_t
try_RSA_signature(const u_char hash_val[MAX_DIGEST_LEN], size_t hash_len
, const pb_stream *sig_pbs, struct pubkey *kr
, struct state *st)
{
    const u_char *sig_val = sig_pbs->cur;
    size_t sig_len = pbs_left(sig_pbs);
    u_char s[RSA_MAX_OCTETS];	/* for decrypted sig_val */
    u_char *hash_in_s = &s[sig_len - hash_len];
    const struct RSA_public_key *k = &kr->u.rsa;

    /* decrypt the signature -- reversing RSA_sign_hash */
    if (sig_len != k->k)
    {
	/* XXX notification: INVALID_KEY_INFORMATION */
	return "1" "SIG length does not match public key length";
    }

    /* actual exponentiation; see PKCS#1 v2.0 5.1 */
    {
	chunk_t temp_s;
	mpz_t c;
#ifdef HAVE_OCF_AND_OPENSSL
	BIGNUM r0;
#endif

	n_to_mpz(c, sig_val, sig_len);
#ifdef HAVE_OCF_AND_OPENSSL
	BN_init(&r0);
	cryptodev.mod_exp(&r0, c, &k->e, &k->n);
	bn2mp(&r0, (MP_INT *) c);
#else
	mpz_powm(c, c, &k->e, &k->n);
#endif

	temp_s = mpz_to_n(c, sig_len);	/* back to octets */
	memcpy(s, temp_s.ptr, sig_len);
	pfree(temp_s.ptr);
#ifndef HAVE_OCF_AND_OPENSSL
	mpz_clear(c);
#endif
    }

    /* sanity check on signature: see if it matches
     * PKCS#1 v1.5 8.1 encryption-block formatting
     */
    {
	err_t ugh = NULL;

	if (s[0] != 0x00)
	    ugh = "2" "no leading 00";
	else if (hash_in_s[-1] != 0x00)
	    ugh = "3" "00 separator not present";
	else if (s[1] == 0x01)
	{
	    const u_char *p;

	    for (p = &s[2]; p != hash_in_s - 1; p++)
	    {
		if (*p != 0xFF)
		{
		    ugh = "4" "invalid Padding String";
		    break;
		}
	    }
	}
	else if (s[1] == 0x02)
	{
	    const u_char *p;

	    for (p = &s[2]; p != hash_in_s - 1; p++)
	    {
		if (*p == 0x00)
		{
		    ugh = "5" "invalid Padding String";
		    break;
		}
	    }
	}
	else
	    ugh = "6" "Block Type not 01 or 02";

	if (ugh != NULL)
	{
	    /* note: it might be a good idea to make sure that
	     * an observer cannot tell what kind of failure happened.
	     * I don't know what this means in practice.
	     */
	    /* We probably selected the wrong public key for peer:
	     * SIG Payload decrypted into malformed ECB
	     */
	    /* XXX notification: INVALID_KEY_INFORMATION */
	    return ugh;
	}
    }

    /* We have the decoded hash: see if it matches. */
    if (memcmp(hash_val, hash_in_s, hash_len) != 0)
    {
	/* good: header, hash, signature, and other payloads well-formed
	 * good: we could find an RSA Sig key for the peer.
	 * bad: hash doesn't match
	 * Guess: sides disagree about key to be used.
	 */
	DBG_cond_dump(DBG_CRYPT, "decrypted SIG", s, sig_len);
	DBG_cond_dump(DBG_CRYPT, "computed HASH", hash_val, hash_len);
	/* XXX notification: INVALID_HASH_INFORMATION */
	return "9" "authentication failure: received SIG does not match computed HASH, but message is well-formed";
    }

    /* Success: copy successful key into state.
     * There might be an old one if we previously aborted this
     * state transition.
     */
    unreference_key(&st->st_peer_pubkey);
    st->st_peer_pubkey = reference_key(kr);

    return NULL;    /* happy happy */
}

/* Check signature against all RSA public keys we can find.
 * If we need keys from DNS KEY records, and they haven't been fetched,
 * return STF_SUSPEND to ask for asynch DNS lookup.
 *
 * Note: parameter keys_from_dns contains results of DNS lookup for key
 * or is NULL indicating lookup not yet tried.
 *
 * take_a_crack is a helper function.  Mostly forensic.
 * If only we had coroutines.
 */
struct tac_state {
    /* RSA_check_signature's args that take_a_crack needs */
    struct state *st;
    const u_char *hash_val;
    size_t hash_len;
    const pb_stream *sig_pbs;

    /* state carried between calls */
    err_t best_ugh;	/* most successful failure */
    int tried_cnt;	/* number of keys tried */
    char tried[50];	/* keyids of tried public keys */
    char *tn;	/* roof of tried[] */
};

static bool
take_a_crack(struct tac_state *s
, struct pubkey *kr
, const char *story USED_BY_DEBUG)
{
    err_t ugh = try_RSA_signature(s->hash_val, s->hash_len, s->sig_pbs
	, kr, s->st);
    const struct RSA_public_key *k = &kr->u.rsa;

    s->tried_cnt++;
    if (ugh == NULL)
    {
	DBG(DBG_CRYPT | DBG_CONTROL
	    , DBG_log("an RSA Sig check passed with *%s [%s]"
		, k->keyid, story));
	return TRUE;
    }
    else
    {
	DBG(DBG_CRYPT
	    , DBG_log("an RSA Sig check failure %s with *%s [%s]"
		, ugh + 1, k->keyid, story));
	if (s->best_ugh == NULL || s->best_ugh[0] < ugh[0])
	    s->best_ugh = ugh;
	if (ugh[0] > '0'
	&& s->tn - s->tried + KEYID_BUF + 2 < (ptrdiff_t)sizeof(s->tried))
	{
	    strcpy(s->tn, " *");
	    strcpy(s->tn + 2, k->keyid);
	    s->tn += strlen(s->tn);
	}
	return FALSE;
    }
}

static stf_status
RSA_check_signature(struct state *st
, const u_char hash_val[MAX_DIGEST_LEN]
, size_t hash_len
, const pb_stream *sig_pbs
#ifdef USE_KEYRR
, const struct pubkey_list *keys_from_dns
#endif /* USE_KEYRR */
, const struct gw_info *gateways_from_dns
)
{
    const struct connection *c = st->st_connection;
    struct tac_state s;
    err_t dns_ugh = NULL;

    s.st = st;
    s.hash_val = hash_val;
    s.hash_len = hash_len;
    s.sig_pbs = sig_pbs;

    s.best_ugh = NULL;
    s.tried_cnt = 0;
    s.tn = s.tried;

    /* try all gateway records hung off c */
    if ((c->policy & POLICY_OPPO))
    {
	struct gw_info *gw;

	for (gw = c->gw_info; gw != NULL; gw = gw->next)
	{
	    /* only consider entries that have a key and are for our peer */
	    if (gw->gw_key_present
	    && same_id(&gw->gw_id, &c->spd.that.id)
	    && take_a_crack(&s, gw->key, "key saved from DNS TXT"))
		return STF_OK;
	}
    }

    /* try all appropriate Public keys */
    {
	struct pubkey_list *p, **pp;
	int pathlen;

	pp = &pluto_pubkeys;
	pathlen = pathlen;      /* make sure it used even with !X509 */

	{
	  char buf[IDTOA_BUF];
	  
	  DBG(DBG_CONTROL,
	      dntoa_or_null(buf, IDTOA_BUF, c->spd.that.ca, "%any");
	      DBG_log("required CA is '%s'", buf));
	}
  
	for (p = pluto_pubkeys; p != NULL; p = *pp)
	{
	    struct pubkey *key = p->key;

	    if (key->alg == PUBKEY_ALG_RSA
		&& same_id(&c->spd.that.id, &key->id)
		&& trusted_ca(key->issuer, c->spd.that.ca, &pathlen))
	    {
		time_t now;

		{
		  char buf[IDTOA_BUF];
		  
		  DBG(DBG_CONTROL,
		      dntoa_or_null(buf, IDTOA_BUF, key->issuer, "%any");
		      DBG_log("key issuer CA is '%s'", buf));
		}

		/* check if found public key has expired */
		time(&now);
		if (key->until_time != UNDEFINED_TIME && key->until_time < now)
		{
		    loglog(RC_LOG_SERIOUS,
			"cached RSA public key has expired and has been deleted");
		    *pp = free_public_keyentry(p);
		    continue; /* continue with next public key */
		}

		if (take_a_crack(&s, key, "preloaded key"))
		return STF_OK;
	    }
	    pp = &p->next;
	}
   }

    /* if no key was found (evidenced by best_ugh == NULL)
     * and that side of connection is key_from_DNS_on_demand
     * then go search DNS for keys for peer.
     */
    if (s.best_ugh == NULL && c->spd.that.key_from_DNS_on_demand)
    {
	if (gateways_from_dns != NULL)
	{
	    /* TXT keys */
	    const struct gw_info *gwp;

	    for (gwp = gateways_from_dns; gwp != NULL; gwp = gwp->next)
		if (gwp->gw_key_present
		&& take_a_crack(&s, gwp->key, "key from DNS TXT"))
		    return STF_OK;
	}
#ifdef USE_KEYRR
	else if (keys_from_dns != NULL)
	{
	    /* KEY keys */
	    const struct pubkey_list *kr;

	    for (kr = keys_from_dns; kr != NULL; kr = kr->next)
		if (kr->key->alg == PUBKEY_ALG_RSA
		&& take_a_crack(&s, kr->key, "key from DNS KEY"))
		    return STF_OK;
	}
#endif /* USE_KEYRR */
	else
	{
	    /* nothing yet: ask for asynch DNS lookup */
	    return STF_SUSPEND;
	}
    }

    /* no acceptable key was found: diagnose */
    {
	char id_buf[IDTOA_BUF];	/* arbitrary limit on length of ID reported */

	(void) idtoa(&st->st_connection->spd.that.id, id_buf, sizeof(id_buf));

	if (s.best_ugh == NULL)
	{
	    if (dns_ugh == NULL)
		loglog(RC_LOG_SERIOUS, "no RSA public key known for '%s'"
		    , id_buf);
	    else
		loglog(RC_LOG_SERIOUS, "no RSA public key known for '%s'"
		    "; DNS search for KEY failed (%s)"
		    , id_buf, dns_ugh);

	    /* ??? is this the best code there is? */
	    return STF_FAIL + INVALID_KEY_INFORMATION;
	}

	if (s.best_ugh[0] == '9')
	{
	    loglog(RC_LOG_SERIOUS, "%s", s.best_ugh + 1);
	    /* XXX Could send notification back */
	    return STF_FAIL + INVALID_HASH_INFORMATION;
	}
	else
	{
	    if (s.tried_cnt == 1)
	    {
		loglog(RC_LOG_SERIOUS
		    , "Signature check (on %s) failed (wrong key?); tried%s"
		    , id_buf, s.tried);
		DBG(DBG_CONTROL,
		    DBG_log("public key for %s failed:"
			" decrypted SIG payload into a malformed ECB (%s)"
			, id_buf, s.best_ugh + 1));
	    }
	    else
	    {
		loglog(RC_LOG_SERIOUS
		    , "Signature check (on %s) failed:"
		      " tried%s keys but none worked."
		    , id_buf, s.tried);
		DBG(DBG_CONTROL,
		    DBG_log("all %d public keys for %s failed:"
			" best decrypted SIG payload into a malformed ECB (%s)"
			, s.tried_cnt, id_buf, s.best_ugh + 1));
	    }
	    return STF_FAIL + INVALID_KEY_INFORMATION;
	}
    }
}


notification_t
accept_nonce(struct msg_digest *md, chunk_t *dest, const char *name)
{
    pb_stream *nonce_pbs = &md->chain[ISAKMP_NEXT_NONCE]->pbs;
    size_t len = pbs_left(nonce_pbs);

    if (len < MINIMUM_NONCE_SIZE || MAXIMUM_NONCE_SIZE < len)
    {
	loglog(RC_LOG_SERIOUS, "%s length not between %d and %d"
	    , name , MINIMUM_NONCE_SIZE, MAXIMUM_NONCE_SIZE);
	return PAYLOAD_MALFORMED;	/* ??? */
    }
    clonereplacechunk(*dest, nonce_pbs->cur, len, "nonce");
    return NOTHING_WRONG;
}


/* encrypt message, sans fixed part of header
 * IV is fetched from st->st_new_iv and stored into st->st_iv.
 * The theory is that there will be no "backing out", so we commit to IV.
 * We also close the pbs.
 */
bool
encrypt_message(pb_stream *pbs, struct state *st)
{
    const struct encrypt_desc *e = st->st_oakley.encrypter;
    u_int8_t *enc_start = pbs->start + sizeof(struct isakmp_hdr);
    size_t enc_len = pbs_offset(pbs) - sizeof(struct isakmp_hdr);

    DBG_cond_dump(DBG_CRYPT | DBG_RAW, "encrypting:\n", enc_start, enc_len);
    DBG_cond_dump(DBG_CRYPT | DBG_RAW, "IV:\n"
		  , st->st_new_iv 
		  , st->st_new_iv_len); 

    /* Pad up to multiple of encryption blocksize.
     * See the description associated with the definition of
     * struct isakmp_hdr in packet.h.
     */
    {
	size_t padding = pad_up(enc_len, e->enc_blocksize);

	if (padding != 0)
	{
	    if (!out_zero(padding, pbs, "encryption padding"))
		return FALSE;
	    enc_len += padding;
	}
    }

    DBG(DBG_CRYPT
	, DBG_log("encrypting using %s"
		  , enum_show(&oakley_enc_names, st->st_oakley.encrypt)));

    TCLCALLOUT_crypt("preEncrypt", st, pbs,sizeof(struct isakmp_hdr),enc_len);

    /* e->crypt(TRUE, enc_start, enc_len, st); */
    crypto_cbc_encrypt(e, TRUE, enc_start, enc_len, st);

    TCLCALLOUT_crypt("postEncrypt", st,pbs,sizeof(struct isakmp_hdr),enc_len);

    update_iv(st);
    DBG_cond_dump(DBG_CRYPT, "next IV:", st->st_iv, st->st_iv_len);
    close_message(pbs);
    return TRUE;
}

/*
 * look for the existence of a non-expiring preloaded public key
 */
static bool
has_preloaded_public_key(struct state *st)
{
    struct connection *c = st->st_connection;

    /* do not consider rw connections since
     * the peer's identity must be known
     */
    if (c->kind == CK_PERMANENT)
    {
	struct pubkey_list *p;

	/* look for a matching RSA public key */
	for (p = pluto_pubkeys; p != NULL; p = p->next)
	{
	    struct pubkey *key = p->key;

	    if (key->alg == PUBKEY_ALG_RSA &&
		same_id(&c->spd.that.id, &key->id) &&
		key->until_time == UNDEFINED_TIME)
	    {
		/* found a preloaded public key */
		return TRUE;
	    }
	}
    }
    return FALSE;
}


/* Decode the ID payload of Phase 1 (main_inI3_outR3 and main_inR3)
 * Note: we may change connections as a result.
 * We must be called before SIG or HASH are decoded since we
 * may change the peer's RSA key or ID.
 */
bool
decode_peer_id(struct msg_digest *md, bool initiator, bool aggrmode)
{
    struct state *const st = md->st;
    struct payload_digest *const id_pld = md->chain[ISAKMP_NEXT_ID];
    const pb_stream *const id_pbs = &id_pld->pbs;
    struct isakmp_id *const id = &id_pld->payload.id;
    struct id peer;

    /* I think that RFC2407 (IPSEC DOI) 4.6.2 is confused.
     * It talks about the protocol ID and Port fields of the ID
     * Payload, but they don't exist as such in Phase 1.
     * We use more appropriate names.
     * isaid_doi_specific_a is in place of Protocol ID.
     * isaid_doi_specific_b is in place of Port.
     * Besides, there is no good reason for allowing these to be
     * other than 0 in Phase 1.
     */
#ifdef NAT_TRAVERSAL
    if ((st->hidden_variables.st_nat_traversal & NAT_T_WITH_PORT_FLOATING) &&
	(id->isaid_doi_specific_a == IPPROTO_UDP) &&
	((id->isaid_doi_specific_b == 0) || (id->isaid_doi_specific_b == NAT_T_IKE_FLOAT_PORT))) {
	    DBG_log("protocol/port in Phase 1 ID Payload is %d/%d. "
		"accepted with port_floating NAT-T",
		id->isaid_doi_specific_a, id->isaid_doi_specific_b);
    }
    else
#endif
    if (!(id->isaid_doi_specific_a == 0 && id->isaid_doi_specific_b == 0)
    && !(id->isaid_doi_specific_a == IPPROTO_UDP && id->isaid_doi_specific_b == IKE_UDP_PORT))
    {
	loglog(RC_LOG_SERIOUS, "protocol/port in Phase 1 ID Payload must be 0/0 or %d/%d"
	    " but are %d/%d"
	    , IPPROTO_UDP, IKE_UDP_PORT
	    , id->isaid_doi_specific_a, id->isaid_doi_specific_b);
	/* we have turned this into a warning because of bugs in other vendors
	 * products. Specifically CISCO VPN3000. */
	/* return FALSE; */
    }

    peer.kind = id->isaid_idtype;

    switch (peer.kind)
    {
    case ID_IPV4_ADDR:
    case ID_IPV6_ADDR:
	/* failure mode for initaddr is probably inappropriate address length */
	{
	    err_t ugh = initaddr(id_pbs->cur, pbs_left(id_pbs)
		, peer.kind == ID_IPV4_ADDR? AF_INET : AF_INET6
		, &peer.ip_addr);

	    if (ugh != NULL)
	    {
		loglog(RC_LOG_SERIOUS, "improper %s identification payload: %s"
		    , enum_show(&ident_names, peer.kind), ugh);
		/* XXX Could send notification back */
		return FALSE;
	    }
	}
	break;

    case ID_USER_FQDN:
	if (memchr(id_pbs->cur, '@', pbs_left(id_pbs)) == NULL)
	{
	    loglog(RC_LOG_SERIOUS, "peer's ID_USER_FQDN contains no @");
	    return FALSE;
	}
	/* FALLTHROUGH */
    case ID_FQDN:
	if (memchr(id_pbs->cur, '\0', pbs_left(id_pbs)) != NULL)
	{
	    loglog(RC_LOG_SERIOUS, "Phase 1 ID Payload of type %s contains a NUL"
		, enum_show(&ident_names, peer.kind));
	    return FALSE;
	}

	/* ??? ought to do some more sanity check, but what? */

	setchunk(peer.name, id_pbs->cur, pbs_left(id_pbs));
	break;

    case ID_KEY_ID:
	setchunk(peer.name, id_pbs->cur, pbs_left(id_pbs));
	DBG(DBG_PARSING,
 	    DBG_dump_chunk("KEY ID:", peer.name));
	break;

    case ID_DER_ASN1_DN:
	setchunk(peer.name, id_pbs->cur, pbs_left(id_pbs));
 	DBG(DBG_PARSING,
 	    DBG_dump_chunk("DER ASN1 DN:", peer.name));
	break;

    default:
	/* XXX Could send notification back */
	loglog(RC_LOG_SERIOUS, "Unacceptable identity type (%s) in Phase 1 ID Payload"
	    , enum_show(&ident_names, peer.kind));
	return FALSE;
    }

    {
	char buf[IDTOA_BUF];

	idtoa(&peer, buf, sizeof(buf));
	openswan_log("%s mode peer ID is %s: '%s'"
		     , aggrmode ? "Aggressive" : "Main"
		     , enum_show(&ident_names, id->isaid_idtype), buf);
    }

     /* check for certificates */
     decode_cert(md);

    /* Now that we've decoded the ID payload, let's see if we
     * need to switch connections.
     * We must not switch horses if we initiated:
     * - if the initiation was explicit, we'd be ignoring user's intent
     * - if opportunistic, we'll lose our HOLD info
     */
    if (initiator)
    {
	if (!same_id(&st->st_connection->spd.that.id, &peer))
	{
	    char expect[IDTOA_BUF]
		, found[IDTOA_BUF];

	    idtoa(&st->st_connection->spd.that.id, expect, sizeof(expect));
	    idtoa(&peer, found, sizeof(found));
	    loglog(RC_LOG_SERIOUS
		, "we require peer to have ID '%s', but peer declares '%s'"
		, expect, found);
	    return FALSE;
	}
    }
    else
    {
	struct connection *c = st->st_connection;
	struct connection *r;

	/* check for certificate requests */
	decode_cr(md, &c->requested_ca);

	r = refine_host_connection(st, &peer, initiator, aggrmode);

	/* delete the collected certificate requests */
	free_generalNames(c->requested_ca, TRUE);
	c->requested_ca = NULL;

	if (r == NULL)
	{
	    char buf[IDTOA_BUF];

	    idtoa(&peer, buf, sizeof(buf));
	    loglog(RC_LOG_SERIOUS
		   , "no suitable connection for peer '%s'"
		   , buf);
	    return FALSE;
	}

	DBG(DBG_CONTROL,
	    char buf[IDTOA_BUF];

	    dntoa_or_null(buf, IDTOA_BUF, r->spd.this.ca, "%none");
	    DBG_log("offered CA: '%s'", buf);
	)

	if (r != c)
	{
	    /* apparently, r is an improvement on c -- replace */

	    openswan_log("switched from \"%s\" to \"%s\"", c->name, r->name);
	    if (r->kind == CK_TEMPLATE || r->kind == CK_GROUP)
	    {
		/* instantiate it, filling in peer's ID */
		r = rw_instantiate(r, &c->spd.that.host_addr,
				   NULL,
				   &peer);
	    }

	    st->st_connection = r;	/* kill reference to c */
	    set_cur_connection(r);
	    connection_discard(c);
	}
	else if (c->spd.that.has_id_wildcards)
	{
	    free_id_content(&c->spd.that.id);
	    c->spd.that.id = peer;
	    c->spd.that.has_id_wildcards = FALSE;
	    unshare_id_content(&c->spd.that.id);
	}
    }

    return TRUE;
}

/* State Transition Functions.
 *
 * The definition of state_microcode_table in demux.c is a good
 * overview of these routines.
 *
 * - Called from process_packet; result handled by complete_state_transition
 * - struct state_microcode member "processor" points to these
 * - these routine definitionss are in state order
 * - these routines must be restartable from any point of error return:
 *   beware of memory allocated before any error.
 * - output HDR is usually emitted by process_packet (if state_microcode
 *   member first_out_payload isn't ISAKMP_NEXT_NONE).
 *
 * The transition functions' functions include:
 * - process and judge payloads
 * - update st_iv (result of decryption is in st_new_iv)
 * - build reply packet
 */

/* Handle a Main Mode Oakley first packet (responder side).
 * HDR;SA --> HDR;SA
 */
stf_status
main_inI1_outR1(struct msg_digest *md)
{
    struct payload_digest *const sa_pd = md->chain[ISAKMP_NEXT_SA];
    struct state *st;
    struct connection *c;
    pb_stream r_sa_pbs;

    /* we are looking for an OpenPGP Vendor ID sent by the peer */
    bool openpgp_peer = FALSE;

    /* Determin how many Vendor ID payloads we will be sending */
    int next;
    int numvidtosend = 1;  /* we always send DPD VID */
#ifdef NAT_TRAVERSAL
    if (md->quirks.nat_traversal_vid && nat_traversal_enabled) {
	DBG(DBG_NATT, DBG_log("nat-t detected, sending nat-t VID"));
	numvidtosend++;
    }
#endif
#if SEND_PLUTO_VID || defined(openpgp_peer)
    numvidtosend++;
#endif

#if defined(openpgp_peer)
    {
	    struct payload_digest *p;
	    for (p = md->chain[ISAKMP_NEXT_VID]; p != NULL; p = p->next)
		{
		    int vid_len = sizeof(pgp_vendorid) - 1 < pbs_left(&p->pbs)
			? sizeof(pgp_vendorid) - 1 : pbs_left(&p->pbs);
		    
		    if (memcmp(pgp_vendorid, p->pbs.cur, vid_len) == 0)
			{
			    openpgp_peer = TRUE;
			    DBG(DBG_PARSING,
				DBG_log("we have an OpenPGP peer")
				)
				}
		}
    }
#endif

    
    /* random source ports are handled by find_host_connection */
    c = find_host_connection(&md->iface->ip_addr, pluto_port
			     , &md->sender
			     , md->sender_port);

    if (c == NULL)
    {
	/* See if a wildcarded connection can be found.
	 * We cannot pick the right connection, so we're making a guess.
	 * All Road Warrior connections are fair game:
	 * we pick the first we come across (if any).
	 * If we don't find any, we pick the first opportunistic
	 * with the smallest subnet that includes the peer.
	 * There is, of course, no necessary relationship between
	 * an Initiator's address and that of its client,
	 * but Food Groups kind of assumes one.
	 */
	{
	    struct connection *d;
	    d = find_host_connection(&md->iface->ip_addr, pluto_port
				     , (ip_address*)NULL
				     , md->sender_port);

	    for (; d != NULL; d = d->hp_next)
	    {
		if (d->kind == CK_GROUP)
		{
		    /* ignore */
		}
		else
		{
		    if (d->kind == CK_TEMPLATE && !(d->policy & POLICY_OPPO))
		    {
			/* must be Road Warrior: we have a winner */
			c = d;
			break;
		    }

		    /* Opportunistic or Shunt: pick tightest match */
		    if (addrinsubnet(&md->sender, &d->spd.that.client)
		    && (c == NULL || !subnetinsubnet(&c->spd.that.client, &d->spd.that.client)))
			c = d;
		}
	    }
	}

	if (c == NULL)
	{
	    loglog(RC_LOG_SERIOUS, "initial Main Mode message received on %s:%u"
		" but no connection has been authorized"
		, ip_str(&md->iface->ip_addr), ntohs(portof(&md->iface->ip_addr)));
	    /* XXX notification is in order! */
	    return STF_IGNORE;
	}
	else if (c->kind != CK_TEMPLATE)
	{
	    loglog(RC_LOG_SERIOUS, "initial Main Mode message received on %s:%u"
		" but \"%s\" forbids connection"
		, ip_str(&md->iface->ip_addr), pluto_port, c->name);
	    /* XXX notification is in order! */
	    return STF_IGNORE;
	}
	else
	{
	    /* Create a temporary connection that is a copy of this one.
	     * His ID isn't declared yet.
	     */
	    c = rw_instantiate(c, &md->sender
			       , NULL, NULL);
	}
    }

#ifdef XAUTH
    if(c->spd.this.xauth_server || c->spd.this.xauth_client)
    {
        numvidtosend++;
    }
#endif
    /* Set up state */
    md->st = st = new_state();
#ifdef XAUTH
    passert(st->st_oakley.xauth == 0);
#endif
    st->st_connection = c;
    st->st_remoteaddr = md->sender;
    st->st_remoteport = md->sender_port;
    st->st_localaddr  = md->iface->ip_addr;
    st->st_localport  = md->iface->port;
    st->st_interface  = md->iface;

    set_cur_state(st);	/* (caller will reset cur_state) */
    st->st_try = 0;	/* not our job to try again from start */
    st->st_policy = c->policy & ~POLICY_IPSEC_MASK;	/* only as accurate as connection */
    st->st_state = STATE_MAIN_R0;

    memcpy(st->st_icookie, md->hdr.isa_icookie, COOKIE_SIZE);
    get_cookie(FALSE, st->st_rcookie, COOKIE_SIZE, &md->sender);

    insert_state(st);	/* needs cookies, connection, and msgid (0) */

    st->st_doi = ISAKMP_DOI_IPSEC;
    st->st_situation = SIT_IDENTITY_ONLY; /* We only support this */

    /* copy the quirks we might have accumulated */
    copy_quirks(&st->quirks,&md->quirks);

    if ((c->kind == CK_INSTANCE) && (c->spd.that.host_port_specific))
    {
       openswan_log("responding to Main Mode from unknown peer %s:%u"
	    , ip_str(&c->spd.that.host_addr), c->spd.that.host_port);
    }
    else if (c->kind == CK_INSTANCE)
    {
	openswan_log("responding to Main Mode from unknown peer %s"
	    , ip_str(&c->spd.that.host_addr));
    }
    else
    {
	openswan_log("responding to Main Mode");
    }

    /* parse_isakmp_sa also spits out a winning SA into our reply,
     * so we have to build our md->reply and emit HDR before calling it.
     */

    /* HDR out.
     * We can't leave this to comm_handle() because we must
     * fill in the cookie.
     */
    {
	struct isakmp_hdr r_hdr = md->hdr;

	r_hdr.isa_flags &= ~ISAKMP_FLAG_COMMIT;	/* we won't ever turn on this bit */
	memcpy(r_hdr.isa_rcookie, st->st_rcookie, COOKIE_SIZE);
	r_hdr.isa_np = ISAKMP_NEXT_SA;
	if (!out_struct(&r_hdr, &isakmp_hdr_desc, &md->reply, &md->rbody))
	    return STF_INTERNAL_ERROR;
    }

    /* start of SA out */
    {
	struct isakmp_sa r_sa = sa_pd->payload.sa;

	/* if we to send any VID, then set the NEXT payload correctly */
	r_sa.isasa_np = numvidtosend ? ISAKMP_NEXT_VID : ISAKMP_NEXT_NONE;
	if (!out_struct(&r_sa, &isakmp_sa_desc, &md->rbody, &r_sa_pbs))
	    return STF_INTERNAL_ERROR;
    }

    /* SA body in and out */
    RETURN_STF_FAILURE(parse_isakmp_sa_body(&sa_pd->pbs, &sa_pd->payload.sa
					    , &r_sa_pbs, FALSE, st));

    if (SEND_PLUTO_VID || openpgp_peer)
    {
	char *vendorid = (openpgp_peer) ?
	    pgp_vendorid : pluto_vendorid;

	next = --numvidtosend ? ISAKMP_NEXT_VID : ISAKMP_NEXT_NONE;
	if (!out_generic_raw(next, &isakmp_vendor_id_desc, &md->rbody
			     , vendorid, strlen(vendorid), "Vendor ID"))
	    return STF_INTERNAL_ERROR;
    }

    /*
     * NOW SEND VENDOR ID payloads 
     */
       
    /* Announce our ability to do RFC 3706 Dead Peer Detection */
    next = --numvidtosend ? ISAKMP_NEXT_VID : ISAKMP_NEXT_NONE;
    if( !out_vid(next, &md->rbody, VID_MISC_DPD))
      return STF_INTERNAL_ERROR;

#ifdef XAUTH
    /* If XAUTH is required, insert here Vendor ID */
    if(c->spd.this.xauth_server || c->spd.this.xauth_client)
    {
	    next = --numvidtosend ? ISAKMP_NEXT_VID : ISAKMP_NEXT_NONE;
	    if (!out_vendorid(next, &md->rbody, VID_MISC_XAUTH))
	       return STF_INTERNAL_ERROR;
    }
#endif
#ifdef NAT_TRAVERSAL
    DBG(DBG_CONTROLMORE, DBG_log("sender checking NAT-t: %d and %d"
				, nat_traversal_enabled
				, md->quirks.nat_traversal_vid));

    if (md->quirks.nat_traversal_vid && nat_traversal_enabled) {

        next = --numvidtosend ? ISAKMP_NEXT_VID : ISAKMP_NEXT_NONE;
	/* reply if NAT-Traversal draft is supported */
	st->hidden_variables.st_nat_traversal = nat_traversal_vid_to_method(md->quirks.nat_traversal_vid);
	if ((st->hidden_variables.st_nat_traversal) && (!out_vendorid(next,
	    &md->rbody, md->quirks.nat_traversal_vid))) {
	    return STF_INTERNAL_ERROR;
	}
    }
#endif


#ifdef DEBUG
    /* if we are not 0 then something went very wrong above */    
    if(numvidtosend != 0) {
	openswan_log("payload alignment problem please check the code in main_inI1_outR1 (num=%d)", numvidtosend);
    }
#endif

    close_message(&md->rbody);

    /* save initiator SA for HASH */
    clonereplacechunk(st->st_p1isa, sa_pd->pbs.start, pbs_room(&sa_pd->pbs), "sa in main_inI1_outR1()");

    return STF_OK;
}

/*
 * STATE_MAIN_I1: HDR, SA --> auth dependent
 * PSK_AUTH, DS_AUTH: --> HDR, KE, Ni
 *
 * We do heavy computation here. For Main Mode, this is mostly okay,
 * since have already done a return routeability check.
 *
 */

static stf_status
main_inR1_outI2_tail(struct pluto_crypto_req_cont *pcrc
		     , struct pluto_crypto_req *r);


static void
main_inR1_outI2_continue(struct pluto_crypto_req_cont *pcrc
			 , struct pluto_crypto_req *r
			 , err_t ugh)
{
    struct ke_continuation *ke = (struct ke_continuation *)pcrc;
    struct msg_digest *md = ke->md;
    struct state *const st = md->st;
    stf_status e;

    DBG(DBG_CONTROLMORE
	, DBG_log("main inR1_outI2: calculated ke+nonce, sending I2"));

    /* XXX should check out ugh */
    passert(ugh == NULL);
    passert(cur_state == NULL);
    passert(st != NULL);

    passert(st->st_suspended_md == ke->md);
    st->st_suspended_md = NULL;	/* no longer connected or suspended */

    set_cur_state(st);

    st->st_calculating = FALSE;

    e = main_inR1_outI2_tail(pcrc, r);

    if(ke->md != NULL) {
	complete_state_transition(&ke->md, e);
	release_md(ke->md);
    }

    reset_cur_state();
}

stf_status
main_inR1_outI2(struct msg_digest *md)
{
    struct state *const st = md->st;

    /* verify echoed SA */
    {
	struct payload_digest *const sapd = md->chain[ISAKMP_NEXT_SA];

	RETURN_STF_FAILURE(parse_isakmp_sa_body(&sapd->pbs
						, &sapd->payload.sa
						, NULL, TRUE, st));
    }

#ifdef NAT_TRAVERSAL
    DBG(DBG_CONTROLMORE, DBG_log("sender checking NAT-t: %d and %d"
				 , nat_traversal_enabled
				 , md->quirks.nat_traversal_vid))

    if (nat_traversal_enabled && md->quirks.nat_traversal_vid) {
	st->hidden_variables.st_nat_traversal = nat_traversal_vid_to_method(md->quirks.nat_traversal_vid);
	openswan_log("enabling possible NAT-traversal with method %s"
	     , bitnamesof(natt_type_bitnames, st->hidden_variables.st_nat_traversal));
    }
#endif

    {
	struct ke_continuation *ke = alloc_thing(struct ke_continuation
						 , "outI2 KE");
	ke->md = md;
	
	if (!st->st_sec_in_use) {
	    ke->ke_pcrc.pcrc_func = main_inR1_outI2_continue;
	    st->st_suspended_md = md;
	    return build_ke(&ke->ke_pcrc, st, st->st_oakley.group, st->st_import);
	} else {
	    return main_inR1_outI2_tail((struct pluto_crypto_req_cont *)ke
					, NULL);
	}
    }
}

/* STATE_MAIN_I1: HDR, SA --> auth dependent
 * PSK_AUTH, DS_AUTH: --> HDR, KE, Ni
 *
 * The following are not yet implemented:
 * PKE_AUTH: --> HDR, KE, [ HASH(1), ] <IDi1_b>PubKey_r, <Ni_b>PubKey_r
 * RPKE_AUTH: --> HDR, [ HASH(1), ] <Ni_b>Pubkey_r, <KE_b>Ke_i,
 *                <IDi1_b>Ke_i [,<<Cert-I_b>Ke_i]
 *
 * We must verify that the proposal received matches one we sent.
 */
static stf_status
main_inR1_outI2_tail(struct pluto_crypto_req_cont *pcrc
		     , struct pluto_crypto_req *r)
{
    struct ke_continuation *ke = (struct ke_continuation *)pcrc;
    struct msg_digest *md = ke->md;
    struct state *const st = md->st;

    /**************** build output packet HDR;KE;Ni ****************/
    init_pbs(&md->reply, reply_buffer, sizeof(reply_buffer), "reply packet");

    /* HDR out.
     * We can't leave this to comm_handle() because the isa_np
     * depends on the type of Auth (eventually).
     */
    echo_hdr(md, FALSE, ISAKMP_NEXT_KE);

    /* KE out */
    if (!ship_KE(st, r , &st->st_gi
		 , &md->rbody, ISAKMP_NEXT_NONCE))
	return STF_INTERNAL_ERROR;

#ifdef DEBUG
    /* Ni out */
    if (!ship_nonce(&st->st_ni, r, &md->rbody
		    , (cur_debugging & IMPAIR_BUST_MI2)? ISAKMP_NEXT_VID : ISAKMP_NEXT_NONE
		    , "Ni"))
	return STF_INTERNAL_ERROR;

    if (cur_debugging & IMPAIR_BUST_MI2)
    {
	/* generate a pointless large VID payload to push message over MTU */
	pb_stream vid_pbs;

	if (!out_generic(ISAKMP_NEXT_NONE, &isakmp_vendor_id_desc, &md->rbody
	    , &vid_pbs))
	    return STF_INTERNAL_ERROR;
	if (!out_zero(1500 /*MTU?*/, &vid_pbs, "Filler VID"))
	    return STF_INTERNAL_ERROR;
	close_output_pbs(&vid_pbs);
    }
#else
    /* Ni out */
    if (!ship_nonce(&st->st_ni, r, &md->rbody, ISAKMP_NEXT_NONE, "Ni"))
	return STF_INTERNAL_ERROR;
#endif

#ifdef NAT_TRAVERSAL
    if (st->hidden_variables.st_nat_traversal & NAT_T_WITH_NATD) {
	if (!nat_traversal_add_natd(ISAKMP_NEXT_NONE, &md->rbody, md))
	    return STF_INTERNAL_ERROR;
    }
#endif

    /* finish message */
    close_message(&md->rbody);

    /* Reinsert the state, using the responder cookie we just received */
    unhash_state(st);
    memcpy(st->st_rcookie, md->hdr.isa_rcookie, COOKIE_SIZE);
    insert_state(st);	/* needs cookies, connection, and msgid (0) */

    return STF_OK;
}

/* STATE_MAIN_R1:
 * PSK_AUTH, DS_AUTH: HDR, KE, Ni --> HDR, KE, Nr
 *
 * The following are not yet implemented:
 * PKE_AUTH: HDR, KE, [ HASH(1), ] <IDi1_b>PubKey_r, <Ni_b>PubKey_r
 *	    --> HDR, KE, <IDr1_b>PubKey_i, <Nr_b>PubKey_i
 * RPKE_AUTH:
 *	    HDR, [ HASH(1), ] <Ni_b>Pubkey_r, <KE_b>Ke_i, <IDi1_b>Ke_i [,<<Cert-I_b>Ke_i]
 *	    --> HDR, <Nr_b>PubKey_i, <KE_b>Ke_r, <IDr1_b>Ke_r
 */
static stf_status
main_inI2_outR2_tail(struct pluto_crypto_req_cont *pcrc
		     , struct pluto_crypto_req *r);

static void
main_inI2_outR2_continue(struct pluto_crypto_req_cont *pcrc
			 , struct pluto_crypto_req *r
			 , err_t ugh)
{
    struct ke_continuation *ke = (struct ke_continuation *)pcrc;
    struct msg_digest *md = ke->md;
    struct state *const st = md->st;
    stf_status e;

    DBG(DBG_CONTROLMORE
	, DBG_log("main inI2_outR2: calculated ke+nonce, sending R2"));

    /* XXX should check out ugh */
    passert(ugh == NULL);
    passert(cur_state == NULL);
    passert(st != NULL);

    passert(st->st_suspended_md == ke->md);
    st->st_suspended_md = NULL;	/* no longer connected or suspended */

    set_cur_state(st);

    st->st_calculating = FALSE;
    e = main_inI2_outR2_tail(pcrc, r);

    if(ke->md != NULL) {
        complete_state_transition(&ke->md, e);
        release_md(ke->md);
    }
    reset_cur_state();
}

stf_status
main_inI2_outR2(struct msg_digest *md)
{
    struct state *const st = md->st;
    pb_stream *keyex_pbs = &md->chain[ISAKMP_NEXT_KE]->pbs;
    /* KE in */
    RETURN_STF_FAILURE(accept_KE(&st->st_gi, "Gi"
				 , st->st_oakley.group, keyex_pbs));

    /* Ni in */
    RETURN_STF_FAILURE(accept_nonce(md, &st->st_ni, "Ni"));

    /* decode certificate requests */
    decode_cr(md, &st->st_connection->requested_ca);

    if(st->st_connection->requested_ca != NULL)
    {
	st->hidden_variables.st_got_certrequest = TRUE;
    }


#ifdef NAT_TRAVERSAL
    DBG(DBG_CONTROLMORE
	, DBG_log("inI2: checking NAT-t: %d and %d"
		  , nat_traversal_enabled
		  , st->hidden_variables.st_nat_traversal));

    if (st->hidden_variables.st_nat_traversal & NAT_T_WITH_NATD) {
       nat_traversal_natd_lookup(md);
    }
    if (st->hidden_variables.st_nat_traversal) {
       nat_traversal_show_result(st->hidden_variables.st_nat_traversal
				 , md->sender_port);
    }
    if (st->hidden_variables.st_nat_traversal & NAT_T_WITH_KA) {
       nat_traversal_new_ka_event();
    }
#endif

    {
	struct ke_continuation *ke = alloc_thing(struct ke_continuation
					     , "inI2_outR2 KE");

	ke->md = md;
	st->st_suspended_md = md;

	if (!st->st_sec_in_use) {
	    ke->ke_pcrc.pcrc_func = main_inI2_outR2_continue;
	    return build_ke(&ke->ke_pcrc, st
			    , st->st_oakley.group, st->st_import);
	} else {
	    return main_inI2_outR2_tail((struct pluto_crypto_req_cont *)ke
					, NULL);
	}
    }
}


static void
main_inI2_outR2_calcdone(struct pluto_crypto_req_cont *pcrc
			 , struct pluto_crypto_req *r
			 , err_t ugh)
{
    struct dh_continuation *dh = (struct dh_continuation *)pcrc;
    struct state *st = dh->st;
    
    r = r;

    st->hidden_variables.st_skeyid_calculated = TRUE;
    update_iv(st);

    if(ugh != NULL) {
	openswan_log("failed to perform diffie-hellman: %s\n", ugh);
	return;
    }
	
    /*
     * if there was a packet received while we were calculating, then
     * process it now.
     */
    if(st->st_suspended_md != NULL) {
	struct msg_digest *md = st->st_suspended_md;

	st->st_suspended_md = NULL;
	process_packet(&md);
	if(md != NULL) {
	    release_md(md);
	}
    }
    return;
}

stf_status
main_inI2_outR2_tail(struct pluto_crypto_req_cont *pcrc
		     , struct pluto_crypto_req *r)
{
    struct ke_continuation *ke = (struct ke_continuation *)pcrc;
    struct msg_digest *md = ke->md;
    struct state *st = md->st;
    int next_payload;

    /* send CR if auth is RSA and no preloaded RSA public key exists*/
    bool send_cr = FALSE;

    /**************** build output packet HDR;KE;Nr ****************/

    send_cr = !no_cr_send
	&& (st->st_oakley.auth == OAKLEY_RSA_SIG)
	&& !has_preloaded_public_key(st)
	&& st->st_connection->spd.that.ca.ptr != NULL;

    /* HDR out done */

    /* KE out */
    if (!ship_KE(st, r, &st->st_gr
		 , &md->rbody, ISAKMP_NEXT_NONCE))
	{
	    abort();
	return STF_INTERNAL_ERROR;
	}

#ifdef DEBUG
    /* Nr out */
    next_payload = ISAKMP_NEXT_NONE;

    if(cur_debugging & IMPAIR_BUST_MR2)
    {
	next_payload = ISAKMP_NEXT_VID;
    }
    if(send_cr)
    {
        next_payload = ISAKMP_NEXT_CR;
    }
    if (!ship_nonce(&st->st_nr, r
		    , &md->rbody 
		    , next_payload
		    , "Nr")) 
	return STF_INTERNAL_ERROR;

    if (cur_debugging & IMPAIR_BUST_MR2)
    {
	/* generate a pointless large VID payload to push message over MTU */
	pb_stream vid_pbs;

	if (!out_generic((send_cr)? ISAKMP_NEXT_CR : ISAKMP_NEXT_NONE,
	    &isakmp_vendor_id_desc, &md->rbody, &vid_pbs))
	    return STF_INTERNAL_ERROR;
	if (!out_zero(1500 /*MTU?*/, &vid_pbs, "Filler VID"))
	    return STF_INTERNAL_ERROR;
	close_output_pbs(&vid_pbs);
    }
#else
    /* Nr out */
    if (!ship_nonce(&st->st_nr
		    , &md->rbody, r
		    , (send_cr)? ISAKMP_NEXT_CR : ISAKMP_NEXT_NONE
		    , "Nr"))
	return STF_INTERNAL_ERROR;
#endif

    /* CR out */
    if (send_cr)
    {
	if (st->st_connection->kind == CK_PERMANENT)
	{
	    if (!build_and_ship_CR(CERT_X509_SIGNATURE
				   , st->st_connection->spd.that.ca
				   , &md->rbody, ISAKMP_NEXT_NONE))
		return STF_INTERNAL_ERROR;
	}
	else
	{
	    generalName_t *ca = NULL;

	    if (collect_rw_ca_candidates(md, &ca))
	    {
		generalName_t *gn;

		for (gn = ca; gn != NULL; gn = gn->next)
		{
		    if (!build_and_ship_CR(CERT_X509_SIGNATURE, gn->name
		    , &md->rbody
		    , gn->next == NULL ? ISAKMP_NEXT_NONE : ISAKMP_NEXT_CR))
			return STF_INTERNAL_ERROR;
		}
		free_generalNames(ca, FALSE);
	    }
	    else
	    {
		if (!build_and_ship_CR(CERT_X509_SIGNATURE, empty_chunk
		, &md->rbody, ISAKMP_NEXT_NONE))
		    return STF_INTERNAL_ERROR;
	    }
	}
    }

#ifdef NAT_TRAVERSAL
    if (st->hidden_variables.st_nat_traversal & NAT_T_WITH_NATD) {
	if (!nat_traversal_add_natd(ISAKMP_NEXT_NONE, &md->rbody, md))
	    return STF_INTERNAL_ERROR;
    }
#endif

    /* finish message */
    close_message(&md->rbody);

    /*
     * next message will be encrypted, so, we need to have
     * the DH value calculated. We can do this in the background,
     * sending the reply right away. We have to be careful on the next
     * state, since the other end may reply faster than we can calculate
     * things. If it is the case, then the packet is placed in the
     * continuation, and we let the continuation process it. If there
     * is a retransmit, we keep only the last packet.
     *
     * Also, note that this is not a suspended state, since we are
     * actually just doing work in the background.
     *
     */
    {
	struct dh_continuation *dh = alloc_thing(struct dh_continuation
						 , "main_inI2_outR2_tail");
	dh->st = st;
	dh->dh_pcrc.pcrc_func = main_inI2_outR2_calcdone;
	passert(st->st_suspended_md == NULL);

	(void)perform_dh_secretiv(st, RESPONDER, st->st_oakley.group->group);
	update_iv(st);
    }
    return STF_OK;
}

static void
doi_log_cert_thinking(struct msg_digest *md UNUSED
		      , u_int16_t auth
		      , enum ipsec_cert_type certtype
		      , enum certpolicy policy
		      , bool gotcertrequest
		      , bool send_cert)
{
    DBG(DBG_CONTROL
	, DBG_log("thinking about whether to send my certificate:"));
    
    DBG(DBG_CONTROL
	, DBG_log("  I have RSA key: %s cert.type: %s "
		  , enum_show(&oakley_auth_names, auth)
		  , enum_show(&cert_type_names, certtype)));

    DBG(DBG_CONTROL
	, DBG_log("  sendcert: %s and I did%s get a certificate request "
		  , enum_show(&certpolicy_type_names, policy)
		  , gotcertrequest ? "" : " not"));

    DBG(DBG_CONTROL
	, DBG_log("  so %ssend cert.", send_cert ? "" : "do not "));

    if(!send_cert) {
	if(auth == OAKLEY_PRESHARED_KEY) {
	    openswan_log("I did not send a certificate because digital signatures are not being used. (PSK)");
	} else if(certtype == CERT_NONE) {
	    openswan_log("I did not send a certificate because I do not have one.");
	} else if(policy == cert_sendifasked) {
	    openswan_log("I did not send my certificate because I was not asked to.");
	}
    }
}

/* STATE_MAIN_I2:
 * SMF_PSK_AUTH: HDR, KE, Nr --> HDR*, IDi1, HASH_I
 * SMF_DS_AUTH: HDR, KE, Nr --> HDR*, IDi1, [ CERT, ] SIG_I
 *
 * The following are not yet implemented.
 * SMF_PKE_AUTH: HDR, KE, <IDr1_b>PubKey_i, <Nr_b>PubKey_i
 *	    --> HDR*, HASH_I
 * SMF_RPKE_AUTH: HDR, <Nr_b>PubKey_i, <KE_b>Ke_r, <IDr1_b>Ke_r
 *	    --> HDR*, HASH_I
 */
stf_status
main_inR2_outI3(struct msg_digest *md)
{
    struct state *const st = md->st;
    pb_stream *const keyex_pbs = &md->chain[ISAKMP_NEXT_KE]->pbs;
    int auth_payload = st->st_oakley.auth == OAKLEY_PRESHARED_KEY
	? ISAKMP_NEXT_HASH : ISAKMP_NEXT_SIG;
    pb_stream id_pbs;	/* ID Payload; also used for hash calculation */
    bool send_cert = FALSE;
    bool send_cr = FALSE;
    generalName_t *requested_ca = NULL;
    cert_t mycert = st->st_connection->spd.this.cert;

    /* KE in */
    RETURN_STF_FAILURE(accept_KE(&st->st_gr, "Gr"
				 , st->st_oakley.group, keyex_pbs));

    /* Nr in */
    RETURN_STF_FAILURE(accept_nonce(md, &st->st_nr, "Nr"));

    /* decode certificate requests */
    decode_cr(md, &requested_ca);

    if(requested_ca != NULL)
    {
	st->hidden_variables.st_got_certrequest = TRUE;
    }

    /*
     * send certificate if we have one and auth is RSA, and we were
     * told we can send one if asked, and we were asked, or we were told
     * to always send one.
     */
    send_cert = st->st_oakley.auth == OAKLEY_RSA_SIG
	&& mycert.type != CERT_NONE
	&& ((st->st_connection->spd.this.sendcert == cert_sendifasked
	     && st->hidden_variables.st_got_certrequest)
	    || st->st_connection->spd.this.sendcert==cert_alwayssend
	    || st->st_connection->spd.this.sendcert==cert_forcedtype);

    doi_log_cert_thinking(md
			  , st->st_oakley.auth
			  , mycert.type
			  , st->st_connection->spd.this.sendcert
			  , st->hidden_variables.st_got_certrequest 
			  , send_cert);
		  
    /* send certificate request, if we don't have a preloaded RSA public key */
    send_cr = !no_cr_send && send_cert && !has_preloaded_public_key(st);

    DBG(DBG_CONTROL
	, DBG_log(" I am %ssending a certificate request"
		  , send_cr ? "" : "not "));
		  
    /*
     * free collected certificate requests since as initiator
     * we don't heed them anyway
     */
    free_generalNames(requested_ca, TRUE);

    /* done parsing; initialize crypto  */

    (void)perform_dh_secretiv(st, INITIATOR, st->st_oakley.group->group);

#ifdef NAT_TRAVERSAL
    if (st->hidden_variables.st_nat_traversal & NAT_T_WITH_NATD) {
      nat_traversal_natd_lookup(md);
    }
    if (st->hidden_variables.st_nat_traversal) {
      nat_traversal_show_result(st->hidden_variables.st_nat_traversal
				, md->sender_port);
    }
    if (st->hidden_variables.st_nat_traversal & NAT_T_WITH_KA) {
      nat_traversal_new_ka_event();
    }
#endif
 
    /*************** build output packet HDR*;IDii;HASH/SIG_I ***************/
    /* ??? NOTE: this is almost the same as main_inI3_outR3's code */

    /* HDR* out done */

    /* IDii out */
    {
	struct isakmp_ipsec_id id_hd;
	chunk_t id_b;

	build_id_payload(&id_hd, &id_b, &st->st_connection->spd.this);
	id_hd.isaiid_np = (send_cert)? ISAKMP_NEXT_CERT : auth_payload;
	if (!out_struct(&id_hd
			, &isakmp_ipsec_identification_desc
			, &md->rbody
			, &id_pbs)
	    || !out_chunk(id_b, &id_pbs, "my identity"))
	    return STF_INTERNAL_ERROR;
	close_output_pbs(&id_pbs);
    }
    
    /* CERT out */
    if (send_cert)
    {
	pb_stream cert_pbs;

	struct isakmp_cert cert_hd;
	cert_hd.isacert_np = (send_cr)? ISAKMP_NEXT_CR : ISAKMP_NEXT_SIG;
	cert_hd.isacert_type = mycert.type;

	openswan_log("I am sending my cert");

	if (!out_struct(&cert_hd
			, &isakmp_ipsec_certificate_desc
			, &md->rbody
			, &cert_pbs))
	    return STF_INTERNAL_ERROR;

	if(mycert.forced) {
	  if (!out_chunk(mycert.u.blob, &cert_pbs, "forced CERT"))
	    return STF_INTERNAL_ERROR;
	} else {
	  if (!out_chunk(get_mycert(mycert), &cert_pbs, "CERT"))
	    return STF_INTERNAL_ERROR;
	}
	close_output_pbs(&cert_pbs);
    }

    /* CR out */
    if (send_cr)
    {
	openswan_log("I am sending a certificate request");
	if (!build_and_ship_CR(mycert.type
			       , st->st_connection->spd.that.ca
			       , &md->rbody, ISAKMP_NEXT_SIG))
	    return STF_INTERNAL_ERROR;
    }

#ifdef TPM
    {
	pb_stream *pbs = &md->rbody;
	size_t enc_len = pbs_offset(pbs) - sizeof(struct isakmp_hdr);

	TCLCALLOUT_crypt("preHash", st,pbs,sizeof(struct isakmp_hdr),enc_len);

	/* find location of ID PBS */
	tpm_findID(pbs, &id_pbs);
    }
#endif

    /* HASH_I or SIG_I out */
    {
	u_char hash_val[MAX_DIGEST_LEN];
	size_t hash_len = main_mode_hash(st, hash_val, TRUE, &id_pbs);

	if (auth_payload == ISAKMP_NEXT_HASH)
	{
	    /* HASH_I out */
	    if (!out_generic_raw(ISAKMP_NEXT_NONE
				 , &isakmp_hash_desc
				 , &md->rbody
				 , hash_val, hash_len, "HASH_I"))
		return STF_INTERNAL_ERROR;
	}
	else
	{
	    /* SIG_I out */
	    u_char sig_val[RSA_MAX_OCTETS];
	    size_t sig_len = RSA_sign_hash(st->st_connection
		, sig_val, hash_val, hash_len);

	    if (sig_len == 0)
	    {
		loglog(RC_LOG_SERIOUS, "unable to locate my private key for RSA Signature");
		return STF_FAIL + AUTHENTICATION_FAILED;
	    }

	    if (!out_generic_raw(ISAKMP_NEXT_NONE
				 , &isakmp_signature_desc
				 , &md->rbody
				 , sig_val
				 , sig_len
				 , "SIG_I"))
		return STF_INTERNAL_ERROR;
	}
    }

    /* encrypt message, except for fixed part of header */

    /* st_new_iv was computed by generate_skeyids_iv */
    if (!encrypt_message(&md->rbody, st))
	return STF_INTERNAL_ERROR;	/* ??? we may be partly committed */

    return STF_OK;
}

/* Shared logic for asynchronous lookup of DNS KEY records.
 * Used for STATE_MAIN_R2 and STATE_MAIN_I3.
 */

static void
report_key_dns_failure(struct id *id, err_t ugh)
{
    char id_buf[IDTOA_BUF];	/* arbitrary limit on length of ID reported */

    (void) idtoa(id, id_buf, sizeof(id_buf));
    loglog(RC_LOG_SERIOUS, "no RSA public key known for '%s'"
	"; DNS search for KEY failed (%s)", id_buf, ugh);
}


/* Processs the Main Mode ID Payload and the Authenticator
 * (Hash or Signature Payload).
 * If a DNS query is still needed to get the other host's public key,
 * the query is initiated and STF_SUSPEND is returned.
 * Note: parameter kc is a continuation containing the results from
 * the previous DNS query, or NULL indicating no query has been issued.
 */
stf_status
oakley_id_and_auth(struct msg_digest *md
		 , bool initiator	/* are we the Initiator? */
		 , bool aggrmode                /* aggressive mode? */
		 , cont_fn_t cont_fn	/* continuation function */
		 , const struct key_continuation *kc	/* current state, can be NULL */
)
{
    struct state *st = md->st;
    u_char hash_val[MAX_DIGEST_LEN];
    size_t hash_len;
    stf_status r = STF_OK;

    /* ID Payload in.
     * Note: this may switch the connection being used!
     */
    if (!decode_peer_id(md, initiator, aggrmode))
	return STF_FAIL + INVALID_ID_INFORMATION;

    /* Hash the ID Payload.
     * main_mode_hash requires idpl->cur to be at end of payload
     * so we temporarily set if so.
     */
    {
	pb_stream *idpl = &md->chain[ISAKMP_NEXT_ID]->pbs;
	u_int8_t *old_cur = idpl->cur;

	idpl->cur = idpl->roof;
	hash_len = main_mode_hash(st, hash_val, !initiator, idpl);
	idpl->cur = old_cur;
    }

    switch (st->st_oakley.auth)
    {
    case OAKLEY_PRESHARED_KEY:
	{
	    pb_stream *const hash_pbs = &md->chain[ISAKMP_NEXT_HASH]->pbs;

	    if (pbs_left(hash_pbs) != hash_len
	    || memcmp(hash_pbs->cur, hash_val, hash_len) != 0)
	    {
		DBG_cond_dump(DBG_CRYPT, "received HASH:"
		    , hash_pbs->cur, pbs_left(hash_pbs));
		loglog(RC_LOG_SERIOUS, "received Hash Payload does not match computed value");
		/* XXX Could send notification back */
		r = STF_FAIL + INVALID_HASH_INFORMATION;
	    }
	}
	break;

    case OAKLEY_RSA_SIG:
	r = RSA_check_signature(st, hash_val, hash_len
	    , &md->chain[ISAKMP_NEXT_SIG]->pbs
#ifdef USE_KEYRR
	    , kc == NULL? NULL : kc->ac.keys_from_dns
#endif /* USE_KEYRR */
	    , kc == NULL? NULL : kc->ac.gateways_from_dns
	    );

	if (r == STF_SUSPEND)
	{
	    /* initiate/resume asynchronous DNS lookup for key */
	    struct key_continuation *nkc
		= alloc_thing(struct key_continuation, "key continuation");
	    enum key_oppo_step step_done = kc == NULL? kos_null : kc->step;
	    err_t ugh;

	    /* Record that state is used by a suspended md */
	    passert(st->st_suspended_md == NULL);
	    st->st_suspended_md = md;

	    nkc->failure_ok = FALSE;
	    nkc->md = md;

	    switch (step_done)
	    {
	    case kos_null:
		/* first try: look for the TXT records */
		nkc->step = kos_his_txt;
#ifdef USE_KEYRR
		nkc->failure_ok = TRUE;
#endif
		ugh = start_adns_query(&st->st_connection->spd.that.id
				       , &st->st_connection->spd.that.id	/* SG itself */
				       , ns_t_txt
				       , cont_fn
				       , &nkc->ac);
		break;

#ifdef USE_KEYRR
	    case kos_his_txt:
		/* second try: look for the KEY records */
		nkc->step = kos_his_key;
		ugh = start_adns_query(&st->st_connection->spd.that.id
				       , NULL	/* no sgw for KEY */
				       , ns_t_key
				       , cont_fn
				       , &nkc->ac);
		break;
#endif /* USE_KEYRR */

	    default:
		bad_case(step_done);
	    }

	    if (ugh != NULL)
	    {
		report_key_dns_failure(&st->st_connection->spd.that.id, ugh);
		st->st_suspended_md = NULL;
		r = STF_FAIL + INVALID_KEY_INFORMATION;
	    } else {
		/*
		 * since this state is waiting for a DNS query, delete
		 * any events that might kill it.
		 */
		delete_event(st);
	    }
	}
	break;

    default:
	bad_case(st->st_oakley.auth);
    }
    if (r == STF_OK)
	DBG(DBG_CRYPT, DBG_log("authentication succeeded"));
    return r;
}

/* This continuation is called as part of either
 * the main_inI3_outR3 state or main_inR3 state.
 *
 * The "tail" function is the corresponding tail
 * function main_inI3_outR3_tail | main_inR3_tail,
 * either directly when the state is started, or via
 * adns continuation.
 *
 * Basically, we go around in a circle:
 *   main_in?3* -> key_continue
 *                ^            \
 *               /              V
 *             adns            main_in?3*_tail
 *              ^               |
 *               \              V
 *                main_id_and_auth
 *
 * until such time as main_id_and_auth is able
 * to find authentication, or we run out of things
 * to try.
 */
void
key_continue(struct adns_continuation *cr
	     , err_t ugh
	     , key_tail_fn *tail)
{
    struct key_continuation *kc = (void *)cr;
    struct state *st = kc->md->st;

    passert(cur_state == NULL);

    /* if st == NULL, our state has been deleted -- just clean up */
    if (st != NULL)
    {
	stf_status r;

	passert(st->st_suspended_md == kc->md);
	st->st_suspended_md = NULL;	/* no longer connected or suspended */
	cur_state = st;

	/* cancel any DNS event, since we got an anwer */
	delete_event(st);

	if (!kc->failure_ok && ugh != NULL)
	{
	    report_key_dns_failure(&st->st_connection->spd.that.id, ugh);
	    r = STF_FAIL + INVALID_KEY_INFORMATION;
	}
	else
	{

#ifdef USE_KEYRR
	    passert(kc->step == kos_his_txt || kc->step == kos_his_key);
#else
	    passert(kc->step == kos_his_txt);
#endif
	    kc->last_ugh = ugh;	/* record previous error in case we need it */
	    r = (*tail)(kc->md, kc);
	}
	complete_state_transition(&kc->md, r);
    }
    if (kc->md != NULL)
	release_md(kc->md);
    cur_state = NULL;
}

/* STATE_MAIN_R2:
 * PSK_AUTH: HDR*, IDi1, HASH_I --> HDR*, IDr1, HASH_R
 * DS_AUTH: HDR*, IDi1, [ CERT, ] SIG_I --> HDR*, IDr1, [ CERT, ] SIG_R
 * PKE_AUTH, RPKE_AUTH: HDR*, HASH_I --> HDR*, HASH_R
 *
 * Broken into parts to allow asynchronous DNS lookup.
 *
 * - main_inI3_outR3 to start
 * - main_inI3_outR3_tail to finish or suspend for DNS lookup
 * - main_inI3_outR3_continue to start main_inI3_outR3_tail again
 */
static key_tail_fn main_inI3_outR3_tail;	/* forward */

stf_status
main_inI3_outR3(struct msg_digest *md)
{
    return main_inI3_outR3_tail(md, NULL);
}

static inline stf_status
main_id_and_auth(struct msg_digest *md
		 , bool initiator	/* are we the Initiator? */
		 , cont_fn_t cont_fn	/* continuation function */
		 , struct key_continuation *kc) /* argument */
{
    return oakley_id_and_auth(md, initiator, FALSE, cont_fn, kc);
}

static void
main_inI3_outR3_continue(struct adns_continuation *cr, err_t ugh)
{
    key_continue(cr, ugh, main_inI3_outR3_tail);
}

static stf_status
main_inI3_outR3_tail(struct msg_digest *md
, struct key_continuation *kc)
{
    struct state *const st = md->st;
    u_int8_t auth_payload;
    pb_stream r_id_pbs;	/* ID Payload; also used for hash calculation */
    cert_t mycert;
    bool send_cert;

    /* ID and HASH_I or SIG_I in
     * Note: this may switch the connection being used!
     */
    {
	stf_status r = main_id_and_auth(md, FALSE
					, main_inI3_outR3_continue
					, kc);

	if (r != STF_OK)
	    return r;
    }

    /* send certificate if we have one and auth is RSA */
    mycert = st->st_connection->spd.this.cert;

    send_cert = st->st_oakley.auth == OAKLEY_RSA_SIG
	&& mycert.type != CERT_NONE
	&& ((st->st_connection->spd.this.sendcert == cert_sendifasked
	     && st->hidden_variables.st_got_certrequest)
	    || st->st_connection->spd.this.sendcert==cert_alwayssend);

    doi_log_cert_thinking(md
			  , st->st_oakley.auth
			  , mycert.type
			  , st->st_connection->spd.this.sendcert
			  , st->hidden_variables.st_got_certrequest 
			  , send_cert);
		  
    /*************** build output packet HDR*;IDir;HASH/SIG_R ***************/
    /* proccess_packet() would automatically generate the HDR*
     * payload if smc->first_out_payload is not ISAKMP_NEXT_NONE.
     * We don't do this because we wish there to be no partially
     * built output packet if we need to suspend for asynch DNS.
     */
    /* ??? NOTE: this is almost the same as main_inR2_outI3's code */

    /* HDR* out
     * If auth were PKE_AUTH or RPKE_AUTH, ISAKMP_NEXT_HASH would
     * be first payload.
     */
    echo_hdr(md, TRUE, ISAKMP_NEXT_ID);

    auth_payload = st->st_oakley.auth == OAKLEY_PRESHARED_KEY
	? ISAKMP_NEXT_HASH : ISAKMP_NEXT_SIG;

    /* IDir out */
    {
	/* id_hd should be struct isakmp_id, but struct isakmp_ipsec_id
	 * allows build_id_payload() to work for both phases.
	 */
	struct isakmp_ipsec_id id_hd;
	chunk_t id_b;

	build_id_payload(&id_hd, &id_b, &st->st_connection->spd.this);
	id_hd.isaiid_np = (send_cert)? ISAKMP_NEXT_CERT : auth_payload;
	if (!out_struct(&id_hd, &isakmp_ipsec_identification_desc, &md->rbody, &r_id_pbs)
	|| !out_chunk(id_b, &r_id_pbs, "my identity"))
	    return STF_INTERNAL_ERROR;
	close_output_pbs(&r_id_pbs);
    }

    /* CERT out, if we have one */
    if (send_cert)
    {
	pb_stream cert_pbs;

	struct isakmp_cert cert_hd;
	cert_hd.isacert_np = ISAKMP_NEXT_SIG;
	cert_hd.isacert_type = mycert.type;

	openswan_log("I am sending my cert");

	if (!out_struct(&cert_hd, &isakmp_ipsec_certificate_desc, &md->rbody, &cert_pbs))
	return STF_INTERNAL_ERROR;
	if (!out_chunk(get_mycert(mycert), &cert_pbs, "CERT"))
	    return STF_INTERNAL_ERROR;
	close_output_pbs(&cert_pbs);
    }

#ifdef TPM
    {
	pb_stream *pbs = &md->rbody;
	size_t enc_len = pbs_offset(pbs) - sizeof(struct isakmp_hdr);

	TCLCALLOUT_crypt("preHash", st,pbs,sizeof(struct isakmp_hdr),enc_len);

	/* find location of ID PBS */
	tpm_findID(pbs, &r_id_pbs);
    }
#endif

    /* HASH_R or SIG_R out */
    {
	u_char hash_val[MAX_DIGEST_LEN];
	size_t hash_len = main_mode_hash(st, hash_val, FALSE, &r_id_pbs);

	if (auth_payload == ISAKMP_NEXT_HASH)
	{
	    /* HASH_R out */
	    if (!out_generic_raw(ISAKMP_NEXT_NONE, &isakmp_hash_desc, &md->rbody
	    , hash_val, hash_len, "HASH_R"))
		return STF_INTERNAL_ERROR;
	}
	else
	{
	    /* SIG_R out */
	    u_char sig_val[RSA_MAX_OCTETS];
	    size_t sig_len = RSA_sign_hash(st->st_connection
		, sig_val, hash_val, hash_len);

	    if (sig_len == 0)
	    {
		loglog(RC_LOG_SERIOUS, "unable to locate my private key for RSA Signature");
		return STF_FAIL + AUTHENTICATION_FAILED;
	    }

	    if (!out_generic_raw(ISAKMP_NEXT_NONE, &isakmp_signature_desc
	    , &md->rbody, sig_val, sig_len, "SIG_R"))
		return STF_INTERNAL_ERROR;
	}
    }

    /* encrypt message, sans fixed part of header */

    if (!encrypt_message(&md->rbody, st))
	return STF_INTERNAL_ERROR;	/* ??? we may be partly committed */

    /* Last block of Phase 1 (R3), kept for Phase 2 IV generation */
    DBG_cond_dump(DBG_CRYPT, "last encrypted block of Phase 1:"
	, st->st_new_iv, st->st_new_iv_len);

    st->st_ph1_iv_len = st->st_new_iv_len;
    set_ph1_iv(st, st->st_new_iv);

    ISAKMP_SA_established(st->st_connection, st->st_serialno);

    /* ??? If st->st_connectionc->gw_info != NULL,
     * we should keep the public key -- it tested out.
     */

    return STF_OK;
}

/* STATE_MAIN_I3:
 * Handle HDR*;IDir;HASH/SIG_R from responder.
 *
 * Broken into parts to allow asynchronous DNS for KEY records.
 *
 * - main_inR3 to start
 * - main_inR3_tail to finish or suspend for DNS lookup
 * - main_inR3_continue to start main_inR3_tail again
 */

static key_tail_fn main_inR3_tail;	/* forward */

stf_status
main_inR3(struct msg_digest *md)
{
    return main_inR3_tail(md, NULL);
}

static void
main_inR3_continue(struct adns_continuation *cr, err_t ugh)
{
    key_continue(cr, ugh, main_inR3_tail);
}

static stf_status
main_inR3_tail(struct msg_digest *md
, struct key_continuation *kc)
{
    struct state *const st = md->st;

    /* ID and HASH_R or SIG_R in
     * Note: this may switch the connection being used!
     */
    {
	stf_status r = main_id_and_auth(md, TRUE, main_inR3_continue, kc);

	if (r != STF_OK)
	    return r;
    }

    /**************** done input ****************/

    /* save last IV from phase 1 so it can be restored later so anything 
     * between the end of phase 1 and the start of phase 2 ie mode config
     * payloads etc will not loose our IV
     */
    memcpy(st->st_ph1_iv, st->st_new_iv, st->st_new_iv_len);
    st->st_ph1_iv_len = st->st_new_iv_len;
    
    ISAKMP_SA_established(st->st_connection, st->st_serialno);

    passert((st->st_policy & POLICY_PFS)==0 || st->st_pfs_group != NULL );

    /* ??? If c->gw_info != NULL,
     * we should keep the public key -- it tested out.
     */

    st->st_ph1_iv_len = st->st_new_iv_len;
    set_ph1_iv(st, st->st_new_iv);

    /* save last IV from phase 1 so it can be restored later so anything 
     * between the end of phase 1 and the start of phase 2 ie mode config
     * payloads etc will not loose our IV
     */
    memcpy(st->st_ph1_iv, st->st_new_iv, st->st_new_iv_len);
    st->st_ph1_iv_len = st->st_new_iv_len;
    
    update_iv(st);	/* finalize our Phase 1 IV */

    

    return STF_OK;
}

stf_status
send_isakmp_notification(struct state *st
			 , u_int16_t type, const void *data, size_t len)
{
    msgid_t msgid;
    pb_stream reply;
    pb_stream rbody;
    u_char old_new_iv[MAX_DIGEST_LEN];
    u_char old_iv[MAX_DIGEST_LEN];
    u_char
        *r_hashval,     /* where in reply to jam hash value */
        *r_hash_start;  /* start of what is to be hashed */
        
    msgid = generate_msgid(st);
    
    init_pbs(&reply, reply_buffer, sizeof(reply_buffer), "ISAKMP notify");
    
    /* HDR* */
    {
        struct isakmp_hdr hdr;
        hdr.isa_version = ISAKMP_MAJOR_VERSION << ISA_MAJ_SHIFT | ISAKMP_MINOR_VERSION;
        hdr.isa_np = ISAKMP_NEXT_HASH;
        hdr.isa_xchg = ISAKMP_XCHG_INFO;
        hdr.isa_msgid = msgid;
        hdr.isa_flags = ISAKMP_FLAG_ENCRYPTION;
        memcpy(hdr.isa_icookie, st->st_icookie, COOKIE_SIZE);
        memcpy(hdr.isa_rcookie, st->st_rcookie, COOKIE_SIZE);
        if (!out_struct(&hdr, &isakmp_hdr_desc, &reply, &rbody))
            impossible();
    }
    /* HASH -- create and note space to be filled later */
    START_HASH_PAYLOAD(rbody, ISAKMP_NEXT_N);

    /* NOTIFY */
    {
        pb_stream notify_pbs;
        struct isakmp_notification isan;

        isan.isan_np = ISAKMP_NEXT_NONE;
        isan.isan_doi = ISAKMP_DOI_IPSEC;
        isan.isan_protoid = PROTO_ISAKMP;
        isan.isan_spisize = COOKIE_SIZE * 2;  
        isan.isan_type = type;
        if (!out_struct(&isan, &isakmp_notification_desc, &rbody, &notify_pbs))
            return STF_INTERNAL_ERROR;
        if (!out_raw(st->st_icookie, COOKIE_SIZE, &notify_pbs, "notify icookie"))
            return STF_INTERNAL_ERROR;  
        if (!out_raw(st->st_rcookie, COOKIE_SIZE, &notify_pbs, "notify rcookie"))
            return STF_INTERNAL_ERROR;  
        if (data != NULL && len > 0)
            if (!out_raw(data, len, &notify_pbs, "notify data"))
                return STF_INTERNAL_ERROR;    
        close_output_pbs(&notify_pbs);
    }

#ifdef TPM            
    {
	pb_stream *pbs = &rbody;
	size_t enc_len = pbs_offset(pbs) - sizeof(struct isakmp_hdr);

	TCLCALLOUT_crypt("preHash", st,pbs,sizeof(struct isakmp_hdr),enc_len);
	r_hashval = tpm_relocateHash(pbs);	
    }
#endif

    {
        /* finish computing HASH */     
        struct hmac_ctx ctx;
        hmac_init_chunk(&ctx, st->st_oakley.hasher, st->st_skeyid_a);
        hmac_update(&ctx, (const u_char *) &msgid, sizeof(msgid_t));
        hmac_update(&ctx, r_hash_start, rbody.cur-r_hash_start);
        hmac_final(r_hashval, &ctx);  
     
        DBG(DBG_CRYPT,
                DBG_log("HASH computed:");
                DBG_dump("", r_hashval, ctx.hmac_digest_len));
    }
    /* save old IV (this prevents from copying a whole new state object
     * for NOTIFICATION / DELETE messages we don't need to maintain a state
     * because there are no retransmissions...
     */
     
    save_iv(st, old_iv);
    save_new_iv(st, old_new_iv);
                
    init_phase2_iv(st, &msgid);
    if (!encrypt_message(&rbody, st))
        return STF_INTERNAL_ERROR;
     
    {  
        chunk_t saved_tpacket = st->st_tpacket;

        setchunk(st->st_tpacket, reply.start, pbs_offset(&reply));
        send_packet(st, "ISAKMP notify", TRUE);
        st->st_tpacket = saved_tpacket;
    }       
    /* get back old IV for this state */
    set_iv(st, old_iv);
    set_new_iv(st, old_new_iv);
     
    return STF_IGNORE;
}

/*
 * Local Variables:
 * c-basic-offset:4
 * c-style: pluto
 * End:
 */<|MERGE_RESOLUTION|>--- conflicted
+++ resolved
@@ -13,15 +13,12 @@
  * or FITNESS FOR A PARTICULAR PURPOSE.  See the GNU General Public License
  * for more details.
  *
-<<<<<<< HEAD
  *
  * Modifications to use OCF interface written by
  * Daniel Djamaludin <danield@cyberguard.com>
  * Copyright (C) 2004-2005 Intel Corporation.  All Rights Reserved.
  *
-=======
  * RCSID $Id: ipsec_doi.c,v 1.304.2.11 2006/04/16 02:24:19 mcr Exp $
->>>>>>> 4cbd0ebe
  */
 
 #include <stdio.h>
