--- conflicted
+++ resolved
@@ -11,16 +11,11 @@
  * Copyright (C) 2013 Matt Rogers <mrogers@redhat.com>
  * Copyright (C) 2013 Tuomo Soini <tis@foobar.fi>
  * Copyright (C) 2014,2017 Antony Antony <antony@phenome.org>
-<<<<<<< HEAD
  * Copyright (C) 2015-2019 Andrew Cagney <cagney@gnu.org>
  * Copyright (C) 2015-2019 Paul Wouters <pwouters@redhat.com>
  * Copyright (C) 2017 Vukasin Karadzic <vukasin.karadzic@gmail.com>
  * Copyright (C) 2015-2019 Paul Wouters <pwouters@redhat.com>
-=======
- * Copyright (C) 2015-2017 Andrew Cagney <cagney@gnu.org>
- * Copyright (C) 2015 Paul Wouters <pwouters@redhat.com>
  * Copyright (C) 2017 Mayank Totale <mtotale@gmail.com>
->>>>>>> 83a28c7e
  *
  * This program is free software; you can redistribute it and/or modify it
  * under the terms of the GNU General Public License as published by the
@@ -782,18 +777,11 @@
 
 /* global variables */
 
-<<<<<<< HEAD
 extern uint16_t pluto_port;		/* Pluto's port */
 extern uint16_t pluto_nat_port;	/* Pluto's NATT floating port */
 extern uint16_t pluto_nflog_group;	/* NFLOG group - 0 means no logging  */
 extern uint16_t pluto_xfrmlifetime;	/* only used to display in status */
-=======
-extern u_int16_t pluto_port;		/* Pluto's port */
-extern u_int16_t pluto_nat_port;	/* Pluto's NATT floating port */
-extern u_int16_t pluto_nflog_group;	/* NFLOG group - 0 means no logging  */
-extern u_int16_t pluto_xfrmlifetime;	/* only used to display in status */
 extern u_int16_t pluto_tcpport;
->>>>>>> 83a28c7e
 
 extern bool states_use_connection(const struct connection *c);
 
