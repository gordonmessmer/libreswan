/* state and event objects, for libreswan
 *
 * Copyright (C) 1997 Angelos D. Keromytis.
 * Copyright (C) 1998-2001,2013-2014 D. Hugh Redelmeier <hugh@mimosa.com>
 * Copyright (C) 2003-2008 Michael C Richardson <mcr@xelerance.com>
 * Copyright (C) 2003-2009 Paul Wouters <paul@xelerance.com>
 * Copyright (C) 2008-2009 David McCullough <david_mccullough@securecomputing.com>
 * Copyright (C) 2009,2012 Avesh Agarwal <avagarwa@redhat.com>
 * Copyright (C) 2012-2013 Paul Wouters <paul@libreswan.org>
 * Copyright (C) 2012 Wes Hardaker <opensource@hardakers.net>
 * Copyright (C) 2013 Matt Rogers <mrogers@redhat.com>
 * Copyright (C) 2013 Tuomo Soini <tis@foobar.fi>
 * Copyright (C) 2014,2017 Antony Antony <antony@phenome.org>
 * Copyright (C) 2015-2017 Andrew Cagney <cagney@gnu.org>
 * Copyright (C) 2015 Paul Wouters <pwouters@redhat.com>
 *
 * This program is free software; you can redistribute it and/or modify it
 * under the terms of the GNU General Public License as published by the
 * Free Software Foundation; either version 2 of the License, or (at your
 * option) any later version.  See <http://www.fsf.org/copyleft/gpl.txt>.
 *
 * This program is distributed in the hope that it will be useful, but
 * WITHOUT ANY WARRANTY; without even the implied warranty of MERCHANTABILITY
 * or FITNESS FOR A PARTICULAR PURPOSE.  See the GNU General Public License
 * for more details.
 */

#ifndef _STATE_H
#define _STATE_H

#include <pthread.h>    /* Must be the first include file */
#include <sys/types.h>
#include <sys/socket.h>
#include <netinet/in.h>
#include <time.h>
#include "quirks.h"

#include <nss.h>
#include <pk11pub.h>
#include <x509.h>

#ifdef XAUTH_HAVE_PAM
# include <signal.h>
#endif

#include "labeled_ipsec.h"	/* for struct xfrm_user_sec_ctx_ike and friends */
#include "state_entry.h"

/* Message ID mechanism.
 *
 * A Message ID is contained in each IKE message header.
 * For Phase 1 exchanges (Main and Aggressive), it will be zero.
 * For other exchanges, which must be under the protection of an
 * ISAKMP SA, the Message ID must be unique within that ISAKMP SA.
 * Effectively, this labels the message as belonging to a particular
 * exchange.
 *
 * RFC2408 "ISAKMP" 3.1 "ISAKMP Header Format" (near end) states that
 * the Message ID must be unique.  We interpret this to be "unique within
 * one ISAKMP SA".
 *
 * BTW, we feel this uniqueness allows rekeying to be somewhat simpler
 * than specified by draft-jenkins-ipsec-rekeying-06.txt.
 */

/* msgid_t defined in defs.h */

#define v1_MAINMODE_MSGID  ((msgid_t) 0)	/* network and host order */

#define v2_INITIAL_MSGID  ((msgid_t) 0)	/* network and host order */

#define v2_INVALID_MSGID  ((msgid_t) 0xffffffff)	/* network and host order */

struct ikev2_ipseckey_dns; /* forward declaration of tag */

struct state;   /* forward declaration of tag */

/* Oakley (Phase 1 / Main Mode) transform and attributes
 * This is a flattened/decoded version of what is represented
 * in the Transaction Payload.
 * Names are chosen to match corresponding names in state.
 */
struct trans_attrs {
	/*
	 * Let me see, the ENCRYPT field, depending on which balls are
	 * in the air at any one moment, is used for and contains one
	 * of the following:
	 *
	 * IKEv1 IKE (aka IKEv1 Phase 1?): enum ikev1_encr_attribute;
	 * this code should use ENCRYPTER.
	 *
	 * IKEv2 IKE: enum ikev2_trans_type_encr; this code should use
	 * ENCRYPTER.
	 *
	 * IKEv1 and IKEv2 ESP/AH (aka IKEv1 Phase 2?): enum
	 * ipsec_cipher_algo; strictly speaking, for IKEv2, it starts
	 * out containing an enum ikev2_trans_type_encr, but is then
	 * "fixed"; the more generic code should use ENCRYPTER.
	 *
	 * IKEv1 IPCOMP: enum ipsec_comp_algo; at least that is what
	 * I've been told; this code, along with the rest of IKEv1
	 * should go away.
	 *
	 * What could possibly go wrong :-)
	 *
	 * It is pretty safe to say that the field should minimally be
	 * moved to more specific structs if not deleted.
	 */
	u_int16_t encrypt;
	u_int16_t enckeylen;		/* encryption key len (bits) */
	oakley_hash_t integ_hash;	/* Hash algorithm for integ */

	oakley_auth_t auth;		/* Authentication method (RSA,PSK) */

	bool doing_xauth;		/* did we negotiate Extended Authentication and still doing it? */

	bool esn_enabled;               /* IKEv2 ESN (extended sequence numbers) */

	deltatime_t life_seconds;	/* max life of this SA in seconds */
	u_int32_t life_kilobytes;	/* max life of this SA in kilobytes */

	/* used in phase1/PARENT SA */
	const struct encrypt_desc *encrypter;	/* package of encryption routines */
	const struct prf_desc *prf;		/* package of prf routines */
	const struct integ_desc *integ;		/* package of integrity routines */
	const struct oakley_group_desc *group;	/* Oakley group */
};

/* IPsec (Phase 2 / Quick Mode) transform and attributes
 * This is a flattened/decoded version of what is represented
 * by a Transaction Payload.  There may be one for AH, one
 * for ESP, and a funny one for IPCOMP.
 *
 * Yes, this is screwy -- we keep different direction information
 * in different places. Fix it up sometime.
 */
struct ipsec_trans_attrs {
	struct trans_attrs transattrs;
	ipsec_spi_t spi;                /* their SPI */
	deltatime_t life_seconds;	/* max life of this SA in seconds */
	u_int32_t life_kilobytes;	/* max life of this SA in kilobytes */
	u_int16_t encapsulation;
};

/* IPsec per protocol state information */
struct ipsec_proto_info {
	bool present;                   /* was this transform specified? */
	struct ipsec_trans_attrs attrs; /* info on remote */
	ipsec_spi_t our_spi;
	u_int16_t keymat_len;           /* same for both */
	u_char *our_keymat;
	u_char *peer_keymat;
	uint64_t our_bytes;
	uint64_t peer_bytes;
	monotime_t our_lastused;
	monotime_t peer_lastused;
	uint64_t add_time;
};

struct initiate_list {
	so_serial_t st_serialno;
//	enum initiate_new_exchagnge send_type;
	struct  initiate_list *next;
};

struct ike_frag {
	struct ike_frag *next;
	struct msg_digest *md;
	int index;
	int last;
	u_int8_t *data;
	size_t size;
};

struct ikev2_frag {
	struct ikev2_frag *next;
	chunk_t cipher;
	/* the rest are only used in re-assembly */
	int np;
	int index;
	int total;
	unsigned int iv;
	chunk_t plain;
};

/*
 * internal state that
 * should get copied by god... to the child SA state.
 * this is to make Einstein happy.
 */

struct hidden_variables {
	unsigned int st_malformed_received;
	unsigned int st_malformed_sent;
	bool st_xauth_client_done;
	int st_xauth_client_attempt;
	bool st_modecfg_server_done;
	bool st_modecfg_vars_set;
	bool st_got_certrequest;
	bool st_modecfg_started;
	bool st_skeyid_calculated;
	bool st_peer_supports_dpd;              /* Peer supports DPD/IKEv2 Liveness
						 * NOTE: dpd_active_locally() tracks
						 * the local enablement of DPD */
	lset_t st_nat_traversal;                /* bit field of permitted
						 * methods. If non-zero, then
						 * NAT-T has been detected, and
						 * should be used. */
	ip_address st_nat_oa;
	ip_address st_natd;
};

#define unset_suspended(st) { \
	(st)->st_suspended_md = NULL; \
	(st)->st_suspended_md_func = __FUNCTION__; \
	(st)->st_suspended_md_line = __LINE__; \
    }

#define set_suspended(st, md) { \
	passert((st)->st_suspended_md == NULL); \
	(st)->st_suspended_md = (md); \
	(st)->st_suspended_md_func = __FUNCTION__; \
	(st)->st_suspended_md_line = __LINE__; \
    }

/* IKEv2, this struct will be mapped into a ikev2_ts1 payload  */
struct traffic_selector {
	u_int8_t ts_type;
	u_int8_t ipprotoid;
	u_int16_t startport;
	u_int16_t endport;
	ip_range net;	/* for now, always happens to be a CIDR */
};

/* state object: record the state of a (possibly nascent) SA
 *
 * Invariants (violated only during short transitions):
 * - each state object will be in statetable exactly once.
 * - each state object will always have a pending event.
 *   This prevents leaks.
 */
struct state {
	so_serial_t st_serialno;                /* serial number (for seniority)*/
	so_serial_t st_clonedfrom;              /* serial number of parent */
	so_serial_t st_ike_pred; /* IKEv2: replacing established IKE SA */
	so_serial_t st_ipsec_pred; /* IKEv2: replacing established IPsec SA */

<<<<<<< HEAD
	pthread_mutex_t xauth_mutex;		/* per state xauth_mutex */
	pthread_t xauth_tid;			/* per state XAUTH_RO thread id */
	bool has_pam_thread;			/* per state PAM thread flag */
=======
	pthread_t st_xauth_thread;		/* per state xauth/pam thread */
>>>>>>> a13c158b

	bool st_ikev2;                          /* is this an IKEv2 state? */
	bool st_ikev2_no_del;                   /* suppress sending DELETE - eg replaced conn */
	bool st_rekeytov2;                      /* true if this IKEv1 is about
						 * to be replaced with IKEv2
						 */

	struct connection *st_connection;       /* connection for this SA */
	int st_whack_sock;                      /* fd for our Whack TCP socket.
						 * Single copy: close when
						 * freeing struct.
						 */

	struct msg_digest *st_suspended_md;     /* suspended state-transition */
	const char        *st_suspended_md_func;
	int st_suspended_md_line;

	/* collected ike fragments */
	union {
		struct ike_frag *ike_frags;
		struct ikev2_frag *ikev2_frags;
	};

	struct trans_attrs st_oakley;

	struct ipsec_proto_info st_ah;
	struct ipsec_proto_info st_esp;
	struct ipsec_proto_info st_ipcomp;

	ipsec_spi_t st_tunnel_in_spi;		/* KLUDGE */
	ipsec_spi_t st_tunnel_out_spi;		/* KLUDGE */

	IPsecSAref_t st_ref;			/* our kernel name for our incoming SA */
	IPsecSAref_t st_refhim;			/* our kernel name for our outgoing SA */
	reqid_t st_reqid;			/* bundle of 4 (out,in, compout,compin */

	bool st_outbound_done;			/* if true, then outgoing SA already installed */

	const struct oakley_group_desc *st_pfs_group;   /*group for Phase 2 PFS */

	lset_t st_policy;                       /* policy for IPsec SA */

	ip_address st_remoteaddr;               /* where to send packets to */
	u_int16_t st_remoteport;                /* host byte order */

	const struct iface_port *st_interface;  /* where to send from */  /* dhr 2013: why? There was already connection->interface */
	ip_address st_localaddr;                /* where to send them from */
	u_int16_t st_localport;

	/** IKEv1-only things **/

	msgid_t st_msgid;                       /* MSG-ID from header.
						   Network Order! */
	bool st_msgid_reserved;			/* is msgid reserved yet? */

	msgid_t st_msgid_phase15;               /* msgid for phase 1.5 - Network Order! */

	/* only for a state representing an ISAKMP SA */
	struct msgid_list *st_used_msgids;	/* used-up msgids */

	chunk_t st_rpacket;			/* Received packet - v1 only */

	/* Initialization Vectors for IKE encryption */

	u_char st_new_iv[MAX_DIGEST_LEN];	/* tentative IV (calculated from current packet) */
	u_char st_iv[MAX_DIGEST_LEN];           /* accepted IV (after packet passes muster) */
	u_char st_ph1_iv[MAX_DIGEST_LEN];       /* IV at end of phase 1 */

	unsigned int st_new_iv_len;
	unsigned int st_iv_len;
	unsigned int st_ph1_iv_len;

	/* end of IKEv1-only things */

	/** IKEv2-only things **/

	struct ikev2_proposal *st_accepted_ike_proposal;
	struct ikev2_proposal *st_accepted_esp_or_ah_proposal;

	/* Am I the original initator, or orignal responder (v2 IKE_I flag). */
	enum original_role st_original_role;

	/* message ID sequence for things we send (as initiator) */
	msgid_t st_msgid_lastack;               /* last one peer acknowledged  - host order */
	msgid_t st_msgid_nextuse;               /* next one to use - host order */
	/* message ID sequence for things we receive (as responder) */
	msgid_t st_msgid_lastrecv;             /* last one peer sent - Host order v2 only */
	msgid_t st_msgid_lastreplied;         /* to decide retransmit CREATE_CHILD_SA */

	chunk_t st_firstpacket_me;              /* copy of my message 1 (for hashing) */
	chunk_t st_firstpacket_him;             /* copy of his message 1 (for hashing) */
	struct initiate_list *send_next_ix;

	struct p_dns_req *ipseckey_dnsr;    /* ipseckey of that end */
	struct p_dns_req *ipseckey_fwd_dnsr;/* validate IDi that IP in forward A/AAAA */

	/** end of IKEv2-only things **/


	/* symmetric stuff */

	/* initiator stuff */
	chunk_t st_gi;                          /* Initiator public value */
	u_int8_t st_icookie[COOKIE_SIZE];       /* Initiator Cookie */
	chunk_t st_ni;                          /* Ni nonce */

	/* responder stuff */
	chunk_t st_gr;                          /* Responder public value */
	u_int8_t st_rcookie[COOKIE_SIZE];       /* Responder Cookie */
	chunk_t st_nr;                          /* Nr nonce */
	chunk_t st_dcookie;                     /* DOS cookie of responder - v2 only */

	/* my stuff */
	chunk_t st_tpacket;                     /* Transmitted packet */
	struct ikev2_frag *st_tfrags;		/* Transmitted fragments */

#ifdef HAVE_LABELED_IPSEC
	struct xfrm_user_sec_ctx_ike *sec_ctx;
#endif

	/* Phase 2 ID payload info about my user */
	u_int8_t st_myuserprotoid;             /* IDcx.protoid */
	u_int16_t st_myuserport;

	/* his stuff */

	/* Phase 2 ID payload info about peer's user */
	u_int8_t st_peeruserprotoid;           /* IDcx.protoid */
	u_int16_t st_peeruserport;

	/* end of symmetric stuff */

	/* Support quirky feature of Phase 1 ID payload for peer
	 * We don't support this wart for ourselves.
	 * Currently used in Aggressive mode for interop.
	 */
	u_int8_t st_peeridentity_protocol;
	u_int16_t st_peeridentity_port;

	bool st_peer_alt_id;	/* scratchpad for writing we found alt peer id in CERT */

	/*
	 * Diffie-Hellman exchange values
	 *
	 * st_sec_nss is our local ephemeral secret.  Its sole use is an input
	 * in the calculation of the shared secret.
	 *
	 * st_gi and st_gr (above) are the initiator and responder public
	 * values that are shipped in KE payloads.
	 * On initiator: st_gi = GROUP_GENERATOR ^ st_sec_nss
	 *               st_gr comes from KE
	 * On responder: st_gi comes from KE
	 *               st_gr = GROUP_GENERATOR ^ st_sec_nss
	 *
	 * st_pubk_nss is ???
	 *
	 * st_shared_nss is the output of the DH: an ephemeral secret
	 * shared by the two ends.  Of course the other end might
	 * be a man in the middle unless we authenticate.
	 * st_shared_nss = GROUP_GENERATOR ^ (initiator's st_sec_nss * responder's st_sec_nss)
	 *               = st_gr ^ initiator's st_sec_nss
	 *               = sg_gi ^ responder's st_sec_nss
	 */

	bool st_sec_in_use;		/* bool: do st_sec_nss/st_pubk_nss hold values */

	SECKEYPrivateKey *st_sec_nss;	/* our secret (owned by NSS) */

	SECKEYPublicKey *st_pubk_nss;	/* DH public key (owned by NSS) */

	PK11SymKey *st_shared_nss;	/* Derived shared secret
					 * Note: during Quick Mode,
					 * presence indicates PFS
					 * selected.
					 */
	/* end of DH values */

	enum crypto_importance st_import;       /* relative priority of crypto
						 * operations
						 */

	/* In a Phase 1 state, preserve peer's public key after authentication */
	struct pubkey *st_peer_pubkey;

	enum state_kind st_state;       /* State of exchange */

	u_int32_t st_retransmit;	/* Number of retransmits */
	unsigned long st_try;		/* Number of times rekeying attempted.
					 * 0 means the only time.
					 */
	deltatime_t st_margin;		/* life after EVENT_SA_REPLACE*/
	unsigned long st_outbound_count;	/* traffic through eroute */
	monotime_t st_outbound_time;	/* time of last change to
					 * st_outbound_count
					 */

	bool st_calculating;                    /* set to TRUE, if we are
							 * performing cryptographic
							 * operations on this state at
							 * this time
							 */

	chunk_t st_p1isa;	/* Phase 1 initiator SA (Payload) for HASH */

	/* IKEv1 only */
	PK11SymKey *st_skeyid_nss;	/* Key material */

	/* v1 names are aliases for subset of v2 fields (#define) */
#define st_skeyid_d_nss st_skey_d_nss
	PK11SymKey *st_skey_d_nss;	/* KM for non-ISAKMP key derivation */
#define st_skeyid_a_nss st_skey_ai_nss
	PK11SymKey *st_skey_ai_nss;	/* KM for ISAKMP authentication */
	PK11SymKey *st_skey_ar_nss;	/* KM for ISAKMP authentication */
#define st_skeyid_e_nss st_skey_ei_nss
	PK11SymKey *st_skey_ei_nss;	/* KM for ISAKMP encryption */
	PK11SymKey *st_skey_er_nss;	/* KM for ISAKMP encryption */
	PK11SymKey *st_skey_pi_nss;	/* KM for ISAKMP encryption */
	PK11SymKey *st_skey_pr_nss;	/* KM for ISAKMP encryption */
	chunk_t st_skey_initiator_salt;
	chunk_t st_skey_responder_salt;
	chunk_t st_skey_chunk_SK_pi;
	chunk_t st_skey_chunk_SK_pr;

	/* connection included in AUTH */
	struct traffic_selector st_ts_this;
	struct traffic_selector st_ts_that;

	PK11SymKey *st_enc_key_nss;	/* Oakley Encryption key */

	struct pluto_event *st_event;		/* timer event for this state object */

	/*
	 * hash table entry indexed by ICOOKIE+RCOOKIE
	 */
	struct state_entry st_hash_entry;
	/*
	 * Hash table indexed by ICOOKIE+ZERO_COOKIE.
	 *
	 * Used to robustly find a state based only on ICOOKIE.
	 */
	struct state_entry st_icookie_hash_entry;

	struct hidden_variables hidden_variables;

	char st_username[MAX_USERNAME_LEN];	/* NUL-terminated */
	chunk_t st_xauth_password;

	monotime_t st_last_liveness;		/* Time of last v2 informational (0 means never?) */
	bool st_pend_liveness;			/* Waiting on an informational response */
	struct pluto_event *st_liveness_event;
	struct pluto_event *st_rel_whack_event;
	struct pluto_event *st_send_xauth_event;

	/* RFC 3706 Dead Peer Detection */
	monotime_t st_last_dpd;			/* Time of last DPD transmit (0 means never?) */
	u_int32_t st_dpd_seqno;                 /* Next R_U_THERE to send */
	u_int32_t st_dpd_expectseqno;           /* Next R_U_THERE_ACK to receive */
	u_int32_t st_dpd_peerseqno;             /* global variables */
	u_int32_t st_dpd_rdupcount;		/* openbsd isakmpd bug workaround */
	struct pluto_event *st_dpd_event;	/* backpointer for DPD events */

	bool st_seen_nortel_vid;                /* To work around a nortel bug */
	struct isakmp_quirks quirks;            /* work arounds for faults in other products */
	bool st_xauth_soft;                     /* XAUTH failed but policy is to soft fail */
	bool st_seen_fragvid;                   /* should really use st_seen_vendorid, but no one else is */
	bool st_seen_fragments;                 /* did we receive ike fragments from peer, if so use them in return as well */
	bool st_seen_no_tfc;			/* did we receive ESP_TFC_PADDING_NOT_SUPPORTED */
	bool st_seen_use_transport;		/* did we receive USE_TRANSPORT_MODE */
	generalName_t *st_requested_ca;		/* collected certificate requests */
	u_int8_t st_reply_xchg;
};

/* global variables */

extern u_int16_t pluto_port;		/* Pluto's port */
extern u_int16_t pluto_nat_port;	/* Pluto's NATT floating port */
extern u_int16_t pluto_nflog_group;	/* NFLOG group - 0 means no logging  */
extern u_int16_t pluto_xfrmlifetime;	/* only used to display in status */

extern bool states_use_connection(const struct connection *c);

/* state functions */

extern struct state *new_state(void);
extern struct state *new_rstate(struct msg_digest *md);

extern void init_states(void);
extern void insert_state(struct state *st);
extern void rehash_state(struct state *st, const u_char *icookie,
		const u_char *rcookie);
extern void release_whack(struct state *st);
extern void state_eroute_usage(const ip_subnet *ours, const ip_subnet *his,
			       unsigned long count, monotime_t nw);
extern void delete_state(struct state *st);
extern void delete_states_by_connection(struct connection *c, bool relations);
extern void delete_p2states_by_connection(struct connection *c);
extern void rekey_p2states_by_connection(struct connection *c);
extern void delete_my_family(struct state *pst, bool v2_responder_state);

extern struct state
	*duplicate_state(struct state *st, sa_t ipsec),
	*find_state_ikev1(const u_char *icookie,
			  const u_char *rcookie,
			  msgid_t msgid),
	*state_with_serialno(so_serial_t sn),
	*find_phase2_state_to_delete(const struct state *p1st, u_int8_t protoid,
			     ipsec_spi_t spi, bool *bogus),
	*find_phase1_state(const struct connection *c, lset_t ok_states),
	*find_likely_sender(size_t packet_len, u_char * packet);

extern bool find_pending_phas2(const so_serial_t psn,
					const struct connection *c,
					lset_t ok_states);

struct state *state_with_parent_msgid_expect(so_serial_t psn, msgid_t st_msgid,
		                enum state_kind expected_state);

extern struct state *find_state_ikev2_parent(const u_char *icookie,
					     const u_char *rcookie);

extern struct state *ikev2_find_state_in_init(const u_char *icookie,
						  enum state_kind expected_state,
						  bool is_child);

extern struct state *find_state_ikev2_child(const u_char *icookie,
					    const u_char *rcookie,
					    msgid_t msgid);

extern struct state *find_state_ikev2_child_to_delete(const u_char *icookie,
						      const u_char *rcookie,
						      u_int8_t protoid,
						      ipsec_spi_t spi);

extern struct state *ikev1_find_info_state(const u_char *icookie,
				     const u_char *rcookie,
				     const ip_address *peer,
				     msgid_t msgid);

extern void initialize_new_state(struct state *st,
				 struct connection *c,
				 lset_t policy,
				 int try,
				 int whack_sock,
				 enum crypto_importance importance);

extern void show_traffic_status(void);
extern void show_states_status(void);


extern void ikev2_repl_est_ipsec(struct state *st, void *data);
extern void ikev2_inherit_ipsec_sa(so_serial_t osn, so_serial_t nsn,
		                const u_char *icookie,
				const u_char *rcookie);

void for_each_state(void (*f)(struct state *, void *data), void *data);

extern void find_my_cpi_gap(cpi_t *latest_cpi, cpi_t *first_busy_cpi);
extern ipsec_spi_t uniquify_his_cpi(ipsec_spi_t cpi, const struct state *st);

extern void fmt_list_traffic(struct state *st, char *state_buf,
			     const size_t state_buf_len);

extern void fmt_state(struct state *st, const monotime_t n,
		      char *state_buf, const size_t state_buf_len,
		      char *state_buf2, const size_t state_buf_len2);

extern void delete_states_by_peer(const ip_address *peer);
extern void replace_states_by_peer(const ip_address *peer);
extern void release_fragments(struct state *st);
extern void v1_delete_state_by_username(struct state *st, void *name);
extern void delete_state_by_id_name(struct state *st, void *name);

extern void set_state_ike_endpoints(struct state *st,
				    struct connection *c);

extern void delete_cryptographic_continuation(struct state *st);
extern void delete_states_dead_interfaces(void);
extern bool dpd_active_locally(const struct state *st);

/*
 * use these to change state, this gives us a handle on all state changes
 * which is good for tracking bugs, logging and anything else you might like
 */
#define refresh_state(st) log_state((st), (st)->st_state)
#define fake_state(st, new_state) log_state((st), (new_state))
extern void change_state(struct state *st, enum state_kind new_state);

extern bool state_busy(const struct state *st);
extern void clear_dh_from_state(struct state *st);
extern bool drop_new_exchanges(void);
extern bool require_ddos_cookies(void);
extern void show_globalstate_status(void);
extern void set_newest_ipsec_sa(const char *m, struct state *const st);
extern void update_ike_endpoints(struct state *st, const struct msg_digest *md);
extern void ikev2_expire_unused_parent(struct state *pst);

#ifdef XAUTH_HAVE_PAM
void ikev2_free_auth_pam(so_serial_t st_serialno);
#endif
bool shared_phase1_connection(const struct connection *c);

#endif /* _STATE_H */<|MERGE_RESOLUTION|>--- conflicted
+++ resolved
@@ -245,13 +245,7 @@
 	so_serial_t st_ike_pred; /* IKEv2: replacing established IKE SA */
 	so_serial_t st_ipsec_pred; /* IKEv2: replacing established IPsec SA */
 
-<<<<<<< HEAD
-	pthread_mutex_t xauth_mutex;		/* per state xauth_mutex */
-	pthread_t xauth_tid;			/* per state XAUTH_RO thread id */
-	bool has_pam_thread;			/* per state PAM thread flag */
-=======
 	pthread_t st_xauth_thread;		/* per state xauth/pam thread */
->>>>>>> a13c158b
 
 	bool st_ikev2;                          /* is this an IKEv2 state? */
 	bool st_ikev2_no_del;                   /* suppress sending DELETE - eg replaced conn */
