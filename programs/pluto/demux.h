--- conflicted
+++ resolved
@@ -4,11 +4,8 @@
  * Copyright (C) 2005-2008 Michael Richardson <mcr@xelerance.com>
  * Copyright (C) 2012-2013 Paul Wouters <pwouters@redhat.com>
  * Copyright (C) 2013 Wolfgang Nothdurft <wolfgang@linogate.de>
-<<<<<<< HEAD
  * Copyright (C) 2018-2019 Andrew Cagney <cagney@gnu.org>
-=======
  * Copyright (C) 2017 Mayank Totale <mtotale@gmail.com>
->>>>>>> 83a28c7e
  *
  * This program is free software; you can redistribute it and/or modify it
  * under the terms of the GNU General Public License as published by the
@@ -35,8 +32,8 @@
 
 extern void init_demux(void);
 extern event_callback_routine comm_handle_cb;
-extern void read_cb(struct bufferevent *bev, void *arg);
-extern void read_prefix_cb(struct bufferevent *bev, void *arg);
+extern void read_cb(struct bufferevent *bev, void *arg);	/* TCP: terrible name */
+extern void read_prefix_cb(struct bufferevent *bev, void *arg);	/* TCP: terrible name */
 
 /* State transition function infrastructure
  *
