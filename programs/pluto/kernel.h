--- conflicted
+++ resolved
@@ -263,11 +263,8 @@
 	bool (*detect_offload)(const struct raw_iface *ifp);
 };
 
-<<<<<<< HEAD
-=======
 extern int create_socket(const struct raw_iface *ifp, const char *v_name, int port, int proto);
 
->>>>>>> e397bef8
 #ifndef IPSECDEVPREFIX
 # define IPSECDEVPREFIX "ipsec"
 #endif
