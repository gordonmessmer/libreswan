/* declarations of routines that interface with the kernel's IPsec mechanism
 * Copyright (C) 1998-2001,2013 D. Hugh Redelmeier <hugh@mimosa.com>
 * Copyright (C) 2011 Michael Richardson <mcr@sandelman.ca>
 * Copyright (C) 2012 Avesh Agarwal <avagarwa@redhat.com>
 * Copyright (C) 2013 Kim Heino <b@bbbs.net>
 * Copyright (C) 2013 Tuomo Soini <tis@foobar.fi>
 * Copyright (C) 2012-2013 Paul Wouters <paul@libreswan.org>
<<<<<<< HEAD
 * Copyright (C) 2019 Andrew Cagney <cagney@gnu.org>
 * Copyright (C) 2019 Paul Wouters <pwouters@redhat.com>
=======
 * Copyright (C) 2017 Mayank Totale <mtotale@gmail.com>
>>>>>>> 83a28c7e
 *
 * This program is free software; you can redistribute it and/or modify it
 * under the terms of the GNU General Public License as published by the
 * Free Software Foundation; either version 2 of the License, or (at your
 * option) any later version.  See <https://www.gnu.org/licenses/gpl2.txt>.
 *
 * This program is distributed in the hope that it will be useful, but
 * WITHOUT ANY WARRANTY; without even the implied warranty of MERCHANTABILITY
 * or FITNESS FOR A PARTICULAR PURPOSE.  See the GNU General Public License
 * for more details.
 *
 */

#ifndef _KERNEL_H_

#include <net/if.h>

#include "monotime.h"
#include "reqid.h"
#include "connections.h"	/* for policy_prio_t et.al. */
#include "ip_said.h"		/* for SA_AH et.al. */

struct sa_marks;
struct spd_route;

extern bool can_do_IPcomp;  /* can system actually perform IPCOMP? */

/*
 * Declare eroute things early enough for uses.
 * Some of these things, while they seem like they are KLIPS-only, the
 * definitions are in fact needed by all kernel interfaces at this time.
 *
 * Flags are encoded above the low-order byte of verbs.
 * "real" eroutes are only outbound.  Inbound eroutes don't exist,
 * but an addflow with an INBOUND flag allows IPIP tunnels to be
 * limited to appropriate source and destination addresses.
 */

#define IPSEC_PROTO_ANY 255

enum pluto_sadb_operations {
	ERO_ADD=1,
	ERO_REPLACE=2,
	ERO_DELETE=3,
	ERO_ADD_INBOUND=4,
	ERO_REPLACE_INBOUND=5,
	ERO_DEL_INBOUND=6
};

#define IPSEC_PROTO_ANY         255

/* KLIPS has:
 * #define ERO_DELETE	SADB_X_DELFLOW
 * #define ERO_ADD	SADB_X_ADDFLOW
 * #define ERO_REPLACE	(SADB_X_ADDFLOW | (SADB_X_SAFLAGS_REPLACEFLOW << ERO_FLAG_SHIFT))
 * #define ERO_ADD_INBOUND	(SADB_X_ADDFLOW | (SADB_X_SAFLAGS_INFLOW << ERO_FLAG_SHIFT))
 * #define ERO_DEL_INBOUND	(SADB_X_DELFLOW | (SADB_X_SAFLAGS_INFLOW << ERO_FLAG_SHIFT))
 */

struct pfkey_proto_info {
	int proto;
	int encapsulation;
	reqid_t reqid;
};

extern const struct pfkey_proto_info null_proto_info[2];

struct sadb_msg;

/*
 * replaces SADB_X_SATYPE_* for non-KLIPS code. Assumes normal SADB_SATYPE values
 *
 * XXX: Seems largely redundant.  Only place that eroute and
 * ip_protocol have different "values" is when netkey is inserting a
 * shunt - and that looks like a bug.
 */
enum eroute_type {
	ET_UNSPEC = 0,
	ET_AH    = 51,	/* SA_AH,      (51)  authentication */
	ET_ESP   = 50,	/* SA_ESP,     (50)  encryption/auth */
	ET_IPCOMP= 108,	/* SA_COMP,    (108) compression */
	ET_INT   = 61,	/* SA_INT,     (61)  internal type */
	ET_IPIP  = 4,	/* SA_IPIP,    (4)   turn on tunnel type */
};
#define esatype2proto(X) ((int)(X))
#define proto2esatype(X) ((enum eroute_type)(X))

struct kernel_sa {
	const ip_address *src;
	const ip_address *dst;

	const ip_address *ndst;		/* netlink migration new destination */
	const ip_address *nsrc;		/* netlink migration new source */

	const ip_subnet *src_client;
	const ip_subnet *dst_client;

	bool inbound;
	int  nk_dir;			/* netky has 3, in,out & fwd */
	bool add_selector;
	bool esn;
	bool decap_dscp;
	bool nopmtudisc;
	uint32_t tfcpad;
	ipsec_spi_t spi;
	const struct ip_protocol *proto;
	unsigned int transport_proto;
	enum eroute_type esatype;
	unsigned replay_window;
	reqid_t reqid;

	unsigned authalg; /* use INTEG */

	const struct integ_desc *integ;
	unsigned authkeylen;
	unsigned char *authkey;

	/*
	 * This field contains the compression algorithm ID (or 0).
	 *
	 * XXX: For the moment, when ESP, it also contains the
	 * encryption algorithm's IKEv1 ID.  This is a just-in-case
	 * some code is still relying on that value.
	 */
	unsigned compalg;

	const struct encrypt_desc *encrypt;
	unsigned enckeylen;
	unsigned char *enckey;

	int outif;
	IPsecSAref_t ref;
	IPsecSAref_t refhim;

	int encapsulation;
	uint16_t natt_sport, natt_dport;
	uint8_t natt_type;
	ip_address *natt_oa;
	const char *text_said;
	struct xfrm_user_sec_ctx_ike *sec_ctx;
	const char *nic_offload_dev;

	deltatime_t sa_lifetime; /* number of seconds until SA expires */
	/*
	 * Below two enties need to enabled and used,
	 * instead of getting passed
	 * uint32_t sa_priority;
	 * struct sa_marks *sa_marks;
	 */
};

struct raw_iface {
	ip_address addr;
	char name[IFNAMSIZ + 20]; /* what would be a safe size? */
	struct raw_iface *next;
};

/* which kernel interface to use */
extern enum kernel_interface kern_interface;

LIST_HEAD(iface_list, iface_dev);
extern struct iface_list interface_dev;

extern char *pluto_listen;	/* from --listen flag */


/* KAME has a different name for AES */
#if !defined(SADB_X_EALG_AESCBC) && defined(SADB_X_EALG_AES)
#define SADB_X_EALG_AESCBC SADB_X_EALG_AES
#endif

struct kernel_ops {
	enum kernel_interface type;
	const char *kern_name;
	bool inbound_eroute;
	bool overlap_supported;
	bool sha2_truncbug_support;
	int replay_window;
	int *async_fdp;
	int *route_fdp;

	void (*init)(void);
	void (*pfkey_register)(void);
	void (*pfkey_register_response)(const struct sadb_msg *msg);
	void (*process_queue)(void);
	void (*process_msg)(int);
	void (*scan_shunts)(void);
	bool (*raw_eroute)(const ip_address *this_host,
			   const ip_subnet *this_client,
			   const ip_address *that_host,
			   const ip_subnet *that_client,
			   ipsec_spi_t cur_spi,
			   ipsec_spi_t new_spi,
			   const struct ip_protocol *sa_proto,
			   unsigned int transport_proto,
			   enum eroute_type satype,
			   const struct pfkey_proto_info *proto_info,
			   deltatime_t use_lifetime,
			   uint32_t sa_priority,
			   const struct sa_marks *sa_marks,
			   enum pluto_sadb_operations op,
			   const char *text_said,
			   const char *policy_label);
	bool (*shunt_eroute)(const struct connection *c,
			     const struct spd_route *sr,
			     enum routing_t rt_kind,
			     enum pluto_sadb_operations op,
			     const char *opname);
	bool (*sag_eroute)(const struct state *st, const struct spd_route *sr,
			   enum pluto_sadb_operations op, const char *opname);
	bool (*eroute_idle)(struct state *st, deltatime_t idle_max);	/* may mutate *st */
	void (*remove_orphaned_holds)(int transportproto,
				      const ip_subnet *ours,
				      const ip_subnet *his);
	bool (*add_sa)(const struct kernel_sa *sa, bool replace);
	bool (*grp_sa)(const struct kernel_sa *sa_outer,
		       const struct kernel_sa *sa_inner);
	bool (*del_sa)(const struct kernel_sa *sa);
	bool (*get_sa)(const struct kernel_sa *sa, uint64_t *bytes,
		       uint64_t *add_time);
	ipsec_spi_t (*get_spi)(const ip_address *src,
			       const ip_address *dst,
			       const struct ip_protocol *proto,
			       bool tunnel_mode,
			       reqid_t reqid,
			       ipsec_spi_t min,
			       ipsec_spi_t max,
			       const char *text_said);
	bool (*docommand)(const struct connection *c,
			  const struct spd_route *sr,
			  const char *verb,
			  const char *verb_suffix,
			  struct state *st);
	void (*process_raw_ifaces)(struct raw_iface *rifaces);
	bool (*exceptsocket)(int socketfd, int family);
	err_t (*migrate_sa_check)(void);
	bool (*migrate_sa)(struct state *st);
	bool (*v6holes)();
	bool (*poke_ipsec_policy_hole)(const struct raw_iface *ifp, int fd);
};

<<<<<<< HEAD
extern int create_socket(const struct raw_iface *ifp, const char *v_name, int port);
=======
extern int create_socket(struct raw_iface *ifp, const char *v_name, int port, int proto);
>>>>>>> 83a28c7e

#ifndef IPSECDEVPREFIX
# define IPSECDEVPREFIX "ipsec"
#endif

extern int useful_mastno;
#ifndef MASTDEVPREFIX
# define MASTDEVPREFIX  "mast"
#endif

extern const struct kernel_ops *kernel_ops;
extern struct raw_iface *find_raw_ifaces4(void);
extern struct raw_iface *find_raw_ifaces6(void);

/* helper for invoking call outs */
extern bool fmt_common_shell_out(char *buf, size_t blen,
				 const struct connection *c,
				 const struct spd_route *sr,
				 struct state *st);

/* many bits reach in to use this, but maybe shouldn't */
extern bool do_command(const struct connection *c, const struct spd_route *sr,
		       const char *verb, struct state *st);

extern bool invoke_command(const char *verb, const char *verb_suffix,
			   const char *cmd);

/* information from /proc/net/ipsec_eroute */

struct eroute_info {
	unsigned long count;
	ip_subnet ours;
	ip_subnet his;
	ip_address dst;
	ip_said said;
	int transport_proto;
	struct eroute_info *next;
};

/* bare (connectionless) shunt (eroute) table
 *
 * Bare shunts are those that don't "belong" to a connection.
 * This happens because some %trapped traffic hasn't yet or cannot be
 * assigned to a connection.  The usual reason is that we cannot discover
 * the peer SG.  Another is that even when the peer has been discovered,
 * it may be that no connection matches all the particulars.
 * We record them so that, with scanning, we can discover
 * which %holds are news and which others should expire.
 */

//#define SHUNT_SCAN_INTERVAL     (2 * secs_per_minute)   /* time between scans of eroutes */
#define SHUNT_SCAN_INTERVAL     (2 * 10)   /* time between scans of eroutes */

/* SHUNT_PATIENCE only has resolution down to a multiple of the sample rate,
 * SHUNT_SCAN_INTERVAL.
 * By making SHUNT_PATIENCE an odd multiple of half of SHUNT_SCAN_INTERVAL,
 * we minimize the effects of jitter.
 */
#define SHUNT_PATIENCE  (SHUNT_SCAN_INTERVAL * 15 / 2)  /* inactivity timeout */

struct bare_shunt {
	policy_prio_t policy_prio;
	ip_subnet ours;
	ip_subnet his;
	ip_said said;
	int transport_proto;
	unsigned long count;
	monotime_t last_activity;

	/*
	 * Note: "why" must be in stable storage (not auto, not heap)
	 * because we use it indefinitely without copying or pfreeing.
	 * Simple rule: use a string literal.
	 */
	const char *why;

	struct bare_shunt *next;
};

extern void show_shunt_status(void);
extern unsigned show_shunt_count(void);

struct bare_shunt **bare_shunt_ptr(const ip_subnet *ours,
				   const ip_subnet *his,
				   int transport_proto);

/* A netlink header defines EM_MAXRELSPIS, the max number of SAs in a group.
 * Is there a PF_KEY equivalent?
 */
#ifndef EM_MAXRELSPIS
# define EM_MAXRELSPIS 4        /* AH ESP IPCOMP IPIP */
#endif

/*
 * Note: "why" must be in stable storage (not auto, not heap)
 * because we use it indefinitely without copying or pfreeing.
 * Simple rule: use a string literal.
 */
struct xfrm_user_sec_ctx_ike; /* forward declaration of tag */
extern void record_and_initiate_opportunistic(const ip_subnet *,
					      const ip_subnet *,
					      int transport_proto,
					      struct xfrm_user_sec_ctx_ike *,
					      const char *why);
extern void init_kernel(void);

struct connection;      /* forward declaration of tag */
extern bool trap_connection(struct connection *c);
extern void unroute_connection(struct connection *c);
extern void migration_up(struct connection *c,  struct state *st);
extern void migration_down(struct connection *c,  struct state *st);

extern bool has_bare_hold(const ip_address *src, const ip_address *dst,
			  int transport_proto);

extern bool delete_bare_shunt(const ip_address *src, const ip_address *dst,
			       int transport_proto, ipsec_spi_t shunt_spi,
			       const char *why);

extern bool replace_bare_shunt(const ip_address *src, const ip_address *dst,
			       policy_prio_t policy_prio,
			       ipsec_spi_t cur_shunt_spi,   /* in host order! */
			       ipsec_spi_t new_shunt_spi,   /* in host order! */
			       int transport_proto,
			       const char *why);

extern bool assign_holdpass(const struct connection *c,
			struct spd_route *sr,
			int transport_proto,
			ipsec_spi_t negotiation_shunt,
			const ip_address *src, const ip_address *dst);

extern bool orphan_holdpass(const struct connection *c, struct spd_route *sr,
		int transport_proto, ipsec_spi_t failure_shunt);

extern ipsec_spi_t shunt_policy_spi(const struct connection *c, bool prospective);

struct state;   /* forward declaration of tag */
extern ipsec_spi_t get_ipsec_spi(ipsec_spi_t avoid,
				 const struct ip_protocol *proto,
				 const struct spd_route *sr,
				 bool tunnel_mode);
extern ipsec_spi_t get_my_cpi(const struct spd_route *sr, bool tunnel_mode);

extern bool install_inbound_ipsec_sa(struct state *st);
extern bool install_ipsec_sa(struct state *st, bool inbound_also);
extern void delete_ipsec_sa(struct state *st);
extern bool route_and_eroute(struct connection *c,
			     struct spd_route *sr,
			     struct state *st);

extern bool was_eroute_idle(struct state *st, deltatime_t idle_max);
extern bool get_sa_info(struct state *st, bool inbound, deltatime_t *ago /* OUTPUT */);
extern bool migrate_ipsec_sa(struct state *st);
extern bool del_spi(ipsec_spi_t spi,
		    const struct ip_protocol *proto,
		    const ip_address *src,
		    const ip_address *dest);


extern bool eroute_connection(const struct spd_route *sr,
			      ipsec_spi_t cur_spi,
			      ipsec_spi_t new_spi,
			      const struct ip_protocol *proto,
			      enum eroute_type esatype,
			      const struct pfkey_proto_info *proto_info,
			      uint32_t sa_priority,
			      const struct sa_marks *sa_marks,
			      unsigned int op, const char *opname,
			      const char *policy_label);

static inline bool compatible_overlapping_connections(const struct connection *a,
						      const struct connection *b)
{
	return kernel_ops->overlap_supported &&
	       a != NULL && b != NULL &&
	       a != b &&
	       LIN(POLICY_OVERLAPIP, a->policy & b->policy);
}

#ifdef KLIPS
extern const struct kernel_ops klips_kernel_ops;
#endif

extern void show_kernel_interface(void);
extern void free_kernelfd(void);
extern void expire_bare_shunts(void);


/*
 * Note: "why" must be in stable storage (not auto, not heap)
 * because we use it indefinitely without copying or pfreeing.
 * Simple rule: use a string literal.
 */
extern void add_bare_shunt(const ip_subnet *ours, const ip_subnet *his,
		int transport_proto, ipsec_spi_t shunt_spi,
		const char *why);

// TEMPORARY
extern bool raw_eroute(const ip_address *this_host,
		       const ip_subnet *this_client,
		       const ip_address *that_host,
		       const ip_subnet *that_client,
		       ipsec_spi_t cur_spi,
		       ipsec_spi_t new_spi,
		       const struct ip_protocol *sa_proto,
		       unsigned int transport_proto,
		       enum eroute_type esatype,
		       const struct pfkey_proto_info *proto_info,
		       deltatime_t use_lifetime,
		       uint32_t sa_priority,
		       const struct sa_marks *sa_marks,
		       enum pluto_sadb_operations op,
		       const char *opname,
		       const char *policy_label);

extern deltatime_t bare_shunt_interval;
extern void set_text_said(char *text_said, const ip_address *dst,
			  ipsec_spi_t spi, const struct ip_protocol *sa_proto);
#define _KERNEL_H_
#endif /* _KERNEL_H_ */<|MERGE_RESOLUTION|>--- conflicted
+++ resolved
@@ -5,12 +5,9 @@
  * Copyright (C) 2013 Kim Heino <b@bbbs.net>
  * Copyright (C) 2013 Tuomo Soini <tis@foobar.fi>
  * Copyright (C) 2012-2013 Paul Wouters <paul@libreswan.org>
-<<<<<<< HEAD
  * Copyright (C) 2019 Andrew Cagney <cagney@gnu.org>
  * Copyright (C) 2019 Paul Wouters <pwouters@redhat.com>
-=======
  * Copyright (C) 2017 Mayank Totale <mtotale@gmail.com>
->>>>>>> 83a28c7e
  *
  * This program is free software; you can redistribute it and/or modify it
  * under the terms of the GNU General Public License as published by the
@@ -252,11 +249,7 @@
 	bool (*poke_ipsec_policy_hole)(const struct raw_iface *ifp, int fd);
 };
 
-<<<<<<< HEAD
-extern int create_socket(const struct raw_iface *ifp, const char *v_name, int port);
-=======
-extern int create_socket(struct raw_iface *ifp, const char *v_name, int port, int proto);
->>>>>>> 83a28c7e
+extern int create_socket(const struct raw_iface *ifp, const char *v_name, int port, int proto);
 
 #ifndef IPSECDEVPREFIX
 # define IPSECDEVPREFIX "ipsec"
