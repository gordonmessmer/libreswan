--- conflicted
+++ resolved
@@ -38,12 +38,7 @@
 extern void event_schedule(enum event_type type, deltatime_t delay,
 			   struct state *st);
 void event_delete(enum event_type type, struct state *st);
-<<<<<<< HEAD
-extern void event_schedule_s(enum event_type type, time_t delay_seconds,
-			     struct state *st);
 struct pluto_event **state_event(struct state *st, enum event_type type);
-=======
->>>>>>> 02d7c86b
 extern void event_force(enum event_type type, struct state *st);
 extern void delete_event(struct state *st);
 extern void handle_next_timer_event(void);
