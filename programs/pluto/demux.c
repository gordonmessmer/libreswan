/* demultiplex incoming IKE messages
 *
 * Copyright (C) 1998-2002,2013-2016 D. Hugh Redelmeier <hugh@mimosa.com>
 * Copyright (C) 2007 Michael Richardson <mcr@xelerance.com>
 * Copyright (C) 2007-2008 Paul Wouters <paul@xelerance.com>
 * Copyright (C) 2009 David McCullough <david_mccullough@securecomputing.com>
 * Copyright (C) 2012 Avesh Agarwal <avagarwa@redhat.com>
 * Copyright (C) 2012 Paul Wouters <paul@libreswan.org>
 * Copyright (C) 2013,2017 Paul Wouters <pwouters@redhat.com>
 * Copyright (C) 2015 Antony Antony <antony@phenome.org>
<<<<<<< HEAD
 * Copyright (C) 2017-2019 Andrew Cagney <cagney@gnu.org>
=======
 * Copyright (C) 2017 Andrew Cagney <cagney@gnu.org>
 * Copyright (C) 2017 Mayank Totale <mtotale@gmail.com>
>>>>>>> 83a28c7e
 *
 * This program is free software; you can redistribute it and/or modify it
 * under the terms of the GNU General Public License as published by the
 * Free Software Foundation; either version 2 of the License, or (at your
 * option) any later version.  See <https://www.gnu.org/licenses/gpl2.txt>.
 *
 * This program is distributed in the hope that it will be useful, but
 * WITHOUT ANY WARRANTY; without even the implied warranty of MERCHANTABILITY
 * or FITNESS FOR A PARTICULAR PURPOSE.  See the GNU General Public License
 * for more details.
 *
 * (all the code that used to be here is now in ikev1.c)
 */

#include <stdio.h>
#include <stdlib.h>
#include <stddef.h>
#include <string.h>
#include <unistd.h>
#include <errno.h>
#include <sys/types.h>
#include <sys/time.h>   /* only used for belt-and-suspenders select call */
#include <sys/poll.h>   /* only used for forensic poll call */
#include <sys/socket.h>
#include <fcntl.h>
#include <netinet/in.h>
#include <arpa/inet.h>
#include <event2/bufferevent.h>
#include <event2/buffer.h>


#if defined(IP_RECVERR) && defined(MSG_ERRQUEUE)
#  include <asm/types.h>        /* for __u8, __u32 */
#  include <linux/errqueue.h>
#  include <sys/uio.h>          /* struct iovec */
#endif


#include "sysdep.h"
#include "constants.h"
#include "lswlog.h"

#include "defs.h"
#include "id.h"
#include "x509.h"
#include "certs.h"
#include "connections.h"        /* needs id.h */
#include "state.h"
#include "packet.h"
#include "crypto.h"
#include "ike_alg.h"
#include "log.h"
#include "demux.h"      /* needs packet.h */
#include "ikev1.h"
#include "ikev2.h"
#include "ipsec_doi.h"  /* needs demux.h and state.h */
#include "timer.h"
#include "udpfromto.h"
#include "ip_sockaddr.h"
#include "ip_address.h"
#include "ip_endpoint.h"
#include "ip_info.h"
#include "pluto_stats.h"
#include "ikev2_send.h"

/* This file does basic header checking and demux of
 * incoming packets.
 */

void init_demux(void)
{
	init_ikev1();
	init_ikev2();
}

/*
 * read the message.
 *
 * Since we don't know its size, we read it into an overly large
 * buffer and then copy it to a new, properly sized buffer.
 */

static struct msg_digest *read_packet(const struct iface_port *ifp)
{
	int packet_len;
	/* ??? this buffer seems *way* too big */
	uint8_t bigbuffer[MAX_INPUT_UDP_SIZE];

	uint8_t *_buffer = bigbuffer;
	ip_sockaddr from;
	zero(&from);
	socklen_t from_len = sizeof(from);
#if defined(HAVE_UDPFROMTO)
	ip_sockaddr to;
	zero(&to);
	socklen_t to_len   = sizeof(to);
#endif

#if defined(HAVE_UDPFROMTO)
	packet_len = recvfromto(ifp->fd, bigbuffer,
				sizeof(bigbuffer), /*flags*/ 0,
				&from.sa, &from_len,
				&to.sa, &to_len);
#else
	packet_len = recvfrom(ifp->fd, bigbuffer,
			      sizeof(bigbuffer), /*flags*/ 0,
			      &from.sa, &from_len);
#endif
	int packet_errno = errno; /* save!!! */

	/* we do not do anything with *to* addresses yet... we will */

	/*
	 * Try to decode the from address and then use it to report
	 * any actual I/O error.  As a special case, when sockaddr is
	 * empty, generate custom error messages (why? the text isn't
	 * the best).
	 */
	ip_endpoint sender;
	const char *from_ugh = sockaddr_to_endpoint(&from, from_len, &sender);
	if (packet_len == -1) {
		if (from_len == sizeof(from) &&
		    all_zero((const void *)&from, sizeof(from))) {
			if (packet_errno == ECONNREFUSED) {
				/*
				 * Tone down scary message for vague event: We
				 * get "connection refused" in response to
				 * some datagram we sent, but we cannot tell
				 * which one.
				 */
				plog_global("some IKE message we sent has been rejected with ECONNREFUSED (kernel supplied no details)");
			} else {
				plog_global("recvfrom on %s failed; Pluto cannot decode source sockaddr in rejection: undisclosed "PRI_ERRNO,
					    ifp->ip_dev->id_rname, pri_errno(packet_errno));
			}
		} else if (from_ugh != NULL) {
			plog_global("recvfrom on %s failed; Pluto cannot decode source sockaddr in rejection: %s "PRI_ERRNO,
				    ifp->ip_dev->id_rname, from_ugh, pri_errno(packet_errno));
		} else {
			plog_from(&sender, "recvfrom on %s failed "PRI_ERRNO,
				  ifp->ip_dev->id_rname, pri_errno(packet_errno));
		}
		return NULL;
	} else if (from_ugh != NULL) {
		plog_from(&sender, "recvfrom on %s returned malformed source sockaddr: %s",
			  ifp->ip_dev->id_rname, from_ugh);
		return NULL;
	}

	if (ifp->ike_float) {
		uint32_t non_esp;

		if (packet_len < (int)sizeof(uint32_t)) {
			plog_from(&sender, "too small packet (%d)",
				  packet_len);
			return NULL;
		}
		memcpy(&non_esp, _buffer, sizeof(uint32_t));
		if (non_esp != 0) {
			plog_from(&sender, "has no Non-ESP marker");
			return NULL;
		}
		_buffer += sizeof(uint32_t);
		packet_len -= sizeof(uint32_t);
	}

	/* We think that in 2013 Feb, Apple iOS Racoon
	 * sometimes generates an extra useless buggy confusing
	 * Non ESP Marker
	 */
	{
		static const uint8_t non_ESP_marker[NON_ESP_MARKER_SIZE] =
			{ 0x00, };
		if (ifp->ike_float &&
		    packet_len >= NON_ESP_MARKER_SIZE &&
		    memeq(_buffer, non_ESP_marker,
			   NON_ESP_MARKER_SIZE)) {
			plog_from(&sender, "mangled with potential spurious non-esp marker");
			return NULL;
		}
	}

	if (packet_len == 1 && _buffer[0] == 0xff) {
		/**
		 * NAT-T Keep-alive packets should be discared by kernel ESPinUDP
		 * layer. But bogus keep-alive packets (sent with a non-esp marker)
		 * can reach this point. Complain and discard them.
		 * Possibly too if the NAT mapping vanished on the initiator NAT gw ?
		 */
		endpoint_buf eb;
		dbg("NAT-T keep-alive (bogus ?) should not reach this point. Ignored. Sender: %s",
		    str_endpoint(&sender, &eb)); /* sensitive? */
		return NULL;
	}

	/*
	 * Clone actual message contents and set up md->packet_pbs to
	 * describe it.
	 */
	struct msg_digest *md = alloc_md("msg_digest in read_packet");
	md->iface = ifp;
	md->sender = sender;

	init_pbs(&md->packet_pbs
		 , clone_bytes(_buffer, packet_len,
			       "message buffer in read_packet()")
		 , packet_len, "packet");

	endpoint_buf eb;
	endpoint_buf b2;
	dbg("*received %d bytes from %s on %s (%s)",
	    (int) pbs_room(&md->packet_pbs),
	    str_endpoint(&sender, &eb),
	    ifp->ip_dev->id_rname,
	    str_endpoint(&ifp->local_endpoint, &b2));

	if (DBGP(DBG_RAW)) {
		DBG_dump("", md->packet_pbs.start, pbs_room(&md->packet_pbs));
	}

	pstats_ike_in_bytes += pbs_room(&md->packet_pbs);

	return md;
}

/*
 * process an input packet, possibly generating a reply.
 *
 * If all goes well, this routine eventually calls a state-specific
 * transition function.
 *
 * This routine will not release_any_md(mdp).  It is expected that its
 * caller will do this.  In fact, it will zap *mdp to NULL if it
 * thinks **mdp should not be freed.  So the caller should be prepared
 * for *mdp being set to NULL.
 */

void process_packet(struct msg_digest **mdp)
{
	struct msg_digest *md = *mdp;

	if (!in_struct(&md->hdr, &isakmp_hdr_desc, &md->packet_pbs,
		       &md->message_pbs)) {
		/*
		 * The packet was very badly mangled. We can't be sure
		 * of any content - not even to look for major version
		 * number!  So we'll just drop it.
		 */
		plog_md(md, "received packet with mangled IKE header - dropped");
		return;
	}

	if (md->packet_pbs.roof > md->message_pbs.roof) {
		/* Some (old?) versions of the Cisco VPN client send an additional
		 * 16 bytes of zero bytes - Complain but accept it
		 */
		if (DBGP(DBG_CONTROL)) {
			DBG_log("size (%u) in received packet is larger than the size specified in ISAKMP HDR (%u) - ignoring extraneous bytes",
				(unsigned) pbs_room(&md->packet_pbs),
				md->hdr.isa_length);
			DBG_dump("extraneous bytes:", md->message_pbs.roof,
				md->packet_pbs.roof - md->message_pbs.roof);
		}
	}

	unsigned vmaj = md->hdr.isa_version >> ISA_MAJ_SHIFT;
	unsigned vmin = md->hdr.isa_version & ISA_MIN_MASK;

	switch (vmaj) {
	case 0:
		/*
		 * IKEv2 doesn't say what to do with low versions,
		 * just drop them.
		 */
		plog_md(md, "ignoring packet with IKE major version '%d'", vmaj);
		return;

	case ISAKMP_MAJOR_VERSION: /* IKEv1 */
		if (vmin > ISAKMP_MINOR_VERSION) {
			/* RFC2408 3.1 ISAKMP Header Format:
			 *
			 * Minor Version (4 bits) - indicates the minor
			 * version of the ISAKMP protocol in use.
			 * Implementations based on this version of the
			 * ISAKMP Internet-Draft MUST set the Minor
			 * Version to 0.  Implementations based on
			 * previous versions of ISAKMP Internet- Drafts
			 * MUST set the Minor Version to 1.
			 * Implementations SHOULD never accept packets
			 * with a minor version number larger than its
			 * own, given the major version numbers are
			 * identical.
			 */
			plog_md(md, "ignoring packet with IKEv1 minor version number %d greater than %d", vmin, ISAKMP_MINOR_VERSION);
			send_notification_from_md(md, INVALID_MINOR_VERSION);
			return;
		}
		dbg(" processing version=%u.%u packet with exchange type=%s (%d)",
		    vmaj, vmin,
		    enum_name(&exchange_names_ikev1orv2, md->hdr.isa_xchg),
		    md->hdr.isa_xchg);
		process_v1_packet(mdp);
		/* our caller will release_any_md(mdp) */
		break;

	case IKEv2_MAJOR_VERSION: /* IKEv2 */
		if (vmin != IKEv2_MINOR_VERSION) {
			/* Unlike IKEv1, for IKEv2 we are supposed to try to
			 * continue on unknown minors
			 */
			plog_md(md, "Ignoring unknown IKEv2 minor version number %d", vmin);
		}
		dbg(" processing version=%u.%u packet with exchange type=%s (%d)",
		    vmaj, vmin,
		    enum_name(&exchange_names_ikev1orv2, md->hdr.isa_xchg),
		    md->hdr.isa_xchg);
		ikev2_process_packet(mdp);
		/* our caller will release_any_md(mdp) */
		break;

	default:
		plog_md(md, "message contains unsupported IKE major version '%d'", vmaj);
		/*
		 * According to 1.5.  Informational Messages outside
		 * of an IKE SA, [...] the message is always sent
		 * without cryptographic protection (outside of an IKE
		 * SA), and includes either an INVALID_IKE_SPI or an
		 * INVALID_MAJOR_VERSION notification (with no
		 * notification data).  The message is a response
		 * message, and thus it is sent to the IP address and
		 * port from whence it came with the same IKE SPIs and
		 * the Message ID and Exchange Type are copied from
		 * the request.  The Response flag is set to 1, and
		 * the version flags are set in the normal fashion.
		 *
		 * XXX: But this this doesn't specify the I
		 * (Initiator) flag.  Normally the MD's I flag can be
		 * flipped.  But does IKEv++ even have an I
		 * (Initiator) flag?  Presumably it's an initial
		 * response so the flag should be clear.
		 *
		 * XXX: According to 2.5. Version Numbers and Forward
		 * Compatibility, it "SHOULD send an unauthenticated
		 * Notify message of type INVALID_MAJOR_VERSION
		 * containing the highest (closest) version number it
		 * supports".  Does the INVALID_MAJOR_VERSION
		 * notification contain the version or is it implied
		 * by the message header.  Presumably the latter -
		 * nothing describes the Notification Data for this
		 * notification.
		 *
		 * XXX: According to 3.1. The IKE Header,
		 * implementations "MUST reject or ignore messages
		 * containing a version number greater than 2 with an
		 * INVALID_MAJOR_VERSION".  Does this mean reject
		 * IKEv++ messages that contain INVALID_MAJOR_VERSION,
		 * or reject IKEv++ messages by responding with an
		 * INVALID_MAJOR_VERSION.  Presumably the latter.
		 */
		send_v2N_response_from_md(md, v2N_INVALID_MAJOR_VERSION,
					  NULL/*no data*/);
		return;
	}
}

<<<<<<< HEAD
=======
void read_cb(struct bufferevent *bev UNUSED, void *arg)
{
	struct iface_port *ifp = (struct iface_port *)arg;

	struct msg_digest *md;

	md = alloc_md("msg_digest in bufferevent read_cb");
	md->iface = ifp;

	if (read_packet(md))
		process_packet(&md);
	
	release_any_md(&md);

	cur_state = NULL;
	reset_cur_connection();
	cur_from = NULL;
	passert(GLOBALS_ARE_RESET());
}


void read_prefix_cb(struct bufferevent *bev UNUSED, void *arg)
{
       struct iface_port *ifp = (struct iface_port *)arg;

       bufferevent_disable(ifp->bev, EV_READ | EV_WRITE);

       u_int8_t buf[IKETCP_STREAM_PREFIX_LENGTH];

       struct evbuffer *input = bufferevent_get_input(ifp->bev);

       int prefix_len = evbuffer_remove(input, buf, IKETCP_STREAM_PREFIX_LENGTH);

       if ((prefix_len != IKETCP_STREAM_PREFIX_LENGTH) || strcmp((const char *)buf,"IKETCP")) {
               /* discard this tcp connection */
               libreswan_log("Did not receive the TCP stream prefix, closing socket");
               bufferevent_free(ifp->bev);
               pfree(ifp);
               return;
       }

       libreswan_log("accepting this TCP connection, stream prefix received");

       int len_in_buf = evbuffer_get_length(input);

       if (len_in_buf > 0) {

               struct msg_digest *md;

               md = alloc_md("msg_digest in bufferevent read_prefix_cb");
               md->iface = ifp;

               if (read_packet(md))
                       process_packet(&md);

               release_any_md(&md);

               cur_state = NULL;
               reset_cur_connection();
               cur_from = NULL;
               passert(GLOBALS_ARE_RESET());
       }

       bufferevent_setcb(ifp->bev, read_cb, NULL, event_cb, ifp);
       bufferevent_enable(ifp->bev, EV_READ|EV_WRITE);
}

static void comm_handle(const struct iface_port *ifp);

void comm_handle_cb(evutil_socket_t fd UNUSED, const short event UNUSED, void *arg)
{
	comm_handle((const struct iface_port *) arg);
}

>>>>>>> 83a28c7e
/*
 * Deal with state changes.
 */
static void process_md(struct msg_digest **mdp)
{
	ip_address old_from = push_cur_from((*mdp)->sender);
	process_packet(mdp);
	pop_cur_from(old_from);
	release_any_md(mdp);
	reset_cur_state();
	reset_cur_connection();
}

/* wrapper for read_packet and process_packet
 *
 * The main purpose of this wrapper is to factor out teardown code
 * from the many return points in process_packet.  This amounts to
 * releasing the msg_digest and resetting global variables.
 *
 * When processing of a packet is suspended (STF_SUSPEND),
 * process_packet sets md to NULL to prevent the msg_digest being freed.
 * Someone else must ensure that msg_digest is freed eventually.
 *
 * read_packet is broken out to minimize the lifetime of the
 * enormous input packet buffer, an auto.
 */

static bool impair_incoming(struct msg_digest **mdp);

void comm_handle_cb(evutil_socket_t unused_fd UNUSED,
		    const short unused_event UNUSED,
		    void *arg)
{
	const struct iface_port *ifp = arg;
	/*
	 * Even though select(2) says that there is a message, it
	 * might only be a MSG_ERRQUEUE message.  At least sometimes
	 * that leads to a hanging recvfrom.  To avoid what appears to
	 * be a kernel bug, check_msg_errqueue uses poll(2) and tells
	 * us if there is anything for us to read.
	 *
	 * This is early enough that teardown isn't required:
	 * just return on failure.
	 */
	threadtime_t errqueue_start = threadtime_start();
	bool errqueue_ok = check_incoming_msg_errqueue(ifp, "read_packet");
	threadtime_stop(&errqueue_start, SOS_NOBODY,
			"%s() calling check_incoming_msg_errqueue()", __func__);
	if (!errqueue_ok) {
		return; /* no normal message to read */
	}

	threadtime_t md_start = threadtime_start();
	struct msg_digest *md = read_packet(ifp);
	if (md != NULL) {
		md->md_inception = md_start;
		if (!impair_incoming(&md)) {
			process_md(&md);
		}
		pexpect(md == NULL);
	}
	threadtime_stop(&md_start, SOS_NOBODY,
			"%s() reading and processing packet", __func__);
	pexpect_reset_globals();
}

/*
 * Impair pluto by replaying packets.
 *
 * To make things easier, all packets received are saved, in-order, in
 * a list and then various impair operations iterate over this list.
 *
 * For instance, IKEv1 sends back-to-back packets (see XAUTH).  By
 * replaying them (and everything else) this can simulate what happens
 * when the remote starts re-transmitting them.
 */

static void process_md_clone(struct msg_digest *orig, const char *fmt, ...) PRINTF_LIKE(2);
static void process_md_clone(struct msg_digest *orig, const char *fmt, ...)
{
	/* not whack FD yet is expected to be reset! */
	pexpect_reset_globals();
	struct msg_digest *md = clone_md(orig, fmt /* good enough */);

	LSWLOG(buf) {
		lswlogs(buf, "IMPAIR: start processing ");
		va_list ap;
		va_start(ap, fmt);
		lswlogvf(buf, fmt, ap);
		va_end(ap);
		lswlogf(buf, " (%d bytes)", (int)pbs_room(&md->packet_pbs));
	}
	if (DBGP(DBG_RAW)) {
		DBG_dump("", md->packet_pbs.start, pbs_room(&md->packet_pbs));
	}

	process_md(&md);

<<<<<<< HEAD
	LSWLOG(buf) {
		lswlogf(buf, "IMPAIR: stop processing ");
		va_list ap;
		va_start(ap, fmt);
		lswlogvf(buf, fmt, ap);
		va_end(ap);
	}
=======

	if (ifp->proto == IPPROTO_TCP) {

		struct evbuffer *input = bufferevent_get_input(ifp->bev);
		ev_uint16_t len_encoded;
		int tcp_length = 0;

		int len_in_buf = evbuffer_get_length(input);
		if (len_in_buf < IKE_TCP_LENGTH_FIELD_SIZE)
			return FALSE;

		evbuffer_copyout(input, &len_encoded, IKE_TCP_LENGTH_FIELD_SIZE);
		tcp_length = ntohs(len_encoded);

		if (len_in_buf < tcp_length) {
			/* The entire packet hasn't arrived yet. */
			return FALSE;
		}

		evbuffer_drain(input, IKE_TCP_LENGTH_FIELD_SIZE); /*discard the length field */
		packet_len = evbuffer_remove(input, bigbuffer, tcp_length-IKE_TCP_LENGTH_FIELD_SIZE);

		/* getting the from address for tcp connections */
		getpeername(ifp->fd, &from.sa, &from_len);

	} else {

#if defined(HAVE_UDPFROMTO)
		packet_len = recvfromto(ifp->fd, bigbuffer,
			sizeof(bigbuffer), /*flags*/ 0,
			&from.sa, &from_len,
			&to.sa, &to_len);
#else
		packet_len = recvfrom(ifp->fd, bigbuffer,
			sizeof(bigbuffer), /*flags*/ 0,
			&from.sa, &from_len);
#endif
    		}

>>>>>>> 83a28c7e

	pexpect(md == NULL);
	pexpect_reset_globals();
}

static unsigned long replay_count;

struct replay_entry {
	struct list_entry entry;
	struct msg_digest *md;
	unsigned long nr;
};

static void jam_replay_entry(struct lswlog *buf, const void *data)
{
	const struct replay_entry *r = data;
	jam(buf, "replay packet %lu", r == NULL ? 0L : r->nr);
}

static struct list_head replay_packets;

static const struct list_info replay_info = {
	.name = "replay list",
	.jam = jam_replay_entry,
};

static void save_any_md_for_replay(struct msg_digest **mdp)
{
	if (mdp != NULL && *mdp != NULL) {
		init_list(&replay_info, &replay_packets);
		struct replay_entry *e = alloc_thing(struct replay_entry, "replay");
		e->md = clone_md(*mdp, "copy of real message");
		e->nr = ++replay_count; /* yes; pre-increment */
		e->entry = list_entry(&replay_info, e); /* back-link */
		insert_list_entry(&replay_packets, &e->entry);
		release_any_md(mdp);
	}
}

static bool impair_incoming(struct msg_digest **mdp)
{
	if (IMPAIR(REPLAY_DUPLICATES)) {
		save_any_md_for_replay(mdp);
		/* MD is the most recent entry */
		struct replay_entry *e = NULL;
		FOR_EACH_LIST_ENTRY_NEW2OLD(&replay_packets, e) {
			process_md_clone(e->md, "original packet");
			process_md_clone(e->md, "duplicate packet");
			break;
		}
<<<<<<< HEAD
	}
	if (IMPAIR(REPLAY_FORWARD)) {
		save_any_md_for_replay(mdp);
		struct replay_entry *e = NULL;
		FOR_EACH_LIST_ENTRY_OLD2NEW(&replay_packets, e) {
			process_md_clone(e->md, "replay forward: packet %lu of %lu",
					 e->nr, replay_count);
		}
	}
	if (IMPAIR(REPLAY_BACKWARD)) {
		save_any_md_for_replay(mdp);
		struct replay_entry *e = NULL;
		FOR_EACH_LIST_ENTRY_NEW2OLD(&replay_packets, e) {
			process_md_clone(e->md, "start replay backward: packet %lu of %lu",
					 e->nr, replay_count);
		}
=======
		memcpy(&non_esp, _buffer, sizeof(u_int32_t));
		if (non_esp != 0) {
			ipstr_buf b;

			libreswan_log("recvfrom %s:%u has no Non-ESP marker",
				      ipstr(cur_from, &b),
				      (unsigned) cur_from_port);
			/* could be an ESP packet, log here */
			if (ifp->proto == IPPROTO_TCP){
				chunk_t espintcp;
				setchunk(espintcp, _buffer, packet_len);
				libreswan_log("Received an ESPinTCP packet, TCP encap is working");

				DBG_dump_chunk("ESPinTCP packet", espintcp);
			}
			return FALSE;

		}

		_buffer += sizeof(u_int32_t);
		packet_len -= sizeof(u_int32_t);
>>>>>>> 83a28c7e
	}
	/* MDP NULL implies things were impaired */
	return *mdp == NULL;
}

static callback_cb handle_md_event; /* type assertion */
static void handle_md_event(struct state *st, void *context)
{
	pexpect(st == NULL);
	struct msg_digest *md = context;
	process_md(&md);
	pexpect(md == NULL);
	pexpect_reset_globals();
}

<<<<<<< HEAD
void schedule_md_event(const char *name, struct msg_digest *md)
{
	schedule_callback(name, SOS_NOBODY, handle_md_event, md);
}
=======
	DBG(DBG_RAW | DBG_CRYPT | DBG_PARSING | DBG_CONTROL, {
		ipstr_buf b;
		DBG_log("*received %d bytes from %s:%u on %s (%s port=%d)",
			(int) pbs_room(&md->packet_pbs),
			ipstr(cur_from, &b), (unsigned) cur_from_port,
			ifp->ip_dev->id_rname,
			ifp->proto == IPPROTO_TCP ? "TCP" : "UDP",
			ifp->port);
	});
>>>>>>> 83a28c7e

enum ike_version hdr_ike_version(const struct isakmp_hdr *hdr)
{
	unsigned vmaj = hdr->isa_version >> ISA_MAJ_SHIFT;
	switch (vmaj) {
	case ISAKMP_MAJOR_VERSION: return IKEv1;
	case IKEv2_MAJOR_VERSION: return IKEv2;
	default: return 0;
	}
}

/*
 * Map the IKEv2 MSG_R bit onto the ENUM message_role.
 *
 * Several reasons:
 *
 * - makes passing a role parameter clearer, that is:
 *       foo(MESSAGE_RESPONSE)
 *   is better than:
 *       foo(true)
 *
 * - zero is 'reserved' for no MD and/or default value so won't match
 *   either of the initiator and/or responder values
 *
 * - encourages the coding style where the two cases - REQUEST and
 *   RESPONSE - are clearly labled, that is:
 *
 *       switch(role) {
 *       case MESSAGE_REQUEST: ...; break;
 *       case MESSAGE_RESPONSE: ...; break;
 *       default: bad_case(role);
 *       }
 *
 * Separate from this is IKE SA role ORIGINAL_INITIATOR or
 * ORIGINAL_RESPONDER RFC 7296 2.2.
 */
enum message_role v2_msg_role(const struct msg_digest *md)
{
	if (md == NULL) {
		return NO_MESSAGE;
	}
	if (!pexpect(hdr_ike_version(&md->hdr) == IKEv2)) {
		return NO_MESSAGE;
	}
	if (md->fake_dne) {
		return NO_MESSAGE;
	}
	/* determine the role */
	enum message_role role =
		(md->hdr.isa_flags & ISAKMP_FLAGS_v2_MSG_R) ? MESSAGE_RESPONSE : MESSAGE_REQUEST;
	return role;
}

/*
 * cisco_stringify()
 *
 * Auxiliary function for modecfg_inR1()
 * Result is allocated on heap so caller must ensure it is freed.
 */

char *cisco_stringify(pb_stream *input_pbs, const char *attr_name)
{
	char strbuf[500]; /* Cisco maximum unknown - arbitrary choice */
	jambuf_t buf = ARRAY_AS_JAMBUF(strbuf); /* let jambuf deal with overflow */
	shunk_t str = pbs_in_left_as_shunk(input_pbs);

	/*
	 * detox string
	 */
	for (const char *p = (const void *)str.ptr, *end = p + str.len;
	     p < end && *p != '\0'; p++) {
		char c = *p;
		switch (c) {
		case '\'':
			/*
			 * preserve cisco_stringify() behaviour:
			 *
			 * ' is poison to the way this string will be
			 * used in system() and hence shell.  Remove
			 * any.
			 */
			jam(&buf, "?");
			break;
		case '\n':
		case '\r':
			/*
			 * preserve sanitize_string() behaviour:
			 *
			 * exception is that all veritical space just
			 * becomes white space
			 */
			jam(&buf, " ");
			break;
		default:
			/*
			 * preserve sanitize_string() behavour:
			 *
			 * XXX: isprint() is wrong as it is affected
			 * by locale - need portable is printable
			 * ascii; is there something hiding in the
			 * x509 sources?
			 */
			if (c != '\\' && isprint(c)) {
				jam_char(&buf, c);
			} else {
				jam(&buf, "\\%03o", c);
			}
			break;
		}
	}
	if (!jambuf_ok(&buf)) {
		loglog(RC_INFORMATIONAL, "Received overlong %s: %s (truncated)", attr_name, strbuf);
	} else {
		loglog(RC_INFORMATIONAL, "Received %s: %s", attr_name, strbuf);
	}
	return clone_str(strbuf, attr_name);
}

/*
 * list all the payload types
 */
void lswlog_msg_digest(struct lswlog *buf, const struct msg_digest *md)
{
	enum ike_version ike_version = hdr_ike_version(&md->hdr);
	lswlog_enum_enum_short(buf, &exchange_type_names, ike_version,
			       md->hdr.isa_xchg);
	if (ike_version == IKEv2) {
		switch (v2_msg_role(md)) {
		case MESSAGE_REQUEST: lswlogs(buf, " request"); break;
		case MESSAGE_RESPONSE: lswlogs(buf, " response"); break;
		case NO_MESSAGE: break;
		}
	}
	const char *sep = ": ";
	const char *term = "";
	for (unsigned d = 0; d < md->digest_roof; d++) {
		const struct payload_digest *pd = &md->digest[d];
		lswlogs(buf, sep);
		if (ike_version == IKEv2 &&
		    d+1 < md->digest_roof &&
		    pd->payload_type == ISAKMP_NEXT_v2SK) {
			/*
			 * HACK to dump decrypted SK payload contents
			 * (which come after the SK payload).
			 */
			sep = "{";
			term = "}";
		} else {
			sep = ",";
		}
		lswlog_enum_enum_short(buf, &payload_type_names,
				       ike_version,
				       pd->payload_type);
	}
	lswlogs(buf, term);
}<|MERGE_RESOLUTION|>--- conflicted
+++ resolved
@@ -8,12 +8,8 @@
  * Copyright (C) 2012 Paul Wouters <paul@libreswan.org>
  * Copyright (C) 2013,2017 Paul Wouters <pwouters@redhat.com>
  * Copyright (C) 2015 Antony Antony <antony@phenome.org>
-<<<<<<< HEAD
  * Copyright (C) 2017-2019 Andrew Cagney <cagney@gnu.org>
-=======
- * Copyright (C) 2017 Andrew Cagney <cagney@gnu.org>
  * Copyright (C) 2017 Mayank Totale <mtotale@gmail.com>
->>>>>>> 83a28c7e
  *
  * This program is free software; you can redistribute it and/or modify it
  * under the terms of the GNU General Public License as published by the
@@ -43,7 +39,6 @@
 #include <arpa/inet.h>
 #include <event2/bufferevent.h>
 #include <event2/buffer.h>
-
 
 #if defined(IP_RECVERR) && defined(MSG_ERRQUEUE)
 #  include <asm/types.h>        /* for __u8, __u32 */
@@ -79,6 +74,8 @@
 #include "pluto_stats.h"
 #include "ikev2_send.h"
 
+static bool impair_incoming(struct msg_digest **mdp);
+
 /* This file does basic header checking and demux of
  * incoming packets.
  */
@@ -112,17 +109,53 @@
 	socklen_t to_len   = sizeof(to);
 #endif
 
+	int packet_errno;
+	if (ifp->proto == IPPROTO_TCP) {
+
+		struct evbuffer *input = bufferevent_get_input(ifp->bev);
+		ev_uint16_t len_encoded;
+		int tcp_length = 0;
+
+		int len_in_buf = evbuffer_get_length(input);
+		if (len_in_buf < IKE_TCP_LENGTH_FIELD_SIZE)
+			return FALSE;
+
+		evbuffer_copyout(input, &len_encoded, IKE_TCP_LENGTH_FIELD_SIZE);
+		tcp_length = ntohs(len_encoded);
+
+		if (len_in_buf < tcp_length) {
+			/* The entire packet hasn't arrived yet. */
+			return FALSE;
+		}
+
+		evbuffer_drain(input, IKE_TCP_LENGTH_FIELD_SIZE); /*discard the length field */
+		packet_len = evbuffer_remove(input, bigbuffer, tcp_length-IKE_TCP_LENGTH_FIELD_SIZE); /* TCP: where is MAX_INPUT_UDP_SIZE used? */
+
+		/* getting the from address for tcp connections */
+		getpeername(ifp->fd, &from.sa, &from_len);
+
+		/*
+		 * TCP: is this even meaningful? Old code picked up
+		 * what evern was left in ERRNO after all the above
+		 * calls ...
+		 */
+		packet_errno = errno;
+
+	} else {
+
 #if defined(HAVE_UDPFROMTO)
-	packet_len = recvfromto(ifp->fd, bigbuffer,
-				sizeof(bigbuffer), /*flags*/ 0,
-				&from.sa, &from_len,
-				&to.sa, &to_len);
+		packet_len = recvfromto(ifp->fd, bigbuffer,
+					sizeof(bigbuffer), /*flags*/ 0,
+					&from.sa, &from_len,
+					&to.sa, &to_len);
 #else
-	packet_len = recvfrom(ifp->fd, bigbuffer,
-			      sizeof(bigbuffer), /*flags*/ 0,
-			      &from.sa, &from_len);
+		packet_len = recvfrom(ifp->fd, bigbuffer,
+				      sizeof(bigbuffer), /*flags*/ 0,
+				      &from.sa, &from_len);
 #endif
-	int packet_errno = errno; /* save!!! */
+		packet_errno = errno; /* save!!! */
+	}
+
 
 	/* we do not do anything with *to* addresses yet... we will */
 
@@ -174,6 +207,11 @@
 		memcpy(&non_esp, _buffer, sizeof(uint32_t));
 		if (non_esp != 0) {
 			plog_from(&sender, "has no Non-ESP marker");
+			/* could be an ESP packet, log here */
+			if (ifp->proto == IPPROTO_TCP){
+				plog_from(&sender, "received an ESPinTCP packet, TCP encap is working");
+				DBG_dump("ESPinTCP packet", _buffer, packet_len); /* TCP: DBGP()??? */
+			}
 			return NULL;
 		}
 		_buffer += sizeof(uint32_t);
@@ -224,10 +262,11 @@
 
 	endpoint_buf eb;
 	endpoint_buf b2;
-	dbg("*received %d bytes from %s on %s (%s)",
+	dbg("*received %d bytes from %s on %s (%s %s)",
 	    (int) pbs_room(&md->packet_pbs),
 	    str_endpoint(&sender, &eb),
 	    ifp->ip_dev->id_rname,
+	    ifp->proto == IPPROTO_TCP ? "TCP" : "UDP",
 	    str_endpoint(&ifp->local_endpoint, &b2));
 
 	if (DBGP(DBG_RAW)) {
@@ -379,30 +418,44 @@
 	}
 }
 
-<<<<<<< HEAD
-=======
-void read_cb(struct bufferevent *bev UNUSED, void *arg)
-{
-	struct iface_port *ifp = (struct iface_port *)arg;
-
-	struct msg_digest *md;
-
-	md = alloc_md("msg_digest in bufferevent read_cb");
-	md->iface = ifp;
-
-	if (read_packet(md))
-		process_packet(&md);
-	
-	release_any_md(&md);
-
-	cur_state = NULL;
+/*
+ * Deal with state changes.
+ */
+
+static void process_md(struct msg_digest **mdp)
+{
+	ip_address old_from = push_cur_from((*mdp)->sender);
+	process_packet(mdp);
+	pop_cur_from(old_from);
+	release_any_md(mdp);
+	reset_cur_state();
 	reset_cur_connection();
-	cur_from = NULL;
-	passert(GLOBALS_ARE_RESET());
-}
-
-
-void read_prefix_cb(struct bufferevent *bev UNUSED, void *arg)
+}
+
+/*
+ * TCP: this looks identical to comm_handle_cb() but without the error
+ * handling?
+ */
+
+void read_cb(struct bufferevent *unused_bev UNUSED, void *arg)
+{
+	struct iface_port *ifp = arg;
+
+	threadtime_t md_start = threadtime_start();
+	struct msg_digest *md = read_packet(ifp);
+	if (md != NULL) {
+		md->md_inception = md_start;
+		if (!impair_incoming(&md)) {
+			process_md(&md);
+		}
+		pexpect(md == NULL);
+	}
+	threadtime_stop(&md_start, SOS_NOBODY,
+			"%s() reading and processing packet", __func__);
+	pexpect_reset_globals();
+}
+
+void read_prefix_cb(struct bufferevent *unused_bev UNUSED, void *arg)
 {
        struct iface_port *ifp = (struct iface_port *)arg;
 
@@ -427,46 +480,27 @@
        int len_in_buf = evbuffer_get_length(input);
 
        if (len_in_buf > 0) {
-
-               struct msg_digest *md;
-
-               md = alloc_md("msg_digest in bufferevent read_prefix_cb");
-               md->iface = ifp;
-
-               if (read_packet(md))
-                       process_packet(&md);
-
-               release_any_md(&md);
-
-               cur_state = NULL;
-               reset_cur_connection();
-               cur_from = NULL;
-               passert(GLOBALS_ARE_RESET());
+	       /*
+		* TCP: this looks identical to read_cb() which looks
+		* identical to comm_handle_cb() but without the error
+		* handling?
+		*/
+	       threadtime_t md_start = threadtime_start();
+	       struct msg_digest *md = read_packet(ifp);
+	       if (md != NULL) {
+		       md->md_inception = md_start;
+		       if (!impair_incoming(&md)) {
+			       process_md(&md);
+		       }
+		       pexpect(md == NULL);
+	       }
+	       threadtime_stop(&md_start, SOS_NOBODY,
+			       "%s() reading and processing packet", __func__);
+	       pexpect_reset_globals();
        }
 
        bufferevent_setcb(ifp->bev, read_cb, NULL, event_cb, ifp);
        bufferevent_enable(ifp->bev, EV_READ|EV_WRITE);
-}
-
-static void comm_handle(const struct iface_port *ifp);
-
-void comm_handle_cb(evutil_socket_t fd UNUSED, const short event UNUSED, void *arg)
-{
-	comm_handle((const struct iface_port *) arg);
-}
-
->>>>>>> 83a28c7e
-/*
- * Deal with state changes.
- */
-static void process_md(struct msg_digest **mdp)
-{
-	ip_address old_from = push_cur_from((*mdp)->sender);
-	process_packet(mdp);
-	pop_cur_from(old_from);
-	release_any_md(mdp);
-	reset_cur_state();
-	reset_cur_connection();
 }
 
 /* wrapper for read_packet and process_packet
@@ -482,8 +516,6 @@
  * read_packet is broken out to minimize the lifetime of the
  * enormous input packet buffer, an auto.
  */
-
-static bool impair_incoming(struct msg_digest **mdp);
 
 void comm_handle_cb(evutil_socket_t unused_fd UNUSED,
 		    const short unused_event UNUSED,
@@ -554,7 +586,6 @@
 
 	process_md(&md);
 
-<<<<<<< HEAD
 	LSWLOG(buf) {
 		lswlogf(buf, "IMPAIR: stop processing ");
 		va_list ap;
@@ -562,47 +593,6 @@
 		lswlogvf(buf, fmt, ap);
 		va_end(ap);
 	}
-=======
-
-	if (ifp->proto == IPPROTO_TCP) {
-
-		struct evbuffer *input = bufferevent_get_input(ifp->bev);
-		ev_uint16_t len_encoded;
-		int tcp_length = 0;
-
-		int len_in_buf = evbuffer_get_length(input);
-		if (len_in_buf < IKE_TCP_LENGTH_FIELD_SIZE)
-			return FALSE;
-
-		evbuffer_copyout(input, &len_encoded, IKE_TCP_LENGTH_FIELD_SIZE);
-		tcp_length = ntohs(len_encoded);
-
-		if (len_in_buf < tcp_length) {
-			/* The entire packet hasn't arrived yet. */
-			return FALSE;
-		}
-
-		evbuffer_drain(input, IKE_TCP_LENGTH_FIELD_SIZE); /*discard the length field */
-		packet_len = evbuffer_remove(input, bigbuffer, tcp_length-IKE_TCP_LENGTH_FIELD_SIZE);
-
-		/* getting the from address for tcp connections */
-		getpeername(ifp->fd, &from.sa, &from_len);
-
-	} else {
-
-#if defined(HAVE_UDPFROMTO)
-		packet_len = recvfromto(ifp->fd, bigbuffer,
-			sizeof(bigbuffer), /*flags*/ 0,
-			&from.sa, &from_len,
-			&to.sa, &to_len);
-#else
-		packet_len = recvfrom(ifp->fd, bigbuffer,
-			sizeof(bigbuffer), /*flags*/ 0,
-			&from.sa, &from_len);
-#endif
-    		}
-
->>>>>>> 83a28c7e
 
 	pexpect(md == NULL);
 	pexpect_reset_globals();
@@ -653,7 +643,6 @@
 			process_md_clone(e->md, "duplicate packet");
 			break;
 		}
-<<<<<<< HEAD
 	}
 	if (IMPAIR(REPLAY_FORWARD)) {
 		save_any_md_for_replay(mdp);
@@ -670,29 +659,6 @@
 			process_md_clone(e->md, "start replay backward: packet %lu of %lu",
 					 e->nr, replay_count);
 		}
-=======
-		memcpy(&non_esp, _buffer, sizeof(u_int32_t));
-		if (non_esp != 0) {
-			ipstr_buf b;
-
-			libreswan_log("recvfrom %s:%u has no Non-ESP marker",
-				      ipstr(cur_from, &b),
-				      (unsigned) cur_from_port);
-			/* could be an ESP packet, log here */
-			if (ifp->proto == IPPROTO_TCP){
-				chunk_t espintcp;
-				setchunk(espintcp, _buffer, packet_len);
-				libreswan_log("Received an ESPinTCP packet, TCP encap is working");
-
-				DBG_dump_chunk("ESPinTCP packet", espintcp);
-			}
-			return FALSE;
-
-		}
-
-		_buffer += sizeof(u_int32_t);
-		packet_len -= sizeof(u_int32_t);
->>>>>>> 83a28c7e
 	}
 	/* MDP NULL implies things were impaired */
 	return *mdp == NULL;
@@ -708,22 +674,10 @@
 	pexpect_reset_globals();
 }
 
-<<<<<<< HEAD
 void schedule_md_event(const char *name, struct msg_digest *md)
 {
 	schedule_callback(name, SOS_NOBODY, handle_md_event, md);
 }
-=======
-	DBG(DBG_RAW | DBG_CRYPT | DBG_PARSING | DBG_CONTROL, {
-		ipstr_buf b;
-		DBG_log("*received %d bytes from %s:%u on %s (%s port=%d)",
-			(int) pbs_room(&md->packet_pbs),
-			ipstr(cur_from, &b), (unsigned) cur_from_port,
-			ifp->ip_dev->id_rname,
-			ifp->proto == IPPROTO_TCP ? "TCP" : "UDP",
-			ifp->port);
-	});
->>>>>>> 83a28c7e
 
 enum ike_version hdr_ike_version(const struct isakmp_hdr *hdr)
 {
