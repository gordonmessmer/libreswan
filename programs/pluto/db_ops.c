/*
 * Dynamic db (proposal, transforms, attributes) handling.
 * Author: JuanJo Ciarlante <jjo-ipsec@mendoza.gov.ar>
 *
 * This program is free software; you can redistribute it and/or modify it
 * under the terms of the GNU General Public License as published by the
 * Free Software Foundation; either version 2 of the License, or (at your
 * option) any later version.  See <http://www.fsf.org/copyleft/gpl.txt>.
 *
 * This program is distributed in the hope that it will be useful, but
 * WITHOUT ANY WARRANTY; without even the implied warranty of MERCHANTABILITY
 * or FITNESS FOR A PARTICULAR PURPOSE.  See the GNU General Public License
 * for more details.
 */

/*
 * The strategy is to have (full contained) struct db_prop in db_context
 * pointing to ONE dynamically sizable transform vector (trans0).
 * Each transform stores attrib. in ONE dyn. sizable attribute vector (attrs0)
 * in a "serialized" way (attributes storage is used in linear sequence for
 * subsequent transforms).
 *
 * Resizing for both trans0 and attrs0 is supported:
 * - For trans0: quite simple, just allocate and copy trans. vector content
 *               also update trans_cur (by offset)
 * - For attrs0: after allocating and copying attrs, I must rewrite each
 *               trans->attrs present in trans0; to achieve this, calculate
 *               attrs pointer offset (new minus old) and iterate over
 *               each transform "adding" this difference.
 *               also update attrs_cur (by offset)
 *
 * db_context structure:
 *      +---------------------+
 *	|  prop               |
 *	|    .protoid         |
 *	|    .trans           | --+
 *	|    .trans_cnt       |   |
 *	+---------------------+ <-+
 *	|  trans0             | ----> { trans#1 | ... | trans#i | ...   }
 *	+---------------------+                       ^
 *	|  trans_cur          | ----------------------' current transf.
 *	+---------------------+
 *	|  attrs0             | ----> { attr#1 | ... | attr#j | ...  }
 *	+---------------------+                      ^
 *	|  attrs_cur          | ---------------------' current attr.
 *	+---------------------+
 *	| max_trans,max_attrs |  max_trans/attrs: number of elem. of each vector
 *	+---------------------+
 *
 * See testing examples at end for interface usage.
 */
#include <stdio.h>
#include <unistd.h>
#include <string.h>
#include <stdlib.h>
#include <sys/types.h>

#include <libreswan.h>

#include "sysdep.h"
#include "constants.h"
#include "defs.h"
#include "state.h"
#include "packet.h"
#include "spdb.h"
#include "db_ops.h"
#include "log.h"
#include "whack.h"

#include <assert.h>

#ifdef NOT_YET
/*
 *      Allocator cache:
 *      Because of the single-threaded nature of pluto/spdb.c,
 *      alloc()/free() is exercised many times with very small
 *      lifetime objects.
 *      Just caching last object (currently it will select the
 *      largest) will avoid this allocation mas^Wperturbations
 *
 */
struct db_ops_alloc_cache {
	void *ptr;
	int size;
};
#endif

#ifndef NO_DB_OPS_STATS
/*
 * stats: do accounting for allocations displayed in db_ops_show_status()
 */
struct db_ops_stats {
	int st_curr_cnt;        /* current number of allocations */
	int st_total_cnt;       /* total allocations so far */
	size_t st_maxsz;        /* max. size requested */
};
#define DB_OPS_ZERO { 0, 0, 0 };
#define DB_OPS_STATS_DESC   "{curr_cnt, total_cnt, maxsz}"
#define DB_OPS_STATS_STR(name)  name "={%d,%d,%d} "
#define DB_OPS_STATS_F(st) (st).st_curr_cnt, (st).st_total_cnt, \
	(int)(st).st_maxsz
static struct db_ops_stats db_context_st = DB_OPS_ZERO;
static struct db_ops_stats db_trans_st = DB_OPS_ZERO;
static struct db_ops_stats db_attrs_st = DB_OPS_ZERO;
static __inline__ void * alloc_bytes_st(size_t size, const char *str,
					struct db_ops_stats *st)
{
	void *ptr = alloc_bytes(size, str);

	st->st_curr_cnt++;
	st->st_total_cnt++;
	if (size > st->st_maxsz)
		st->st_maxsz = size;
	return ptr;
}
#define ALLOC_BYTES_ST(z, s, st) alloc_bytes_st(z, s, &st);
#define PFREE_ST(p, st)         do { st.st_curr_cnt--; pfree(p);  } while (0);

#else /* NO_DB_OPS_STATS */

#define ALLOC_BYTES_ST(z, s, n) alloc_bytes(z, s);
#define PFREE_ST(p, n)         pfree(p);

#endif /* NO_DB_OPS_STATS */

/*
 * Initialize db object
 *
 * max_trans and max_attrs can be 0, will be dynamically expanded
 * as a result of "add" operations
 */
static void db_prop_init(struct db_context *ctx, u_int8_t protoid, int max_trans,
		 int max_attrs)
{
	ctx->trans0 = NULL;
	ctx->attrs0 = NULL;

	if (max_trans > 0) { /* quite silly if not */
		ctx->trans0 = ALLOC_BYTES_ST(
			sizeof(struct db_trans) * max_trans,
			"db_context->trans",
			db_trans_st);
	}

	if (max_attrs > 0) { /* quite silly if not */
		ctx->attrs0 = ALLOC_BYTES_ST(
			sizeof(struct db_attr) * max_attrs,
			"db_context->attrs", db_attrs_st);
	}

	ctx->max_trans = max_trans;
	ctx->max_attrs = max_attrs;
	ctx->trans_cur = ctx->trans0;
	ctx->attrs_cur = ctx->attrs0;
	ctx->prop.protoid = protoid;
	ctx->prop.trans = ctx->trans0;
	ctx->prop.trans_cnt = 0;
}

/* Expand storage for transforms by number delta_trans */
static void db_trans_expand(struct db_context *ctx, int delta_trans)
{
<<<<<<< HEAD
=======
	struct db_trans *new_trans, *old_trans;
>>>>>>> eabebf4a
	int max_trans = ctx->max_trans + delta_trans;
	struct db_trans *const old_trans = ctx->trans0;
	struct db_trans *const new_trans = ALLOC_BYTES_ST( sizeof(struct db_trans) * max_trans,
				    "db_context->trans (expand)", db_trans_st);

	memcpy(new_trans, old_trans, ctx->max_trans * sizeof(struct db_trans));

	/* update trans0 (obviously) */
	ctx->trans0 = ctx->prop.trans = new_trans;

	/* update trans_cur (by offset) */
	ctx->trans_cur = ctx->trans_cur - old_trans + new_trans;

	/* update elem count */
	ctx->max_trans = max_trans;

	if (old_trans != NULL)
		PFREE_ST(old_trans, db_trans_st);
}

/*
 * Expand storage for attributes by delta_attrs number AND
 * adjust pointers into trans->attr
 */
static void db_attrs_expand(struct db_context *ctx, int delta_attrs)
{
	unsigned int ti;
	int max_attrs = ctx->max_attrs + delta_attrs;
	struct db_attr *const old_attrs = ctx->attrs0;
	struct db_attr *const new_attrs = ALLOC_BYTES_ST( sizeof(struct db_attr) * max_attrs,
				    "db_context->attrs (expand)", db_attrs_st);

	memcpy(new_attrs, old_attrs, ctx->max_attrs * sizeof(struct db_attr));

	/*
	 * Relocate pointers into ctx->attrs.
	 * Note: C addition is NOT associative (due to scaling)
	 */
	ctx->attrs0 = ctx->attrs0 - old_attrs + new_attrs;
	ctx->attrs_cur = ctx->attrs_cur - old_attrs + new_attrs;

	for (ti = 0; ti < ctx->prop.trans_cnt; ti++)
		ctx->prop.trans[ti].attrs = ctx->prop.trans[ti].attrs - old_attrs + new_attrs;

	/* update elem count */
	ctx->max_attrs = max_attrs;

	if (old_attrs != NULL)
		PFREE_ST(old_attrs, db_attrs_st);
}

/* Allocate a new db object */
struct db_context *db_prop_new(u_int8_t protoid, int max_trans, int max_attrs)
{
	struct db_context *ctx = ALLOC_BYTES_ST( sizeof(struct db_context), "db_context",
			      db_context_st);

	db_prop_init(ctx, protoid, max_trans, max_attrs);
<<<<<<< HEAD

=======
>>>>>>> eabebf4a
	return ctx;
}

/* Free a db object */
void db_destroy(struct db_context *ctx)
{
	if (ctx->trans0 != NULL)
		PFREE_ST(ctx->trans0, db_trans_st);
	if (ctx->attrs0 != NULL)
		PFREE_ST(ctx->attrs0, db_attrs_st);
	PFREE_ST(ctx, db_context_st);
}

/* Start a new transform, expand trans0 is needed */
void db_trans_add(struct db_context *ctx, u_int8_t transid)
{
	passert(ctx->trans_cur != NULL);
	/*	skip incrementing current trans pointer the 1st time*/
	if (ctx->trans_cur->attr_cnt != 0)
		ctx->trans_cur++;
	/*
	 *	Strategy: if more space is needed, expand by
	 *	          <current_size>/2 + 1
	 *
	 *	This happens to produce a "reasonable" sequence
	 *	after few allocations, eg.:
	 *	0,1,2,4,8,13,20,31,47
	 */
	if ((ctx->trans_cur - ctx->trans0) >= ctx->max_trans) {
		db_trans_expand(ctx, ctx->max_trans / 2 + 1);
	}
	ctx->trans_cur->transid = transid;
	ctx->trans_cur->attrs = ctx->attrs_cur;
	ctx->trans_cur->attr_cnt = 0;
	ctx->prop.trans_cnt++;
}

/* Add attr copy to current transform, expanding attrs0 if needed */
static void db_attr_add(struct db_context *ctx, const struct db_attr *a)
{
	/*
	 *	Strategy: if more space is needed, expand by
	 *	          <current_size>/2 + 1
	 */
	if ((ctx->attrs_cur - ctx->attrs0) >= ctx->max_attrs) {
		db_attrs_expand(ctx, ctx->max_attrs / 2 + 1);
	}
	*ctx->attrs_cur++ = *a;
	ctx->trans_cur->attr_cnt++;
}

/*
 * Add attr copy (by value) to current transform,
 * expanding attrs0 if needed, just calls db_attr_add().
 */
void db_attr_add_values(struct db_context *ctx,  enum ikev1_oakley_attr type, u_int16_t val)
{
	struct db_attr attr;

	/* ??? is this always an Oakley (IKEv1 Phase 1) attribute? */
	attr.type.oakley = type;
	attr.val = val;
	db_attr_add(ctx, &attr);
}

#ifndef NO_DB_OPS_STATS
void db_ops_show_status(void)
{
	whack_log(RC_COMMENT, "stats db_ops: "
		  DB_OPS_STATS_DESC " :"
		  DB_OPS_STATS_STR("context")
		  DB_OPS_STATS_STR("trans")
		  DB_OPS_STATS_STR("attrs"),
		  DB_OPS_STATS_F(db_context_st),
		  DB_OPS_STATS_F(db_trans_st),
		  DB_OPS_STATS_F(db_attrs_st));
}
#endif /* NO_DB_OPS_STATS */

/*
 * From here to end is just testing stuff ....
 */

#if defined(TEST)

static void db_prop_print(struct db_prop *p)
{
	struct db_trans *t;
	struct db_attr *a;
	unsigned ti, ai;
	enum_names *n, *n_at, *n_av;

	DBG_log("protoid=\"%s\"\n", enum_name(&protocol_names, p->protoid));
	for (ti = 0, t = p->trans; ti < p->trans_cnt; ti++, t++) {
		switch ( p->protoid) {
		case PROTO_ISAKMP:
			n = &isakmp_transformid_names;
			break;
		case PROTO_IPSEC_ESP:
			n = &esp_transformid_names;
			break;
		case PROTO_IPSEC_AH:
			n = &ah_transformid_names;
			break;
		default:
			continue;
		}
		DBG_log("  transid=\"%s\"\n", enum_name(n, t->transid));

		for (ai = 0, a = t->attrs; ai < t->attr_cnt; ai++, a++) {
			int i;

			switch ( p->protoid) {
			case PROTO_ISAKMP:
				n_at = &oakley_attr_names;
				i = a->type.oakley | ISAKMP_ATTR_AF_TV;
				n_av = oakley_attr_val_descs[
					i & ISAKMP_ATTR_RTYPE_MASK];
				break;

			case PROTO_IPSEC_AH:
			case PROTO_IPSEC_ESP:
				n_at = &ipsec_attr_names;
				i = a->type.oakley | ISAKMP_ATTR_AF_TV;
				n_av = ipsec_attr_val_descs[
					i & ISAKMP_ATTR_RTYPE_MASK];
				break;
			default:
				continue;
			}
			DBG_log("    type=\"%s\" value=\"%s\"\n",
				enum_name(n_at, i),
				enum_name(n_av, a->val));
		}
	}

}

void db_print(struct db_context *ctx)
{
	DBG_log("trans_cur diff=%td, attrs_cur diff=%td\n",
		ctx->trans_cur - ctx->trans0,
		ctx->attrs_cur - ctx->attrs0);
	db_prop_print(&ctx->prop);
}

void passert_fail(const char *pred_str, const char *file_str,
		  unsigned long line_no)
{
	fprintf(stderr, "ASSERTION FAILED at %s:%lu: %s", file_str, line_no,
		pred_str);
	abort(); /* exiting correctly doesn't always work */
}
int main(void)
{
	struct db_context *ctx = db_prop_new(PROTO_ISAKMP, 0, 0);

	db_trans_add(ctx, KEY_IKE);
	db_attr_add_values(ctx, OAKLEY_ENCRYPTION_ALGORITHM, OAKLEY_3DES_CBC);
	db_attr_add_values(ctx, OAKLEY_HASH_ALGORITHM, OAKLEY_MD5);
	db_attr_add_values(ctx, OAKLEY_AUTHENTICATION_METHOD, OAKLEY_RSA_SIG);
	db_attr_add_values(ctx, OAKLEY_GROUP_DESCRIPTION,
			   OAKLEY_GROUP_MODP1024);
	db_trans_add(ctx, KEY_IKE);
	db_attr_add_values(ctx, OAKLEY_ENCRYPTION_ALGORITHM, OAKLEY_AES_CBC);
	db_attr_add_values(ctx, OAKLEY_HASH_ALGORITHM, OAKLEY_MD5);
	db_attr_add_values(ctx, OAKLEY_AUTHENTICATION_METHOD,
			   OAKLEY_PRESHARED_KEY);
	db_attr_add_values(ctx, OAKLEY_GROUP_DESCRIPTION,
			   OAKLEY_GROUP_MODP1536);
	db_trans_add(ctx, ESP_3DES);
	db_attr_add_values(ctx, AUTH_ALGORITHM, AUTH_ALGORITHM_HMAC_SHA1);
	db_print(ctx);
	db_destroy(ctx);
	return 0;
}

#endif /* #if defined(TEST) */<|MERGE_RESOLUTION|>--- conflicted
+++ resolved
@@ -160,10 +160,6 @@
 /* Expand storage for transforms by number delta_trans */
 static void db_trans_expand(struct db_context *ctx, int delta_trans)
 {
-<<<<<<< HEAD
-=======
-	struct db_trans *new_trans, *old_trans;
->>>>>>> eabebf4a
 	int max_trans = ctx->max_trans + delta_trans;
 	struct db_trans *const old_trans = ctx->trans0;
 	struct db_trans *const new_trans = ALLOC_BYTES_ST( sizeof(struct db_trans) * max_trans,
@@ -222,10 +218,6 @@
 			      db_context_st);
 
 	db_prop_init(ctx, protoid, max_trans, max_attrs);
-<<<<<<< HEAD
-
-=======
->>>>>>> eabebf4a
 	return ctx;
 }
 
