/* demultiplex incoming IKE messages
 * Copyright (C) 1997 Angelos D. Keromytis.
 * Copyright (C) 1998-2010  D. Hugh Redelmeier.
 * Copyright (C) 2007-2008 Michael Richardson <mcr@xelerance.com>
 * Copyright (C) 2009 David McCullough <david_mccullough@securecomputing.com>
 * Copyright (C) 2008-2011 Paul Wouters <paul@xelerance.com>
 * Copyright (C) 2010 Simon Deziel <simon@xelerance.com>
 * Copyright (C) 2010 Tuomo Soini <tis@foobar.fi>
 * Copyright (C) 2011-2012 Avesh Agarwal <avagarwa@redhat.com>
 * Copyright (C) 2012 Paul Wouters <pwouters@redhat.com>
 *
 * This program is free software; you can redistribute it and/or modify it
 * under the terms of the GNU General Public License as published by the
 * Free Software Foundation; either version 2 of the License, or (at your
 * option) any later version.  See <http://www.fsf.org/copyleft/gpl.txt>.
 *
 * This program is distributed in the hope that it will be useful, but
 * WITHOUT ANY WARRANTY; without even the implied warranty of MERCHANTABILITY
 * or FITNESS FOR A PARTICULAR PURPOSE.  See the GNU General Public License
 * for more details.
 *
 */

#include <stdio.h>
#include <stdlib.h>
#include <stddef.h>
#include <string.h>
#include <unistd.h>
#include <errno.h>
#include <sys/types.h>
#include <sys/socket.h>
#include <netinet/in.h>
#include <arpa/inet.h>

#include <libreswan.h>

#include "sysdep.h"
#include "constants.h"
#include "lswlog.h"

#include "defs.h"
#include "cookie.h"
#include "id.h"
#include "x509.h"
#include "certs.h"
#ifdef XAUTH_HAVE_PAM
#include <security/pam_appl.h>
#endif
#include "connections.h"        /* needs id.h */
#include "cookie.h"
#include "state.h"
#include "packet.h"
#include "md5.h"
#include "sha1.h"
#include "crypto.h" /* requires sha1.h and md5.h */
#include "ike_alg.h"
#include "log.h"
#include "demux.h"      /* needs packet.h */
#include "ikev2.h"
#include "ipsec_doi.h"  /* needs demux.h and state.h */
#include "timer.h"
#include "whack.h"      /* requires connections.h */
#include "server.h"
#ifdef XAUTH
#include "xauth.h"
#endif
#ifdef NAT_TRAVERSAL
#include "nat_traversal.h"
#endif
#include "vendor.h"
#include "dpd.h"
#include "udpfromto.h"

#define SEND_NOTIFICATION(t) { \
		if (st) \
			send_v2_notification_from_state(st, from_state, t, \
							NULL); \
		else \
			send_v2_notification_from_md(md, t, NULL); }

struct state_v2_microcode {
	enum state_kind state, next_state;
	enum isakmp_xchg_types recv_type;
	lset_t flags;
	lset_t req_payloads;    /* required payloads (allows just one) */
	lset_t opt_payloads;    /* optional payloads (any mumber) */
	enum event_type timeout_event;
	state_transition_fn *processor;
};

enum smf2_flags {
	SMF2_INITIATOR = LELEM(1),
	SMF2_RESPONDER = 0,

	SMF2_STATENEEDED=LELEM(2),
	SMF2_NEWSTATE  = 0,

	SMF2_REPLY     = LELEM(3),
};

/*
 * IKEv2 has slightly different states than IKEv1.
 *
 * IKEv2 puts all the responsability for retransmission on the end that
 * wants to do something, usually, that the initiator. (But, not always
 * the original initiator, of the responder decides it needs to rekey first)
 *
 * Each exchange has a bit that indicates if it's a Initiator message,
 * or if it's a response.  The responder never retransmits it's messages
 * except because the initiator has retransmitted.
 *
 * The message ID is *NOT* used in the cryptographic state at all, but instead
 * serves the role of a sequence number.  This makes the state machine far
 * simpler, and there really are no exceptions.
 *
 * The upper level state machine is therefore much simpler.
 * The lower level takes care of retransmissions, and the upper layer state
 * machine just has to worry about whether it needs to go into cookie mode,
 * etc.
 *
 * Like IKEv1, IKEv2 can have multiple child SAs.  Like IKEv1, each one of
 * the child SAs ("Phase 2") will get their own state. Unlike IKEv1,
 * an implementation may negotiate multiple CHILD_SAs at the same time
 * using different MessageIDs.  This is enabled by an option (a notify)
 * that the responder sends to the initiator.  The initiator may only
 * do concurrent negotiations if it sees the notify.
 *
 * XXX This implementation does not support concurrency, but it shouldn't be
 *     that hard to do.  The most difficult part will be to map the message IDs
 *     to the right state. Some CHILD_SAs may take multiple round trips,
 *     and each one will have to be mapped to the same state.
 *
 * The IKEv2 state values are chosen from the same state space as IKEv1.
 *
 */

/* it is not clear how the flags will be used yet, if at all */

static const struct state_v2_microcode state_microcode_table[] = {
	{ .state      = STATE_UNDEFINED,
	  .next_state = STATE_PARENT_I1,
	  .flags      = SMF2_INITIATOR,
	  .processor  = NULL, },

	{ .state      = STATE_PARENT_I1,
	  .next_state = STATE_PARENT_I2,
	  .flags = SMF2_INITIATOR | SMF2_STATENEEDED | SMF2_REPLY,
	  .processor  = ikev2parent_inR1outI2,
	  .recv_type  = ISAKMP_v2_SA_INIT, },

	{ .state      = STATE_PARENT_I2,
	  .next_state = STATE_PARENT_I3,
	  .flags = SMF2_INITIATOR | SMF2_STATENEEDED,
	  .processor  = ikev2parent_inR2,
	  .recv_type  = ISAKMP_v2_AUTH,
	  .timeout_event = EVENT_SA_REPLACE, },

	{ .state      = STATE_UNDEFINED,
	  .next_state = STATE_PARENT_R1,
	  .flags = SMF2_RESPONDER | SMF2_NEWSTATE | SMF2_REPLY,
	  .processor  = ikev2parent_inI1outR1,
	  .recv_type  = ISAKMP_v2_SA_INIT, },

	{ .state      = STATE_PARENT_R1,
	  .next_state = STATE_PARENT_R2,
	  .flags = SMF2_RESPONDER | SMF2_STATENEEDED | SMF2_REPLY,
	  .processor  = ikev2parent_inI2outR2,
	  .recv_type  = ISAKMP_v2_AUTH,
	  .timeout_event = EVENT_SA_REPLACE, },

	/* Informational Exchange*/
	{ .state      = STATE_PARENT_I2,
	  .next_state = STATE_PARENT_I2,
	  .flags      = SMF2_STATENEEDED,
	  .processor  = process_informational_ikev2,
	  .recv_type  = ISAKMP_v2_INFORMATIONAL, },

	/* Informational Exchange*/
	{ .state      = STATE_PARENT_R1,
	  .next_state = STATE_PARENT_R1,
	  .flags      = SMF2_STATENEEDED,
	  .processor  = process_informational_ikev2,
	  .recv_type  = ISAKMP_v2_INFORMATIONAL, },

	/* Informational Exchange*/
	{ .state      = STATE_PARENT_I3,
	  .next_state = STATE_PARENT_I3,
	  .flags      = SMF2_STATENEEDED,
	  .processor  = process_informational_ikev2,
	  .recv_type  = ISAKMP_v2_INFORMATIONAL, },

	/* Informational Exchange*/
	{ .state      = STATE_PARENT_R2,
	  .next_state = STATE_PARENT_R2,
	  .flags      = SMF2_STATENEEDED,
	  .processor  = process_informational_ikev2,
	  .recv_type  = ISAKMP_v2_INFORMATIONAL, },

	/* Informational Exchange*/
	{ .state      = STATE_IKESA_DEL,
	  .next_state = STATE_IKESA_DEL,
	  .flags      = SMF2_STATENEEDED,
	  .processor  = process_informational_ikev2,
	  .recv_type  = ISAKMP_v2_INFORMATIONAL, },

	/* last entry */
	{ .state      = STATE_IKEv2_ROOF }
};

const struct state_v2_microcode *ikev2_parent_firststate()
{
	return &state_microcode_table[0];
}

/*
 * split up an incoming message into payloads
 */
stf_status ikev2_process_payloads(struct msg_digest *md,
				  pb_stream    *in_pbs,
				  unsigned int from_state,
				  unsigned int np)
{
	struct payload_digest *pd = md->digest_roof;
	struct state *st = md->st;

	/* lset_t needed = smc->req_payloads; */

	/* zero out the digest descriptors -- might nuke [v2E] digest! */

	while (np != ISAKMP_NEXT_NONE) {
		struct_desc *sd = np <
				  ISAKMP_NEXT_ROOF ? payload_descs[np] : NULL;
		int thisp = np;
		bool unknown_payload = FALSE;

		DBG(DBG_CONTROL,
		    DBG_log("Now lets proceed with payload (%s)",
			    enum_show(&payload_names, thisp)));
		memset(pd, 0, sizeof(*pd));

		if (pd == &md->digest[PAYLIMIT]) {
			loglog(RC_LOG_SERIOUS,
			       "more than %d payloads in message; ignored",
			       PAYLIMIT);
			SEND_NOTIFICATION(PAYLOAD_MALFORMED);
			return STF_FAIL;
		}

		if (sd == NULL) {
			unknown_payload = TRUE;
			sd = &ikev2_generic_desc;
		}

		/* why to process an unknown payload*/
		/* critical bit in RFC 4306/5996 is just 1 bit not a byte*/
		/* As per RFC other 7 bits are RESERVED and should be ignored*/
		if (unknown_payload) {
			if (pd->payload.v2gen.isag_critical &
			    ISAKMP_PAYLOAD_CRITICAL) {
				/* it was critical */
				loglog(RC_LOG_SERIOUS,
				       "critical payload (%s) was not understood. Message dropped.",
				       enum_show(&payload_names, thisp));
				return STF_FATAL;
			}
			loglog(RC_COMMENT, "non-critical payload ignored because it contains an unknown or"
			       " unexpected payload type (%s) at the outermost level",
			       enum_show(&payload_names, thisp));
		}

		if (!in_struct(&pd->payload, sd, in_pbs, &pd->pbs)) {
			loglog(RC_LOG_SERIOUS, "malformed payload in packet");
			SEND_NOTIFICATION(PAYLOAD_MALFORMED);
			return STF_FAIL;
		}

		DBG(DBG_PARSING,
		    DBG_log("processing payload: %s (len=%u)\n",
			    enum_show(&payload_names, thisp),
			    pd->payload.generic.isag_length));

		/* place this payload at the end of the chain for this type */
		{
			struct payload_digest **p;

			for (p = &md->chain[thisp]; *p != NULL;
			     p = &(*p)->next)
				;
			*p = pd;
			pd->next = NULL;
		}

		np = pd->payload.generic.isag_np;

		/* do payload-type specific things that need to be here. */
		switch (thisp) {
		case ISAKMP_NEXT_v2E:
			np = ISAKMP_NEXT_NONE;
			break;
		default: /* nothing special */
			break;
		}

		pd++;
	}

	DBG(DBG_CONTROL,
	    DBG_log("Finished and now at the end of ikev2_process_payload"));
	md->digest_roof = pd;
	return STF_OK;
}

/*
 * process an input packet, possibly generating a reply.
 *
 * If all goes well, this routine eventually calls a state-specific
 * transition function.
 */
void process_v2_packet(struct msg_digest **mdp)
{
	struct msg_digest *md = *mdp;
	struct state *st = NULL;
	enum state_kind from_state = STATE_UNDEFINED; /* state we started in */
	const struct state_v2_microcode *svm;
	enum isakmp_xchg_types ix;

	/* Look for an state which matches the various things we know */
	/*
	 * 1) exchange type received?
	 * 2) is it initiator or not?
	 *
	 */

	md->msgid_received = ntohl(md->hdr.isa_msgid);

	if (md->hdr.isa_flags & ISAKMP_FLAGS_I) {
		/* then I am the responder */

		md->role = RESPONDER;

		DBG(DBG_CONTROL, DBG_log("I am IKE SA Responder"));

		st = find_state_ikev2_parent(md->hdr.isa_icookie,
					     md->hdr.isa_rcookie);

		if (st == NULL) {
			/* first time for this cookie, it's a new state! */
			st = find_state_ikev2_parent_init(md->hdr.isa_icookie);
		}

		if (st) {
			if (st->st_msgid_lastrecv >  md->msgid_received) {
				/* this is an OLD retransmit. we can't do anything */
				libreswan_log(
					"received too old retransmit: %u < %u",
					md->msgid_received,
					st->st_msgid_lastrecv);
				return;
			}
			if (st->st_msgid_lastrecv == md->msgid_received) {
				/* this is a recent retransmit. */
				send_ike_msg(st, "ikev2-responder-retransmit");
				return;
			}
			/* update lastrecv later on */
		}

	} else {
		/* then I am the initiator, and this is a reply */

		md->role = INITIATOR;

		DBG(DBG_CONTROL, DBG_log("I am IKE SA Initiator"));

		if (md->msgid_received == MAINMODE_MSGID) {
			st = find_state_ikev2_parent(md->hdr.isa_icookie,
						     md->hdr.isa_rcookie);
			if (st == NULL) {
				st = find_state_ikev2_parent(
					md->hdr.isa_icookie, zero_cookie);
				if (st) {
					/* responder inserted its cookie, record it */
					unhash_state(st);
					memcpy(st->st_rcookie,
					       md->hdr.isa_rcookie,
					       COOKIE_SIZE);
					insert_state(st);
				}
			}
		} else {
			st = find_state_ikev2_child(md->hdr.isa_icookie,
						    md->hdr.isa_rcookie,
						    md->hdr.isa_msgid); /* PAUL: really? not md->msgid_received */

			if (st) {
				/* found this child state, so we'll use it */
				/* note we update the st->st_msgid_lastack *AFTER* decryption*/
			} else {
				/*
				 * didn't find something with the msgid, so maybe it's
				 * not valid?
				 */
				st = find_state_ikev2_parent(
					md->hdr.isa_icookie,
					md->hdr.isa_rcookie);
			}
		}

		if (st) {
			/*
			 * then there is something wrong with the msgid, so
			 * maybe they retransmitted for some reason.
			 * Check if it's an old packet being returned, and
			 * if so, drop it.
			 * NOTE: in_struct() changed the byte order.
			 */
			if (st->st_msgid_lastack != INVALID_MSGID &&
			    md->msgid_received <= st->st_msgid_lastack) {
				/* it's fine, it's just a retransmit */
				DBG(DBG_CONTROL,
				    DBG_log(
					    "responding peer retransmitted msgid %u",
					    md->msgid_received));
				return;
			}
#if 0
			libreswan_log("last msgid ack is %u, received: %u",
				      st->st_msgid_lastack,
				      md->msgid_received);
			return;

#endif
		}
	}

	ix = md->hdr.isa_xchg;
	if (st) {

		from_state = st->st_state;
		DBG(DBG_CONTROL,
		    DBG_log("state found and its state is (%s)",
			    enum_show(&state_names, from_state)));
	}

	for (svm = state_microcode_table; svm->state != STATE_IKEv2_ROOF;
	     svm++) {
		if (svm->flags & SMF2_STATENEEDED)
			if (st == NULL)
				continue;
		if ((svm->flags & SMF2_STATENEEDED) == 0)
			if (st != NULL)
				continue;
		if (svm->state != from_state)
			continue;
		if (svm->recv_type != ix)
			continue;

		/* I1 receiving NO_PROPOSAL ened up picking the wrong STATE_UNDEFINED state
		   Since the wrong state is a responder, we just add a check for initiator,
		   so we hit STATE_IKEv2_ROOF
		 */
		/*
		   if ( ((svm->flags&SMF2_INITIATOR) != 0) != ((md->hdr.isa_flags & ISAKMP_FLAGS_R) != 0) )
		       continue;
		 */

		/* must be the right state */
		break;
	}

	if (svm->state == STATE_IKEv2_ROOF) {
		DBG(DBG_CONTROL, DBG_log("ended up with STATE_IKEv2_ROOF"));

		/* no useful state */
		if (md->hdr.isa_flags & ISAKMP_FLAGS_I) {
			/* must be an initiator message, so we are the responder */

			/* XXX need to be more specific */
			SEND_NOTIFICATION(INVALID_MESSAGE_ID);
		}
		return;
	}

	{
		stf_status stf;
		stf = ikev2_process_payloads(md, &md->message_pbs,
					     from_state, md->hdr.isa_np);
		DBG(DBG_CONTROL,
		    DBG_log("Finished processing ikev2_process_payloads"));

		if (stf != STF_OK) {
			complete_v2_state_transition(mdp, stf);
			return;
		}
	}

	DBG(DBG_CONTROL,
	    DBG_log("Now lets proceed with state specific processing"));
	DBG(DBG_PARSING, {
		    if (pbs_left(&md->message_pbs) != 0)
			    DBG_log("removing %d bytes of padding",
				    (int) pbs_left(&md->message_pbs));
	    });

	md->message_pbs.roof = md->message_pbs.cur;

#if 0
	/* check that all mandatory payloads appeared */
	if (needed != 0) {
		loglog(RC_LOG_SERIOUS, "message for %s is missing payloads %s",
		       enum_show(&state_names, from_state),
		       bitnamesof(payload_name, needed));
		SEND_NOTIFICATION(PAYLOAD_MALFORMED);
		return;
	}
#endif

	md->svm = svm;
	md->from_state = from_state;
	md->st  = st;

	{
		stf_status stf;
		stf = (svm->processor)(md);
		complete_v2_state_transition(mdp, stf);
	}
}

bool ikev2_decode_peer_id(struct msg_digest *md, enum phase1_role init)
{
	/* struct state *const st = md->st; */
	unsigned int hisID = (init == INITIATOR) ?
			     ISAKMP_NEXT_v2IDr : ISAKMP_NEXT_v2IDi;
	/* unsigned int myID  = initiator ? ISAKMP_NEXT_v2IDi: ISAKMP_NEXT_v2IDr;
	 * struct payload_digest *const id_me  = md->chain[myID];
	 */
	struct payload_digest *const id_him = md->chain[hisID];
	const pb_stream * id_pbs;
	struct ikev2_id * id;
	struct id peer;

	if (!id_him) {
		libreswan_log("IKEv2 mode no peer ID (hisID)");
		return FALSE;
	}

	id_pbs = &id_him->pbs;
	id = &id_him->payload.v2id;
	peer.kind = id->isai_type;

	if (!extract_peer_id(&peer, id_pbs)) {
		libreswan_log("IKEv2 mode peer ID extraction failed");
		return FALSE;
	}

	{
		char buf[IDTOA_BUF];

		idtoa(&peer, buf, sizeof(buf));
		libreswan_log("IKEv2 mode peer ID is %s: '%s'",
			      enum_show(&ident_names, id->isai_type), buf);
	}

	return TRUE;
}

/*
 * this logs to the main log (including peerlog!) the authentication
 * and encryption keys for an IKEv2 SA.  This is done in a format that
 * is compatible with tcpdump 4.0's -E option.
 *
 * The peerlog will be perfect, the syslog will require that a cut
 * command is used to remove the initial text.
 *
 */
void ikev2_log_parentSA(struct state *st)
{
	const char *authalgo;
	char authkeybuf[256];
	char encalgo[128];
	char enckeybuf[256];

	if (st->st_oakley.integ_hasher == NULL ||
	    st->st_oakley.encrypter == NULL)
		return;

	authalgo = st->st_oakley.integ_hasher->common.officname;

	if (st->st_oakley.enckeylen != 0) {
		/* 3des will use '3des', while aes becomes 'aes128' */
		snprintf(encalgo, sizeof(encalgo), "%s%u",
			 st->st_oakley.encrypter->common.officname,
			 st->st_oakley.enckeylen);
	} else {
		strncpy(encalgo, st->st_oakley.encrypter->common.officname,
			sizeof(encalgo));
	}

	if (DBGP(DBG_CRYPT)) {
		datatot(st->st_skey_ei.ptr, st->st_skey_ei.len, 'x', enckeybuf,
			256);
		datatot(st->st_skey_ai.ptr, st->st_skey_ai.len, 'x',
			authkeybuf, 256);
		DBG_log(
			"ikev2 I 0x%02x%02x%02x%02x%02x%02x%02x%02x 0x%02x%02x%02x%02x%02x%02x%02x%02x %s:%s %s:%s",
			st->st_icookie[0], st->st_icookie[1],
			st->st_icookie[2], st->st_icookie[3],
			st->st_icookie[4], st->st_icookie[5],
			st->st_icookie[6], st->st_icookie[7],
			st->st_rcookie[0], st->st_rcookie[1],
			st->st_rcookie[2], st->st_rcookie[3],
			st->st_rcookie[4], st->st_rcookie[5],
			st->st_rcookie[6], st->st_rcookie[7],
			authalgo,
			authkeybuf,
			encalgo,
			enckeybuf);

		datatot(st->st_skey_er.ptr, st->st_skey_er.len, 'x', enckeybuf,
			256);
		datatot(st->st_skey_ar.ptr, st->st_skey_ar.len, 'x',
			authkeybuf, 256);
		DBG_log(
			"ikev2 R 0x%02x%02x%02x%02x%02x%02x%02x%02x 0x%02x%02x%02x%02x%02x%02x%02x%02x %s:%s %s:%s",
			st->st_icookie[0], st->st_icookie[1],
			st->st_icookie[2], st->st_icookie[3],
			st->st_icookie[4], st->st_icookie[5],
			st->st_icookie[6], st->st_icookie[7],
			st->st_rcookie[0], st->st_rcookie[1],
			st->st_rcookie[2], st->st_rcookie[3],
			st->st_rcookie[4], st->st_rcookie[5],
			st->st_rcookie[6], st->st_rcookie[7],
			authalgo,
			authkeybuf,
			encalgo,
			enckeybuf);
	}
}

void send_v2_notification_from_state(struct state *st, enum state_kind state,
				     u_int16_t type, chunk_t *data)
{
	passert(st);

	if (state == STATE_UNDEFINED)
		state = st->st_state;

	send_v2_notification(st, type, NULL, st->st_icookie, st->st_rcookie,
			     data);
}

void send_v2_notification_from_md(struct msg_digest *md UNUSED, u_int16_t type,
				  chunk_t *data)
{
	struct state st;
	struct connection cnx;

	/**
	 * Create a dummy state to be able to use send_ike_msg in
	 * send_notification
	 *
	 * we need to set:
	 *   st_connection->that.host_addr
	 *   st_connection->that.host_port
	 *   st_connection->interface
	 */
	passert(md);

	memset(&st, 0, sizeof(st));
	memset(&cnx, 0, sizeof(cnx));
	st.st_connection = &cnx;
	st.st_remoteaddr = md->sender;
	st.st_remoteport = md->sender_port;
	st.st_localaddr  = md->iface->ip_addr;
	st.st_localport  = md->iface->port;
	cnx.interface = md->iface;
	st.st_interface = md->iface;

	send_v2_notification(&st, type, NULL,
			     md->hdr.isa_icookie, md->hdr.isa_rcookie, data);
}

void ikev2_update_counters(struct msg_digest *md)
{
	struct state *pst = md->pst;
	struct state *st = md->st;

	if (pst == NULL) {
		if (st->st_clonedfrom != 0)
			pst = state_with_serialno(st->st_clonedfrom);
		if (pst == NULL)
			pst = st;
	}

	switch (md->role) {
	case INITIATOR:
		/* update lastuse values */
		pst->st_msgid_lastack = md->msgid_received;
		pst->st_msgid_nextuse = pst->st_msgid_lastack + 1;
		break;

	case RESPONDER:
		pst->st_msgid_lastrecv = md->msgid_received;
		break;
	}
}

static void success_v2_state_transition(struct msg_digest **mdp)
{
	struct msg_digest *md = *mdp;
	const struct state_v2_microcode *svm = md->svm;
	enum state_kind from_state = md->from_state;
	struct state *st = md->st;
	enum rc_type w;

	if (from_state != svm->next_state) {
		libreswan_log("transition from state %s to state %s",
			      enum_name(&state_names, from_state),
			      enum_name(&state_names, svm->next_state));
	}
	change_state(st, svm->next_state);
	w = RC_NEW_STATE + st->st_state;

	ikev2_update_counters(md);

	/* tell whack and log of progress, if we are actually advancing */
	if (from_state != svm->next_state) {
		const char *story = enum_name(&state_stories, st->st_state);
		char sadetails[512];

		passert(st->st_state >= STATE_IKEv2_BASE);
		passert(st->st_state <  STATE_IKEv2_ROOF);

		sadetails[0] = '\0';

		/* document IPsec SA details for admin's pleasure */
		if (IS_CHILD_SA_ESTABLISHED(st)) {
			char usubl[128], usubh[128];
			char tsubl[128], tsubh[128];

			addrtot(&st->st_ts_this.low,  0, usubl, sizeof(usubl));
			addrtot(&st->st_ts_this.high, 0, usubh, sizeof(usubh));
			addrtot(&st->st_ts_that.low,  0, tsubl, sizeof(tsubl));
			addrtot(&st->st_ts_that.high, 0, tsubh, sizeof(tsubh));

			/* but if this is the parent st, this information is not set! you need to check the child sa! */
			libreswan_log(
				"negotiated tunnel [%s,%s:%d-%d %d] -> [%s,%s:%d-%d %d]",
				usubl, usubh, st->st_ts_this.startport, st->st_ts_this.endport, st->st_ts_this.ipprotoid,
				tsubl, tsubh, st->st_ts_that.startport, st->st_ts_that.endport,
				st->st_ts_that.ipprotoid);

			fmt_ipsec_sa_established(st,  sadetails,
						 sizeof(sadetails));
		} else if (IS_PARENT_SA_ESTABLISHED(st->st_state)) {
			fmt_isakmp_sa_established(st, sadetails,
						  sizeof(sadetails));
		}

		if (IS_CHILD_SA_ESTABLISHED(st)) {
			/* log our success */
			w = RC_SUCCESS;
		}

		/* tell whack and logs our progress */
		loglog(w,
		       "%s: %s%s",
		       enum_name(&state_names, st->st_state),
		       story,
		       sadetails);
	}

	/* if requested, send the new reply packet */
	if (svm->flags & SMF2_REPLY) {

		/* free previously transmitted packet */
		freeanychunk(st->st_tpacket);
#ifdef NAT_TRAVERSAL
		if (nat_traversal_enabled) {
			/* adjust our destination port if necessary */
			nat_traversal_change_port_lookup(md, st);
		}
#endif
		DBG(DBG_CONTROL, {
			    char buf[ADDRTOT_BUF];
			    DBG_log(
				    "sending reply packet to %s:%u (from port %u)",
				    (addrtot(&st->st_remoteaddr,
					     0, buf, sizeof(buf)), buf),
				    st->st_remoteport,
				    st->st_interface->port);
		    });

		close_output_pbs(&reply_stream); /* good form, but actually a no-op */

		clonetochunk(st->st_tpacket, reply_stream.start,
			     pbs_offset(&reply_stream), "reply packet");

		/* actually send the packet
		 * Note: this is a great place to implement "impairments"
		 * for testing purposes.  Suppress or duplicate the
		 * send_ike_msg call depending on st->st_state.
		 */

		send_ike_msg(st, enum_name(&state_names, from_state));
	}

	if (w == RC_SUCCESS) {
		struct state *pst;

		DBG_log("releasing whack for #%lu (sock=%d)",
			st->st_serialno, st->st_whack_sock);
		release_whack(st);

		/* XXX should call unpend again on parent SA */
		if (st->st_clonedfrom != 0) {
			pst = state_with_serialno(st->st_clonedfrom); /* with failed child sa, we end up here with an orphan?? */
			DBG_log(
				"releasing whack and unpending for #%lu (sock=%d)",
				pst->st_serialno, pst->st_whack_sock);
			unpend(pst);
			release_whack(pst);
		}
	}

	/* Schedule for whatever timeout is specified */
	{
		time_t delay;
		enum event_type kind = svm->timeout_event;
		struct connection *c = st->st_connection;

		switch (kind) {
		case EVENT_SA_REPLACE: /* SA replacement event */
			if (IS_PARENT_SA(st)) {
				/* Note: we will defer to the "negotiated" (dictated)
				 * lifetime if we are POLICY_DONT_REKEY.
				 * This allows the other side to dictate
				 * a time we would not otherwise accept
				 * but it prevents us from having to initiate
				 * rekeying.  The negative consequences seem
				 * minor.
				 */
				delay = c->sa_ike_life_seconds;
			} else {
				/* Delay is what the user said, no negotiation.
				 */
				delay = c->sa_ipsec_life_seconds;
			}

			/* By default, we plan to rekey.
			 *
			 * If there isn't enough time to rekey, plan to
			 * expire.
			 *
			 * If we are --dontrekey, a lot more rules apply.
			 * If we are the Initiator, use REPLACE_IF_USED.
			 * If we are the Responder, and the dictated time
			 * was unacceptable (too large), plan to REPLACE
			 * (the only way to ratchet down the time).
			 * If we are the Responder, and the dictated time
			 * is acceptable, plan to EXPIRE.
			 *
			 * Important policy lies buried here.
			 * For example, we favour the initiator over the
			 * responder by making the initiator start rekeying
			 * sooner.  Also, fuzz is only added to the
			 * initiator's margin.
			 *
			 * Note: for ISAKMP SA, we let the negotiated
			 * time stand (implemented by earlier logic).
			 */
			if (kind != EVENT_SA_EXPIRE) {
				unsigned long marg = c->sa_rekey_margin;

				if (svm->flags & SMF2_INITIATOR) {
					marg += marg *
						c->sa_rekey_fuzz / 100.E0 *
						(rand() / (RAND_MAX + 1.E0));
				} else {
					marg /= 2;
				}

				if ((unsigned long)delay > marg) {
					delay -= marg;
					st->st_margin = marg;
				} else {
					kind = EVENT_SA_EXPIRE;
				}
			}
			delete_event(st);
			event_schedule(kind, delay, st);
			break;

		case EVENT_NULL:
			/* XXX: Is there really no case where we want to set no timer? */
			/* dos_cookie is one 'valid' event, but it is used more? */
			break;

		case EVENT_REINIT_SECRET: /* Refresh cookie secret */
		default:
			bad_case(kind);
		}
		/* start liveness checks if set, making sure we only schedule once when moving
		 * from I2->I3 or R1->R2 */
		if ((c->dpd_action == DPD_ACTION_CLEAR || c->dpd_action ==
		     DPD_ACTION_RESTART) &&
		    IS_V2_ESTABLISHED(st->st_state) && st->st_state !=
		    from_state) {
			DBG(DBG_DPD,
			    DBG_log(
				    "dpd_action set, scheduling ikev2 liveness checks"));
			st->hidden_variables.st_liveness = TRUE;
			event_schedule(EVENT_v2_LIVENESS,
				       c->dpd_delay >= MIN_LIVENESS ? c->dpd_delay : MIN_LIVENESS,
				       st);
		}

	}
<<<<<<< HEAD

#ifdef TPM
tpm_ignore:
	return;

tpm_stolen:
	*mdp = NULL;
	return;

#endif

=======
>>>>>>> 30bdea6b
}

void complete_v2_state_transition(struct msg_digest **mdp,
				  stf_status result)
{
	struct msg_digest *md = *mdp;
	/* const struct state_v2_microcode *svm=md->svm; */
	struct state *st;
	enum state_kind from_state = STATE_UNDEFINED;
	const char *from_state_name;

	cur_state = st = md->st; /* might have changed */

	/* passert(st);   apparently on STF_TOOMUCH_CRYPTO we have no state? Needs fixing */
	/*
	 * XXX/SML:  There is no need to abort here in all cases if state is
	 * null, so moved this precondition to where it's needed.  Some previous
	 * logic appears to have been tooled to handle null state, and state might
	 * be null legitimately in certain failure cases (STF_FAIL + xxx).
	 *
	 * One condition for null state is when a new connection request packet
	 * arrives and there is no suitable matching configuration.  For example,
	 * ikev2parent_inI1outR1() will return (STF_FAIL + NO_PROPOSAL_CHOSEN) but
	 * no state in this case.  While other failures may be better caught before
	 * this function is called, we should be graceful here.  And for this
	 * particular case, and similar failure cases, we want SEND_NOTIFICATION
	 * (below) to let the peer know why we've rejected the request.
	 */
	if (st) {
		from_state_name = enum_name(&state_names, st->st_state);
		from_state   = st->st_state;
	} else {
		from_state_name = "no-state";
	}

	md->result = result;
	result = md->result;

	/* advance the state */
	DBG(DBG_CONTROL,
	    DBG_log("complete v2 state transition with %s",
		    enum_name(&stfstatus_name,
			      (result > STF_FAIL) ? STF_FAIL : result)));

	switch (result) {
	case STF_IGNORE:
		break;

	case STF_INLINE:     /* this is second time through complete
		              * state transition, so the MD has already
		              * been freed.
		                0				  */
		*mdp = NULL;
		break;

	case STF_SUSPEND:
		/* update the previous packet history */
		/* IKEv2 XXX */ /* update_retransmit_history(st, md); */

		/* the stf didn't complete its job: don't relase md */
		*mdp = NULL;
		break;

	case STF_OK:
		/* advance the state */
		passert(st);
		success_v2_state_transition(mdp);
		break;

	case STF_INTERNAL_ERROR:
		lsw_abort();
		break;

	case STF_TOOMUCHCRYPTO:
		/* well, this should never happen during a whack, since
		 * a whack will always force crypto.
		 */
		passert(st);
		set_suspended(st, NULL);
		pexpect(st->st_calculating == FALSE);
		libreswan_log("message in state %s ignored due to "
			      "cryptographic overload",
			      from_state_name);
		break;

	case STF_FATAL:
		/* update the previous packet history */
		/* update_retransmit_history(st, md); */

		passert(st);
		whack_log(RC_FATAL,
			  "encountered fatal error in state %s",
			  from_state_name);
		delete_event(st);
		{
			struct state *pst;
			release_whack(st);
			if (st->st_clonedfrom != 0) {
				pst = state_with_serialno(st->st_clonedfrom);
				release_whack(pst);
			}
		}
		release_pending_whacks(st, "fatal error");
		delete_state(st);
		break;

	default: /* a shortcut to STF_FAIL, setting md->note */
		passert(result > STF_FAIL);
		md->note = result - STF_FAIL;
		result = STF_FAIL;
	/* FALL THROUGH ... */

	case STF_FAIL:

		whack_log(RC_NOTIFICATION + md->note,
			  "%s: %s",
			  from_state_name,
			  enum_name(&ipsec_notification_names, md->note));

		if (md->note > 0) {
			/* only send a notify is this packet was a question, not if it was an answer */
			if (!(md->hdr.isa_flags & ISAKMP_FLAGS_R))
				SEND_NOTIFICATION(md->note);
		}

		DBG(DBG_CONTROL,
		    DBG_log("state transition function for %s failed: %s",
			    from_state_name,
			    (md->note) ? enum_name(&ipsec_notification_names,
						   md->note) :
			    "<no reason given>" ));
	}
}

v2_notification_t accept_v2_nonce(struct msg_digest *md, chunk_t *dest,
				  const char *name)
{
	return accept_nonce(md, dest, name, ISAKMP_NEXT_v2Ni);
}<|MERGE_RESOLUTION|>--- conflicted
+++ resolved
@@ -916,20 +916,6 @@
 		}
 
 	}
-<<<<<<< HEAD
-
-#ifdef TPM
-tpm_ignore:
-	return;
-
-tpm_stolen:
-	*mdp = NULL;
-	return;
-
-#endif
-
-=======
->>>>>>> 30bdea6b
 }
 
 void complete_v2_state_transition(struct msg_digest **mdp,
