/* demultiplex incoming IKE messages
 *
 * Copyright (C) 1997 Angelos D. Keromytis.
 * Copyright (C) 1998-2010,2013 D. Hugh Redelmeier <hugh@mimosa.com>
 * Copyright (C) 2007-2008 Michael Richardson <mcr@xelerance.com>
 * Copyright (C) 2009 David McCullough <david_mccullough@securecomputing.com>
 * Copyright (C) 2008-2011 Paul Wouters <paul@xelerance.com>
 * Copyright (C) 2010 Simon Deziel <simon@xelerance.com>
 * Copyright (C) 2010 Tuomo Soini <tis@foobar.fi>
 * Copyright (C) 2011-2012 Avesh Agarwal <avagarwa@redhat.com>
 * Copyright (C) 2012 Paul Wouters <paul@libreswan.org>
 * Copyright (C) 2012-2013 Paul Wouters <pwouters@redhat.com>
 * Copyright (C) 2013 Matt Rogers <mrogers@redhat.com>
 * Copyright (C) 2015 Andrew Cagney <andrew.cagney@gmail.com>
 *
 * This program is free software; you can redistribute it and/or modify it
 * under the terms of the GNU General Public License as published by the
 * Free Software Foundation; either version 2 of the License, or (at your
 * option) any later version.  See <http://www.fsf.org/copyleft/gpl.txt>.
 *
 * This program is distributed in the hope that it will be useful, but
 * WITHOUT ANY WARRANTY; without even the implied warranty of MERCHANTABILITY
 * or FITNESS FOR A PARTICULAR PURPOSE.  See the GNU General Public License
 * for more details.
 *
 */

#include <stdio.h>
#include <stdlib.h>
#include <stddef.h>
#include <string.h>
#include <unistd.h>
#include <errno.h>
#include <sys/types.h>
#include <sys/socket.h>
#include <netinet/in.h>
#include <arpa/inet.h>

#include <libreswan.h>

#include "sysdep.h"
#include "constants.h"
#include "lswlog.h"

#include "defs.h"
#include "cookie.h"
#include "id.h"
#include "x509.h"
#include "pluto_x509.h"
#include "certs.h"
#include "connections.h"        /* needs id.h */
#include "state.h"
#include "packet.h"
#include "md5.h"
#include "sha1.h"
#include "crypto.h" /* requires sha1.h and md5.h */
#include "ike_alg.h"
#include "log.h"
#include "demux.h"      /* needs packet.h */
#include "ikev2.h"
#include "ipsec_doi.h"  /* needs demux.h and state.h */
#include "timer.h"
#include "whack.h"      /* requires connections.h */
#include "server.h"
#include "spdb.h"
#include "nat_traversal.h"
#include "vendor.h"
#include "pluto_crypt.h"	/* just for log_crypto_workers() */

#include "alg_info.h" /* for ALG_INFO_IKE_FOREACH */

#include "ietf_constants.h"

#include "plutoalg.h" /* for default_ike_groups */

/* Note: same definition appears in programs/pluto/ikev2_parent.c */
#define SEND_V2_NOTIFICATION(t) { \
		if (st != NULL) \
			send_v2_notification_from_state(st, t, NULL); \
		else \
			send_v2_notification_from_md(md, t, NULL); }

enum smf2_flags {
	/*
	 * Check the value of the IKE_I flag in the header.
	 *
	 * The original initiator receives packets with the IKE_I bit
	 * clear, while the original resonder receives packets with
	 * the bit set.  Confused?
	 *
	 * The initial IKE_I value should also be saved in "struct
	 * state" so it can be later validated.  Unfortunately there
	 * is no such field so, instead, the value is implicitly
	 * verified by the by the state machine being split into
	 * original initiator and original responder halves.
	 * 
	 * Don't assume this flag is present.  If initiator and
	 * responder share states then this value will absent.
	 *
	 * Do not use this to determine ORIGINAL_INITIATOR vs ORIGINAL_RESPONDER.
	 * Instead use either md->original_role or st->st_original_role field.
	 *
	 * Arguably, this could be made a separate 3 state variable.
	 */
	SMF2_IKE_I_SET = LELEM(1),
	SMF2_IKE_I_CLEAR = LELEM(2),

	SMF2_REPLY = LELEM(3),

	/*
	 * Is the MSG_R bit set.
	 *
	 * Requests have the bit clear, and responses have it set.
	 *
	 * Don't assume one of these flags are present.  Some state
	 * processors internally deal with both the request and the
	 * reply.
	 *
	 * In general, the relationship MSG_R != IKE_I does not hold
	 * (it just holds during the initial exchange).
	 */
	SMF2_MSG_R_SET = LELEM(5),
	SMF2_MSG_R_CLEAR = LELEM(6),

	/*
	 * Should the SK (secured-by-key) payload be unpacked and
	 * verified?
	 *
	 * The original responder, in R2 state isn't able to decrypt
	 * incomming messages.
	 *
	 * Some state transition processes do their own decryption.
	 */
	SMF2_UNPACK_SK = LELEM(7),
};

/*
 * IKEv2 has slightly different states than IKEv1.
 *
 * IKEv2 puts all the responsability for retransmission on the end that
 * wants to do something, usually, that the initiator. (But, not always
 * the original initiator, of the responder decides it needs to rekey first)
 *
 * Each exchange has a bit that indicates if it is an Initiator message,
 * or if it is a response.  The Responder never retransmits its messages
 * except in response to an Initiator retransmission.
 *
 * The message ID is *NOT* used in the cryptographic state at all, but instead
 * serves the role of a sequence number.  This makes the state machine far
 * simpler, and there really are no exceptions.
 *
 * The upper level state machine is therefore much simpler.
 * The lower level takes care of retransmissions, and the upper layer state
 * machine just has to worry about whether it needs to go into cookie mode,
 * etc.
 *
 * Like IKEv1, IKEv2 can have multiple child SAs.  Like IKEv1, each one of
 * the child SAs ("Phase 2") will get their own state. Unlike IKEv1,
 * an implementation may negotiate multiple CHILD_SAs at the same time
 * using different MessageIDs.  This is enabled by an option (a notify)
 * that the responder sends to the initiator.  The initiator may only
 * do concurrent negotiations if it sees the notify.
 *
 * XXX This implementation does not support concurrency, but it shouldn't be
 *     that hard to do.  The most difficult part will be to map the message IDs
 *     to the right state. Some CHILD_SAs may take multiple round trips,
 *     and each one will have to be mapped to the same state.
 *
 * The IKEv2 state values are chosen from the same state space as IKEv1.
 *
 */


/*
 * From RFC 5996 syntax: [optional] and {encrypted}
 *
 * Initiator                         Responder
 * -------------------------------------------------------------------
 *
 * IKE_SA_INIT exchange (initial exchange):
 *
 * HDR, SAi1, KEi, Ni            -->
 *                                 <--  HDR, SAr1, KEr, Nr, [CERTREQ]
 *
 * IKE_AUTH exchange (after IKE_SA_INIT exchange):
 *
 * HDR, SK {IDi, [CERT,] [CERTREQ,]
 *        [IDr,] AUTH, SAi2,
 *        TSi, TSr}              -->
 *                                 <--  HDR, SK {IDr, [CERT,] AUTH,
 *                                           SAr2, TSi, TSr}
 * [Parent SA (SAx1) established. Child SA (SAx2) may have been established]
 *
 *
 * Extended IKE_AUTH (see RFC 5996bis 2.6):
 *
 * HDR(A,0), SAi1, KEi, Ni  -->
 *                              <--  HDR(A,0), N(COOKIE)
 * HDR(A,0), N(COOKIE), SAi1,
 *     KEi, Ni  -->
 *                              <--  HDR(A,B), SAr1, KEr,
 *                                       Nr, [CERTREQ]
 * HDR(A,B), SK {IDi, [CERT,]
 *     [CERTREQ,] [IDr,] AUTH,
 *     SAi2, TSi, TSr}  -->
 *                              <--  HDR(A,B), SK {IDr, [CERT,]
 *                                       AUTH, SAr2, TSi, TSr}
 * [Parent SA (SAx1) established. Child SA (SAx2) may have been established]
 *
 *
 * CREATE_CHILD_SA Exchange (new child variant RFC 5996 1.3.1):
 *
 * HDR, SK {SA, Ni, [KEi],
 *            TSi, TSr}  -->
 *                              <--  HDR, SK {SA, Nr, [KEr],
 *                                       TSi, TSr}
 *
 *
 * CREATE_CHILD_SA Exchange (rekey child variant RFC 5996 1.3.3):
 *
 * HDR, SK {N(REKEY_SA), SA, Ni, [KEi],
 *     TSi, TSr}   -->
 *                    <--  HDR, SK {SA, Nr, [KEr],
 *                             TSi, TSr}
 *
 *
 * CREATE_CHILD_SA Exchange (rekey parent SA variant RFC 5996 1.3.2):
 *
 * HDR, SK {SA, Ni, KEi} -->
 *                            <--  HDR, SK {SA, Nr, KEr}
 */

/*
 * Convert a payload type into a set index.
 */
#define PINDEX(N) ((N) - ISAKMP_v2PAYLOAD_TYPE_BASE)

/* Short forms for building payload type sets */

#define PT(n) ISAKMP_NEXT_v2 ## n
#define P(N) LELEM(PINDEX(PT(N)))

/* From RFC 5996:
 *
 * 3.10 "Notify Payload": N payload may appear in any message
 *	??? should encryption be required?
 *
 * 3.11 "Delete Payload": multiple D payloads may appear in an
 *	Informational exchange
 *
 * 3.12 "Vendor ID Payload": (multiple) may appear in any message
 *	??? should encryption be required?
 *
 * 3.15 "Configuration Payload":
 * 1.4 "The INFORMATIONAL Exchange": (multiple) Configuration Payloads
 *	may appear in an Informational exchange
 * 2.19 "Requesting an Internal Address on a Remote Network":
 *	In all cases, the CP payload MUST be inserted before the SA payload.
 *	In variations of the protocol where there are multiple IKE_AUTH
 *	exchanges, the CP payloads MUST be inserted in the messages
 *	containing the SA payloads.
 */

static const lset_t everywhere_payloads = P(N) | P(V);	/* can appear in any packet */
static const lset_t repeatable_payloads = P(N) | P(D) | P(CP) | P(V);	/* if one can appear, many can appear */

/* microcode to parent first initiator state: not associated with an input packet */
const struct state_v2_microcode ikev2_parent_firststate_microcode =
	/* no state:   --> I1
	 * HDR, SAi1, KEi, Ni -->
	 */
	{ .story      = "initiate IKE_SA_INIT",
	  .state      = STATE_UNDEFINED,
	  .next_state = STATE_PARENT_I1,
	  .flags      = SMF2_IKE_I_CLEAR | SMF2_MSG_R_SET,
	  .processor  = NULL,
	  .timeout_event = EVENT_v2_RETRANSMIT, };

/* microcode for input packet processing */
static const struct state_v2_microcode v2_state_microcode_table[] = {

	/* STATE_PARENT_I1: R1B --> I1B
	 *                     <--  HDR, N
	 * HDR, N, SAi1, KEi, Ni -->
	 */
	{ .story      = "Initiator: process anti-spoofing cookie",
	  .state      = STATE_PARENT_I1,
	  .next_state = STATE_PARENT_I1,
	  .flags = SMF2_IKE_I_CLEAR | SMF2_MSG_R_SET | SMF2_REPLY,
	  .req_clear_payloads = P(N),
	  .opt_clear_payloads = LEMPTY,
	  .processor  = ikev2parent_inR1BoutI1B,
	  .recv_type  = ISAKMP_v2_SA_INIT,
	  .timeout_event = EVENT_RETAIN, },

	/* STATE_PARENT_I1: R1 --> I2
	 *                     <--  HDR, SAr1, KEr, Nr, [CERTREQ]
	 * HDR, SK {IDi, [CERT,] [CERTREQ,]
	 *      [IDr,] AUTH, SAi2,
	 *      TSi, TSr}      -->
	 */
	{ .story      = "Initiator: process IKE_SA_INIT reply, initiate IKE_AUTH",
	  .state      = STATE_PARENT_I1,
	  .next_state = STATE_PARENT_I2,
	  .flags = SMF2_IKE_I_CLEAR | SMF2_MSG_R_SET | SMF2_REPLY,
	  .req_clear_payloads = P(SA) | P(KE) | P(Nr),
	  .opt_clear_payloads = P(CERTREQ),
	  .processor  = ikev2parent_inR1outI2,
	  .recv_type  = ISAKMP_v2_SA_INIT,
	  .timeout_event = EVENT_v2_RETRANSMIT, },

	/* STATE_PARENT_I2: R2 -->
	 *                     <--  HDR, SK {IDr, [CERT,] AUTH,
	 *                               SAr2, TSi, TSr}
	 * [Parent SA established]
	 */
	{ .story      = "Initiator: process IKE_AUTH response",
	  .state      = STATE_PARENT_I2,
	  .next_state = STATE_PARENT_I3,
	  .flags = SMF2_IKE_I_CLEAR | SMF2_MSG_R_SET,
	  .req_clear_payloads = P(SK),
	  .req_enc_payloads = P(IDr) | P(AUTH) | P(SA) | P(TSi) | P(TSr),
	  .opt_enc_payloads = P(CERT)|P(CP),
	  .processor  = ikev2parent_inR2,
	  .recv_type  = ISAKMP_v2_AUTH,
	  .timeout_event = EVENT_SA_REPLACE, },

	/* no state: none I1 --> R1
	 *                <-- HDR, SAi1, KEi, Ni
	 * HDR, SAr1, KEr, Nr, [CERTREQ] -->
	 */
	{ .story      = "Respond to IKE_SA_INIT",
	  .state      = STATE_UNDEFINED,
	  .next_state = STATE_PARENT_R1,
	  .flags = SMF2_IKE_I_SET | SMF2_MSG_R_CLEAR | SMF2_REPLY,
	  .req_clear_payloads = P(SA) | P(KE) | P(Ni),
	  .processor  = ikev2parent_inI1outR1,
	  .recv_type  = ISAKMP_v2_SA_INIT,
	  .timeout_event = EVENT_v2_RESPONDER_TIMEOUT, },

	/* STATE_PARENT_R1: I2 --> R2
	 *                  <-- HDR, SK {IDi, [CERT,] [CERTREQ,]
	 *                             [IDr,] AUTH, SAi2,
	 *                             TSi, TSr}
	 * HDR, SK {IDr, [CERT,] AUTH,
	 *      SAr2, TSi, TSr} -->
	 *
	 * [Parent SA established]
	 */
	{ .story      = "respond to IKE_AUTH",
	  .state      = STATE_PARENT_R1,
	  .next_state = STATE_PARENT_R2,
	  .flags = SMF2_IKE_I_SET | SMF2_MSG_R_CLEAR | SMF2_REPLY,
	  .req_clear_payloads = P(SK),
	  .req_enc_payloads = P(IDi) | P(AUTH) | P(SA) | P(TSi) | P(TSr),
	  .opt_enc_payloads = P(CERT) | P(CERTREQ) | P(IDr) | P(CP),
	  .processor  = ikev2parent_inI2outR2,
	  .recv_type  = ISAKMP_v2_AUTH,
	  .timeout_event = EVENT_SA_REPLACE, },

	/*
	 * There are three different CREATE_CHILD_SA's invocations,
	 * this is the combined write up (not in RFC). See above for
	 * individual cases from RFC
	 *
	 * HDR, SK {SA, Ni, [KEi], [N(REKEY_SA)], [TSi, TSr]} -->
	 *                <-- HDR, SK {N}
	 *                <-- HDR, SK {SA, Nr, [KEr], [TSi, TSr]}
	 */

	/* Create Child SA Exchange */
	{ .story      = "I3: CREATE_CHILD_SA",
	  .state      = STATE_PARENT_I3,
	  .next_state = STATE_PARENT_I3,
	  .flags = SMF2_IKE_I_CLEAR | SMF2_MSG_R_CLEAR | SMF2_REPLY,
	  .req_clear_payloads = P(SK),
	  .req_enc_payloads = P(SA) | P(Ni),
	  .opt_enc_payloads = P(KE) | P(N) | P(TSi) | P(TSr),
	  .processor  = ikev2_child_inIoutR,
	  .recv_type  = ISAKMP_v2_CREATE_CHILD_SA,
	  .timeout_event = EVENT_SA_REPLACE, },

	/* Create Child SA Exchange */
	{ .story      = "R2: CREATE_CHILD_SA",
	  .state      = STATE_PARENT_R2,
	  .next_state = STATE_PARENT_R2,
	  .flags = SMF2_IKE_I_SET | SMF2_MSG_R_CLEAR | SMF2_REPLY,
	  .req_clear_payloads = P(SK),
	  .req_enc_payloads = P(SA) | P(Ni),
	  .opt_enc_payloads = P(KE) | P(N) | P(TSi) | P(TSr),
	  .processor  = ikev2_child_inIoutR,
	  .recv_type  = ISAKMP_v2_CREATE_CHILD_SA,
	  .timeout_event = EVENT_SA_REPLACE, },

	/* Informational Exchange */

	/* RFC 5996 1.4 "The INFORMATIONAL Exchange"
	 *
	 * HDR, SK {[N,] [D,] [CP,] ...}  -->
	 *   <--  HDR, SK {[N,] [D,] [CP], ...}
	 */

	{ .story      = "I2: process INFORMATIONAL",
	  .state      = STATE_PARENT_I2,
	  .next_state = STATE_PARENT_I2,
	  .flags      = SMF2_IKE_I_CLEAR,
	  .req_clear_payloads = P(SK),
	  .opt_enc_payloads = P(N) | P(D) | P(CP),
	  .processor  = process_encrypted_informational_ikev2,
	  .recv_type  = ISAKMP_v2_INFORMATIONAL,
	  .timeout_event = EVENT_RETAIN, },

	{ .story      = "I3: INFORMATIONAL",
	  .state      = STATE_PARENT_I3,
	  .next_state = STATE_PARENT_I3,
	  .flags      = SMF2_IKE_I_CLEAR,
	  .req_clear_payloads = P(SK),
	  .opt_enc_payloads = P(N) | P(D) | P(CP),
	  .processor  = process_encrypted_informational_ikev2,
	  .recv_type  = ISAKMP_v2_INFORMATIONAL,
	  .timeout_event = EVENT_RETAIN, },

	{ .story      = "R1: process INFORMATIONAL",
	  .state      = STATE_PARENT_R1,
	  .next_state = STATE_PARENT_R1,
	  .flags      = SMF2_IKE_I_SET,
	  .req_clear_payloads = P(SK),
	  .opt_enc_payloads = P(N) | P(D) | P(CP),
	  .processor  = process_encrypted_informational_ikev2,
	  .recv_type  = ISAKMP_v2_INFORMATIONAL,
	  .timeout_event = EVENT_RETAIN, },

	{ .story      = "R2: process INFORMATIONAL",
	  .state      = STATE_PARENT_R2,
	  .next_state = STATE_PARENT_R2,
	  .flags      = SMF2_IKE_I_SET,
	  .req_clear_payloads = P(SK),
	  .opt_enc_payloads = P(N) | P(D) | P(CP),
	  .processor  = process_encrypted_informational_ikev2,
	  .recv_type  = ISAKMP_v2_INFORMATIONAL,
	  .timeout_event = EVENT_RETAIN, },

	{ .story      = "IKE_SA_DEL: process INFORMATIONAL",
	  .state      = STATE_IKESA_DEL,
	  .next_state = STATE_IKESA_DEL,
	  .flags      = 0,
	  .req_clear_payloads = P(SK),
	  .opt_enc_payloads = P(N) | P(D) | P(CP),
	  .processor  = process_encrypted_informational_ikev2,
	  .recv_type  = ISAKMP_v2_INFORMATIONAL,
	  .timeout_event = EVENT_RETAIN, },

	/* last entry */
	{ .story      = "roof",
	  .state      = STATE_IKEv2_ROOF }
};

#undef P
#undef PT

/*
 * split an incoming message into payloads
 */
struct ikev2_payloads_summary ikev2_decode_payloads(struct msg_digest *md,
						    pb_stream    *in_pbs,
						    enum next_payload_types_ikev2 np)
{
	struct payload_digest *pd = md->digest_roof;
	struct ikev2_payloads_summary summary = {
		.status = STF_OK,
		.seen = LEMPTY,
		.repeated = LEMPTY,
	};

	/*
	 * ??? zero out the digest descriptors -- might nuke
	 * ISAKMP_NEXT_v2SK digest!
	 */

	while (np != ISAKMP_NEXT_v2NONE) {
		DBG(DBG_CONTROL,
		    DBG_log("Now let's proceed with payload (%s)",
			    enum_show(&ikev2_payload_names, np)));

		if (pd == &md->digest[PAYLIMIT]) {
			loglog(RC_LOG_SERIOUS,
			       "more than %d payloads in message; ignored",
			       PAYLIMIT);
			summary.status = STF_FAIL + v2N_INVALID_SYNTAX;
			break;
		}
		zero(pd);	/* ??? is this needed? */

		struct_desc *sd = v2_payload_desc(np);
		if (sd == NULL) {
			/*
			 * This payload is unknown to us.  RFCs 4306
			 * and 5996 2.5 say that if the payload has
			 * the Critical Bit, we should be upset but if
			 * it does not, we should just ignore it.
			 */
			if (!in_struct(&pd->payload, &ikev2_generic_desc, in_pbs, &pd->pbs)) {
				loglog(RC_LOG_SERIOUS, "malformed payload in packet");
				summary.status = STF_FAIL + v2N_INVALID_SYNTAX;
				break;
			}
			if (pd->payload.v2gen.isag_critical & ISAKMP_PAYLOAD_CRITICAL) {
				/*
				 * It was critical.  See RFC 5996 1.5
				 * "Version Numbers and Forward
				 * Compatibility" ??? we are supposed
				 * to send the offending np byte back
				 * in the notify payload.
				 */
				loglog(RC_LOG_SERIOUS,
				       "critical payload (%s) was not understood. Message dropped.",
				       enum_show(&ikev2_payload_names, np));
				summary.status = STF_FAIL + v2N_UNSUPPORTED_CRITICAL_PAYLOAD;
				break;
			}
			loglog(RC_COMMENT, "non-critical payload ignored because it contains an unknown or"
			       " unexpected payload type (%s) at the outermost level",
			       enum_show(&ikev2_payload_names, np));
			np = pd->payload.generic.isag_np;
			continue;
		}

		passert(PINDEX(np) < LELEM_ROOF);
		summary.repeated |= summary.seen & LELEM(PINDEX(np));
		summary.seen |= LELEM(PINDEX(np));

		if (!in_struct(&pd->payload, sd, in_pbs, &pd->pbs)) {
			loglog(RC_LOG_SERIOUS, "malformed payload in packet");
			summary.status = STF_FAIL + v2N_INVALID_SYNTAX;
			break;
		}

		DBG(DBG_PARSING,
		    DBG_log("processing payload: %s (len=%u)",
			    enum_show(&ikev2_payload_names, np),
			    pd->payload.generic.isag_length));

		/* place this payload at the end of the chain for this type */
		{
			struct payload_digest **p;

			for (p = &md->chain[np]; *p != NULL;
			     p = &(*p)->next)
				;
			*p = pd;
			pd->next = NULL;
		}

		switch (np) {
		case ISAKMP_NEXT_v2SK:
		case ISAKMP_NEXT_v2SKF:
			/* RFC 5996 2.14 "Encrypted Payload":
			 *
			 * Next Payload - The payload type of the
			 * first embedded payload.  Note that this is
			 * an exception in the standard header format,
			 * since the Encrypted payload is the last
			 * payload in the message and therefore the
			 * Next Payload field would normally be zero.
			 * But because the content of this payload is
			 * embedded payloads and there was no natural
			 * place to put the type of the first one,
			 * that type is placed here.
			 */
			np = ISAKMP_NEXT_v2NONE;
			break;

		default:
			np = pd->payload.generic.isag_np;
			break;
		}

		pd++;
	}

	md->digest_roof = pd;
	return summary;
}

struct ikev2_payload_errors ikev2_verify_payloads(struct ikev2_payloads_summary summary,
						  const struct state_v2_microcode *svm, bool enc)
{
	lset_t req_payloads = enc ? svm->req_enc_payloads : svm->req_clear_payloads;
	lset_t opt_payloads = enc ? svm->opt_enc_payloads : svm->opt_clear_payloads;
	struct ikev2_payload_errors errors = {
		.status = STF_OK,
		.bad_repeat = summary.repeated & ~repeatable_payloads,
		.missing = req_payloads & ~summary.seen,
		.unexpected = summary.seen & ~req_payloads & ~opt_payloads & ~everywhere_payloads,
	};

	if ((errors.bad_repeat | errors.missing | errors.unexpected) != LEMPTY) {
		errors.status = STF_FAIL + v2N_INVALID_SYNTAX;
	}
	return errors;
}

/* report problems - but less so when OE */
void ikev2_log_payload_errors(struct ikev2_payload_errors errors, struct state *st)
{
	if (!st && !DBGP(DBG_OPPO))
		return;

	else if (st != NULL && st->st_connection != NULL &&
 		(st->st_connection->policy & POLICY_OPPORTUNISTIC) && !DBGP(DBG_OPPO)) {
			return;
	}

	if (errors.missing) {
		loglog(RC_LOG_SERIOUS,
		       "missing payload(s) (%s). Message dropped.",
		       bitnamesof(payload_name_ikev2_main,
				  errors.missing));
	}
	if (errors.unexpected) {
		loglog(RC_LOG_SERIOUS,
		       "payload(s) (%s) unexpected. Message dropped.",
		       bitnamesof(payload_name_ikev2_main,
				  errors.unexpected));
	}
	if (errors.bad_repeat) {
		loglog(RC_LOG_SERIOUS,
		       "payload(s) (%s) unexpectedly repeated. Message dropped.",
		       bitnamesof(payload_name_ikev2_main,
				  errors.bad_repeat));
	}
}

static bool ikev2_check_fragment(struct msg_digest *md)
{
	struct state *st = md->st;
	struct ikev2_skf *skf = &md->chain[ISAKMP_NEXT_v2SKF]->payload.v2skf;
	struct ikev2_frag *i;

	if (!(st->st_connection->policy & POLICY_IKE_FRAG_ALLOW)) {
		DBG(DBG_CONTROL, DBG_log(
			"discarding IKE encrypted fragment - fragmentation not allowed by local policy (ike_frag=no)"));
		return TRUE;
	}

	DBG(DBG_CONTROL, DBG_log(
		"received IKE encrypted fragment number '%u', total number '%u', next payload '%u'",
		    skf->isaskf_number, skf->isaskf_total, skf->isaskf_np));

	if (!skf->isaskf_number || !skf->isaskf_total ||
	    skf->isaskf_number > skf->isaskf_total ||
	    (skf->isaskf_number == 1 ? !skf->isaskf_np : skf->isaskf_np)) {
		DBG(DBG_CONTROL, DBG_log(
			"ignoring invalid IKE encrypted fragment"));
		return TRUE;
	}

	for (i = st->ikev2_frags; i; i = i->next) {
		if (i->index != skf->isaskf_number)
			continue;

		if (i->total == skf->isaskf_total) {
			DBG(DBG_CONTROL, DBG_log(
				"ignoring duplicate IKE encrypted fragment"));
			return TRUE;
		}

		if (i->total > skf->isaskf_total) {
			DBG(DBG_CONTROL, DBG_log(
				"ignoring odd IKE encrypted fragment"));
			return TRUE;
		}
	}

	return FALSE;
}

static bool ikev2_collect_fragment(struct msg_digest *md)
{
	struct state *st = md->st;
	struct ikev2_skf *skf = &md->chain[ISAKMP_NEXT_v2SKF]->payload.v2skf;
	pb_stream *e_pbs = &md->chain[ISAKMP_NEXT_v2SKF]->pbs;
	struct ikev2_frag *frag, **i;
	int num_frags;

	if (ikev2_check_fragment(md))
		return TRUE;

	frag = alloc_thing(struct ikev2_frag, "ikev2_frag");
	frag->np = skf->isaskf_np;
	frag->index = skf->isaskf_number;
	frag->total = skf->isaskf_total;
	frag->iv = e_pbs->cur - md->packet_pbs.start;
	clonetochunk(frag->cipher, md->packet_pbs.start,
		     e_pbs->roof - md->packet_pbs.start,
		     "IKEv2 encrypted fragment");

	/* Add the fragment to the state */
	i = &st->ikev2_frags;
	if (*i && (*i)->total < skf->isaskf_total)
		do {
			struct ikev2_frag *old = *i;

			(*i) = old->next;
			freeanychunk(old->cipher);
			pfree(old);
		} while (*i);

	num_frags = 0;
	for (;;) {
		if (frag) {
			/* Still looking for a place to insert frag */
			if (!*i || (*i)->index > frag->index) {
				frag->next = *i;
				*i = frag;
				frag = NULL;
			}
		}

		if (!*i)
			break;

		num_frags++;

		i = &(*i)->next;
	}

	if (num_frags < skf->isaskf_total)
		return TRUE;

	/* if receiving fragments, respond with fragments too */
	st->st_seen_fragments = TRUE;

	DBG(DBG_CONTROL,
	    DBG_log(" updated IKE fragment state to respond using fragments without waiting for re-transmits"));

	return FALSE;
}

/*
 * process an input packet, possibly generating a reply.
 *
 * If all goes well, this routine eventually calls a state-specific
 * transition function.
 *
 * This routine will not release_any_md(mdp).  It is expected that its
 * caller will do this.  In fact, it will zap *mdp to NULL if it thinks
 * **mdp should not be freed.  So the caller should be prepared for
 * *mdp being set to NULL.
 */
void process_v2_packet(struct msg_digest **mdp)
{
	struct msg_digest *md = *mdp;
	const struct state_v2_microcode *svm;

	/* Look for an state which matches the various things we know:
	 *
	 * 1) exchange type received?
	 * 2) is it initiator or not?
	 */

	md->msgid_received = ntohl(md->hdr.isa_msgid);
	const enum isakmp_xchg_types ix = md->hdr.isa_xchg;
	const bool msg_r = (md->hdr.isa_flags & ISAKMP_FLAGS_v2_MSG_R) != 0;
	const bool ike_i = (md->hdr.isa_flags & ISAKMP_FLAGS_v2_IKE_I) != 0;

	DBG(DBG_CONTROL, {
		if (msg_r)
			DBG_log("I am receiving an IKE Response");
		else
			DBG_log("I am receiving an IKE Request");
	});

	
	if (ike_i) {
		DBG(DBG_CONTROL, DBG_log("I am the IKE SA Original Responder"));
		md->original_role = ORIGINAL_RESPONDER;
	} else {
		DBG(DBG_CONTROL, DBG_log("I am the IKE SA Original Initiator"));
		md->original_role = ORIGINAL_INITIATOR;
	}

	/*
	 * Find the corresponding state
	 */
	struct state *st;
	if (ix == ISAKMP_v2_SA_INIT) {
		/*
		 * For INIT messages, need to lookup using the ICOOKIE
		 * and the expected state.  The RCOOKIE probably won't
		 * match.
		 *
		 * An INIT-request has RCOOKIE=0.  In the case of a
		 * re-transmit, where the original responder is in
		 * state STATE_PARENT_R1 and has set its RCOOKIE to
		 * something non-zero, that won't match.
		 *
		 * An INIT-responce as RCOOKIE!=0 (lets ignore
		 * INVALID_KE).  Since the original responder, which
		 * is in state STATE_PARENT_i1, still has RCOOKIE=0
		 * that won't match.
		 */
		enum state_kind expected_state = (ike_i ? STATE_PARENT_R1 : STATE_PARENT_I1);
		st = find_state_ikev2_parent_init(md->hdr.isa_icookie,
						  expected_state);
		if (st != NULL && md->original_role == ORIGINAL_INITIATOR) {
			/*
			 * Responder provided a cookie, record it.
			 *
			 * XXX: This is being done far too early.  The
			 * packet should first get some validation.
			 * It also might be an INVALID_KE in which
			 * case the cookie shouldn't be updated at
			 * all.
			 */
			rehash_state(st, md->hdr.isa_rcookie);
		}


		/*
		 * We need to check if this IKE_INIT is a retransmit
		 */
		if (st != NULL && md->original_role == ORIGINAL_RESPONDER) {
			if (st->st_msgid_lastrecv == md->msgid_received) {
				/* this is a recent retransmit. */
				DBG(DBG_CONTROLMORE, DBG_log(
					"duplicate IKE_INIT_I message received, retransmiting previous packet"));
				send_ike_msg(st, "ikev2-responder-retransmit");
				return;
			}
			/* update lastrecv later on */
		}

	} else if (!msg_r) {
		/*
		 * A request; send it to the parent.
		 */
		st = find_state_ikev2_parent(md->hdr.isa_icookie,
					     md->hdr.isa_rcookie);
		if (st != NULL) {
			/*
			 * XXX: This solution is broken. If two exchanges (after the
			 * initial exchange) are interleaved, we ignore the first
			 * This is https://bugs.libreswan.org/show_bug.cgi?id=185
			 *
			 * Beware of unsigned arrithmetic.
			 */
			if (st->st_msgid_lastrecv != v2_INVALID_MSGID &&
			    st->st_msgid_lastrecv > md->msgid_received) {
				/* this is an OLD retransmit. we can't do anything */
				libreswan_log(
					"received too old retransmit: %u < %u",
					md->msgid_received,
					st->st_msgid_lastrecv);
				return;
			}
			if (st->st_msgid_lastrecv == md->msgid_received) {
				/* this is a recent retransmit. */
				send_ike_msg(st, "ikev2-responder-retransmit");
				return;
			}
			/* update lastrecv later on */
		}
	} else {
		/*
		 * A reply; find the child that made the request and
		 * send it to that.
		 */
		st = find_state_ikev2_child(md->hdr.isa_icookie,
					    md->hdr.isa_rcookie,
					    md->hdr.isa_msgid); /* PAUL: really? not md->msgid_received */
		if (st == NULL) {
			/*
			 * Didn't find a child waiting on that message
			 * ID so presumably it isn't valid.
			 */
			st = find_state_ikev2_parent(md->hdr.isa_icookie,
						     md->hdr.isa_rcookie);
			if (st != NULL) {
				/*
				 * Check if it's an old packet being
				 * returned, and if so, drop it.
				 * NOTE: in_struct() changed the byte
				 * order.  *
				 *
				 * Beware of unsigned arrithmetic.
				 */
				if (st->st_msgid_lastack != v2_INVALID_MSGID &&
				    st->st_msgid_lastrecv != v2_INVALID_MSGID &&
				    md->msgid_received <= st->st_msgid_lastack) {
					/* it's fine, it's just a retransmit */
					DBG(DBG_CONTROL,
					    DBG_log("dropping retransmitted responce with msgid %u from peer",
						    md->msgid_received));
					return;
				} else {
					/*
					 * A reply for an unknown request.  Huh!
					 */
					libreswan_log("dropping unknown responce with msgid %u from peer (our last ack is %u)",
						      md->msgid_received,
						      st->st_msgid_lastack);
					return;
				}
			}
		}
	}

	/*
	 * Is the original role correct?
	 */
	if (st != NULL) {
		if (st->st_original_role != md->original_role) {
			DBG(DBG_CONTROL,
			    DBG_log("state and md roles conflict; dropping packet"));
			return;
		}
	}

	/*
	 * There is no "struct state" object if-and-only-if we're in
	 * the start-state (STATE_UNDEFINED).  The start-state
	 * transition will, likely, create the object.
	 *
	 * But what about when pluto, as the initial responder, is
	 * fending of an attack attack by sending back and requiring
	 * cookies - won't the cookie need a "struct state"?
	 * According to the RFC: no.  Instead a small table of
	 * constants can be used to generate cookies on the fly.
	 */
	const enum state_kind from_state = (st == NULL ? STATE_UNDEFINED
					    : st->st_state);
	DBG(DBG_CONTROL,
	    if (st != NULL) {
		    DBG_log("found state #%ld", (long int)st->st_serialno);
	    }
	    DBG_log("from_state is %s", enum_show(&state_names, from_state)));
	passert((st == NULL) == (from_state == STATE_UNDEFINED));

	struct ikev2_payloads_summary clear_payload_summary = { .status = STF_IGNORE };
	struct ikev2_payload_errors clear_payload_status = { .status = STF_OK };


	for (svm = v2_state_microcode_table; svm->state != STATE_IKEv2_ROOF;
	     svm++) {
		if (svm->state != from_state)
			continue;
		if (svm->recv_type != ix)
			continue;
		/*
		 * Does the original initiator flag match?
		 */
		if ((svm->flags & SMF2_IKE_I_SET) && !ike_i)
			continue;
		if ((svm->flags & SMF2_IKE_I_CLEAR) && ike_i)
			continue;
		/*
		 * Does the message reply flag match?
		 */
		if ((svm->flags & SMF2_MSG_R_SET) && !msg_r)
			continue;
		if ((svm->flags & SMF2_MSG_R_CLEAR) && msg_r)
			continue;
		/*
		 * Since there's a state that, at least, looks like it
		 * will accept the packet, unpack the clear payload
		 * and continue matching.
		 */
		if (clear_payload_summary.status != STF_OK) {
			DBG(DBG_CONTROL, DBG_log("Unpacking clear payload for svm: %s", svm->story));
			clear_payload_summary = ikev2_decode_payloads(md, &md->message_pbs,
								      md->hdr.isa_np);
			if (clear_payload_summary.status != STF_OK) {
				complete_v2_state_transition(mdp, clear_payload_summary.status);
				return;
			}

			if (clear_payload_summary.seen &
			    LELEM(PINDEX(ISAKMP_NEXT_v2SKF)))
				clear_payload_summary.seen ^=
					LELEM(PINDEX(ISAKMP_NEXT_v2SK)) |
					LELEM(PINDEX(ISAKMP_NEXT_v2SKF));
			if (clear_payload_summary.repeated &
			    LELEM(PINDEX(ISAKMP_NEXT_v2SKF)))
				clear_payload_summary.repeated ^=
					LELEM(PINDEX(ISAKMP_NEXT_v2SK)) |
					LELEM(PINDEX(ISAKMP_NEXT_v2SKF));
		}
		struct ikev2_payload_errors clear_payload_errors
			= ikev2_verify_payloads(clear_payload_summary, svm, FALSE);
		if (clear_payload_errors.status != STF_OK) {
			/* Save this failure for later logging. */
			clear_payload_status = clear_payload_errors;
			continue;
		}
		/* must be the right state machine entry */
		break;
	}

	DBG(DBG_CONTROL, DBG_log("selected state microcode %s", svm->story));
	if (st != NULL)
		set_cur_state(st);
	md->from_state = from_state;
	md->st = st;
	md->svm = svm;

	if (svm->state == STATE_IKEv2_ROOF) {
		DBG(DBG_CONTROL, DBG_log("ended up with STATE_IKEv2_ROOF"));
		/* no useful state microcode entry */
		if (clear_payload_status.status != STF_OK) {
			ikev2_log_payload_errors(clear_payload_status, st);
			complete_v2_state_transition(mdp, clear_payload_status.status);
<<<<<<< HEAD
=======
		} else if (enc_payload_status.status != STF_OK) {
			ikev2_log_payload_errors(enc_payload_status, st);
			complete_v2_state_transition(mdp, enc_payload_status.status);
>>>>>>> 910250f7
		} else if (!(md->hdr.isa_flags & ISAKMP_FLAGS_v2_MSG_R)) {
			/*
			 * We are the responder to this message so
			 * return someting.
			 *
			 * XXX: Returning INVALID_MESSAGE_ID seems
			 * pretty bogus.
			 */
			SEND_V2_NOTIFICATION(v2N_INVALID_MESSAGE_ID);
		}
		return;
	}

	if (state_busy(st))
		return;

	if (md->chain[ISAKMP_NEXT_v2SKF] && ikev2_collect_fragment(md))
		return;

	DBG(DBG_PARSING, {
		    if (pbs_left(&md->message_pbs) != 0)
			    DBG_log("removing %d bytes of padding",
				    (int) pbs_left(&md->message_pbs));
	    });

	md->message_pbs.roof = md->message_pbs.cur;	/* trim padding (not actually legit) */

	DBG(DBG_CONTROL,
	    DBG_log("Now lets proceed with state specific processing"));

	DBG(DBG_CONTROL,
	    DBG_log("calling processor %s", svm->story));
	complete_v2_state_transition(mdp, (svm->processor)(md));
	/* our caller with release_any_md(mdp) */
}

bool ikev2_decode_peer_id_and_certs(struct msg_digest *md)
{
	bool initiator = md->hdr.isa_flags & ISAKMP_FLAGS_v2_MSG_R;

	unsigned int hisID = initiator ? ISAKMP_NEXT_v2IDr : ISAKMP_NEXT_v2IDi;
	struct state *const st = md->st;
	struct payload_digest *const id_him = md->chain[hisID];
	struct connection *c = md->st->st_connection;
	const pb_stream *id_pbs;
	struct ikev2_id *v2id;
	struct id peer;
	char idbuf[IDTOA_BUF];

	if (id_him == NULL) {
		libreswan_log("IKEv2 mode no peer ID (hisID)");
		return FALSE;
	}

	id_pbs = &id_him->pbs;
	v2id = &id_him->payload.v2id;
	peer.kind = v2id->isai_type;

	if (!extract_peer_id(&peer, id_pbs)) {
		libreswan_log("IKEv2 mode peer ID extraction failed");
		return FALSE;
	}

	if (!ikev2_decode_cert(md))
		return FALSE;

	/* check for certificate requests */
	ikev2_decode_cr(md, &c->requested_ca);

	/*
	 * Now that we've decoded the ID payload, let's see if we
	 * need to switch connections.
	 * We must not switch horses if we initiated:
	 * - if the initiation was explicit, we'd be ignoring user's intent
	 * - if opportunistic, we'll lose our HOLD info
	 */
	if (initiator) {
		if (!same_id(&st->st_connection->spd.that.id, &peer) &&
			id_kind(&st->st_connection->spd.that.id) !=
			ID_FROMCERT) {

			char expect[IDTOA_BUF],
			     found[IDTOA_BUF];

			idtoa(&st->st_connection->spd.that.id, expect,
				sizeof(expect));
			idtoa(&peer, found, sizeof(found));
			loglog(RC_LOG_SERIOUS,
				"we require IKEv2 peer to have ID '%s', but peer declares '%s'",
				expect, found);
			return FALSE;
	} else if (id_kind(&st->st_connection->spd.that.id) == ID_FROMCERT) {
		if (id_kind(&peer) != ID_DER_ASN1_DN) {
			loglog(RC_LOG_SERIOUS, "peer ID is not a certificate type");
			return FALSE;
		}
		duplicate_id(&st->st_connection->spd.that.id, &peer);
	}

	} else {
		struct connection *r = NULL;
		bool fromcert = FALSE;
		uint16_t auth = md->chain[ISAKMP_NEXT_v2AUTH]->payload.v2a.isaa_type;
		lset_t auth_policy = LEMPTY;

		switch(auth) {
		case IKEv2_AUTH_RSA:
			auth_policy = POLICY_RSASIG;
			break;
		case IKEv2_AUTH_PSK:
			auth_policy = POLICY_PSK;
			break;
		case IKEv2_AUTH_NULL:
			/* we cannot switch, parts of SKEYSEED are used as PSK */
			break;
		case IKEv2_AUTH_NONE:
		default:
			DBG(DBG_CONTROL, DBG_log("ikev2 skipping refine_host_connection due to unknown policy"));
		}

		if (auth_policy != LEMPTY) {
			/* should really return c if no better match found */
			r = refine_host_connection(md->st, &peer, FALSE /*initiator*/, auth_policy, &fromcert);
			if (r == NULL) {
				char buf[IDTOA_BUF];

				idtoa(&peer, buf, sizeof(buf));
				DBG(DBG_CONTROL, DBG_log(
					"no refined connection for peer '%s'", buf));
				r = c; /* ??? is this safe? */
			}

			if (r != c) {
				char b1[CONN_INST_BUF];
				char b2[CONN_INST_BUF];

				/* apparently, r is an improvement on c -- replace */

				libreswan_log("switched from \"%s\"%s to \"%s\"%s",
					c->name,
					fmt_conn_instance(c, b1),
					r->name,
					fmt_conn_instance(r, b2));
				if (r->kind == CK_TEMPLATE || r->kind == CK_GROUP) {
					/* instantiate it, filling in peer's ID */
					r = rw_instantiate(r, &c->spd.that.host_addr,
						   NULL, &peer);
				}

				md->st->st_connection = r; /* kill reference to c */

				/* this ensures we don't move cur_connection from NULL to
				* something, requiring a reset_cur_connection()
				*/
				if (cur_connection == c)
					set_cur_connection(r);

				connection_discard(c);
			} else if (c->spd.that.has_id_wildcards) {
				free_id_content(&c->spd.that.id);
				c->spd.that.id = peer;
				c->spd.that.has_id_wildcards = FALSE;
				unshare_id_content(&c->spd.that.id);
			} else if (fromcert) {
				DBG(DBG_CONTROL, DBG_log("copying ID for fromcert"));
				duplicate_id(&r->spd.that.id, &peer);
			}
		}
	}

	DBG(DBG_CONTROL, {

		dntoa_or_null(idbuf, IDTOA_BUF, c->spd.this.ca, "%none");
		DBG_log("offered CA: '%s'", idbuf);
	});

	idtoa(&peer, idbuf, sizeof(idbuf));
	if (!(c->policy & POLICY_OPPORTUNISTIC)) {

		libreswan_log("IKEv2 mode peer ID is %s: '%s'",
			enum_show(&ikev2_idtype_names, v2id->isai_type),
			idbuf);
	} else {
		DBG(DBG_OPPO, DBG_log("IKEv2 mode peer ID is %s: '%s'",
			enum_show(&ikev2_idtype_names, v2id->isai_type),
			idbuf));
	}

	return TRUE;
}

/*
 * this logs to the main log (including peerlog!) the authentication
 * and encryption keys for an IKEv2 SA.  This is done in a format that
 * is compatible with tcpdump 4.0's -E option.
 *
 * The peerlog will be perfect, the syslog will require that a cut
 * command is used to remove the initial text.
 *
 */
/* ??? this is kind of odd: regular control flow only selecting DBG output */
void ikev2_log_parentSA(struct state *st)
{
	if (DBGP(DBG_CRYPT)) {
		const char *authalgo;
		char encalgo[128];

		if (st->st_oakley.integ_hasher == NULL ||
		    st->st_oakley.encrypter == NULL)
			return;

		authalgo = st->st_oakley.integ_hasher->common.officname;

		if (st->st_oakley.enckeylen != 0) {
			/* 3des will use '3des', while aes becomes 'aes128' */
			snprintf(encalgo, sizeof(encalgo), "%s%u",
				 st->st_oakley.encrypter->common.officname,
				 st->st_oakley.enckeylen);
		} else {
			snprintf(encalgo, sizeof(encalgo), "%s",
				st->st_oakley.encrypter->common.officname);
		}
		DBG_log("ikev2 I 0x%02x%02x%02x%02x%02x%02x%02x%02x 0x%02x%02x%02x%02x%02x%02x%02x%02x %s %s",
			st->st_icookie[0], st->st_icookie[1],
			st->st_icookie[2], st->st_icookie[3],
			st->st_icookie[4], st->st_icookie[5],
			st->st_icookie[6], st->st_icookie[7],
			st->st_rcookie[0], st->st_rcookie[1],
			st->st_rcookie[2], st->st_rcookie[3],
			st->st_rcookie[4], st->st_rcookie[5],
			st->st_rcookie[6], st->st_rcookie[7],
			authalgo,
			encalgo);

		DBG_log("ikev2 R 0x%02x%02x%02x%02x%02x%02x%02x%02x 0x%02x%02x%02x%02x%02x%02x%02x%02x %s %s",
			st->st_icookie[0], st->st_icookie[1],
			st->st_icookie[2], st->st_icookie[3],
			st->st_icookie[4], st->st_icookie[5],
			st->st_icookie[6], st->st_icookie[7],
			st->st_rcookie[0], st->st_rcookie[1],
			st->st_rcookie[2], st->st_rcookie[3],
			st->st_rcookie[4], st->st_rcookie[5],
			st->st_rcookie[6], st->st_rcookie[7],
			authalgo,
			encalgo);
	}
}

void send_v2_notification_invalid_ke_from_state(struct state *st)
{
	passert(st->st_oakley.group != NULL);
	DBG(DBG_CONTROL,
	    DBG_log("INVALID_KEY_INFORMATION: sending invalid_ke back with %s(%d)",
		    strip_prefix(enum_show(&oakley_group_names,
					   st->st_oakley.group->group),
				 "OAKLEY_GROUP_"),
		    st->st_oakley.group->group));
	const u_int16_t gr = htons(st->st_oakley.group->group);
	chunk_t nd = {(unsigned char *)&gr, sizeof(gr) };

	/* RFC 7296 Section-2.6.1 recommends clearing rcookie */
	send_v2_notification(st, v2N_INVALID_KE_PAYLOAD, NULL,
			     st->st_icookie, NULL /* rcookie */, &nd);
}

void send_v2_notification_from_state(struct state *st,
				     v2_notification_t type,
				     chunk_t *data)
{
	send_v2_notification(st, type, NULL, st->st_icookie, st->st_rcookie,
			     data);
}

void send_v2_notification_from_md(struct msg_digest *md,
				  v2_notification_t type,
				  chunk_t *data)
{
	struct state st;
	struct connection cnx;

	/**
	 * Create a dummy state to be able to use send_ike_msg in
	 * send_notification
	 *
	 * we need to set:
	 *   st_connection->that.host_addr
	 *   st_connection->that.host_port
	 *   st_connection->interface
	 */
	passert(md != NULL);

	zero(&st);
	zero(&cnx);
	st.st_connection = &cnx;
	st.st_remoteaddr = md->sender;
	st.st_remoteport = md->sender_port;
	st.st_localaddr  = md->iface->ip_addr;
	st.st_localport  = md->iface->port;
	cnx.interface = md->iface;
	st.st_interface = md->iface;

	send_v2_notification(&st, type, NULL,
			     md->hdr.isa_icookie, md->hdr.isa_rcookie, data);
}

void ikev2_update_msgid_counters(struct msg_digest *md)
{
	struct state *st = md->st;
	struct state *ikesa = IS_CHILD_SA(st) ?
		state_with_serialno(st->st_clonedfrom) : st;

	if (md->hdr.isa_flags & ISAKMP_FLAGS_v2_MSG_R) {
		/* we were initiator for this message exchange */
		ikesa->st_msgid_lastack = md->msgid_received;
		if (ikesa->st_msgid_lastack <= ikesa->st_msgid_nextuse)
			ikesa->st_msgid_nextuse = ikesa->st_msgid_lastack + 1;
	} else {
		/* we were responder for this message exchange */
		if (md->msgid_received > ikesa->st_msgid_lastrecv)
			ikesa->st_msgid_lastrecv = md->msgid_received;
	}
}

time_t ikev2_replace_delay(struct state *st, enum event_type *pkind,
		enum original_role role)
{
	enum event_type kind = *pkind;
	time_t delay;   /* unwrapped deltatime_t */
	struct connection *c = st->st_connection;

	if (IS_PARENT_SA(st)) /* workaround for child appearing as parent */
	{
		/* Note: we will defer to the "negotiated" (dictated)
		 * lifetime if we are POLICY_DONT_REKEY.
		 * This allows the other side to dictate
		 * a time we would not otherwise accept
		 * but it prevents us from having to initiate
		 * rekeying.  The negative consequences seem
		 * minor.
		 *
		 * We cleanup halfopen IKE SAs fast, could be spoofed packets
		 */
		if (IS_IKE_SA_ESTABLISHED(st)) {
			delay = deltasecs(c->sa_ike_life_seconds);
			DBG(DBG_LIFECYCLE, DBG_log("ikev2_replace_delay() picked up estalibhsed ike_life:%lu", delay));
		} else {
			delay = PLUTO_HALFOPEN_SA_LIFE;
			DBG(DBG_LIFECYCLE, DBG_log("ikev2_replace_delay() picked up half-open SA ike_life:%lu", delay));
		}
	} else {
		/* Delay is what the user said, no negotiation. */
		delay = deltasecs(c->sa_ipsec_life_seconds);
		DBG(DBG_LIFECYCLE, DBG_log("ikev2_replace_delay() picked up salifetime=%lu", delay));
	}

	/* By default, we plan to rekey.
	 *
	 * If there isn't enough time to rekey, plan to
	 * expire.
	 *
	 * If we are --dontrekey, a lot more rules apply.
	 * If we are the Initiator, use REPLACE_IF_USED.
	 * If we are the Responder, and the dictated time
	 * was unacceptable (too large), plan to REPLACE
	 * (the only way to ratchet down the time).
	 * If we are the Responder, and the dictated time
	 * is acceptable, plan to EXPIRE.
	 *
	 * Important policy lies buried here.
	 * For example, we favour the initiator over the
	 * responder by making the initiator start rekeying
	 * sooner.  Also, fuzz is only added to the
	 * initiator's margin.
	 *
	 * Note: for ISAKMP SA, we let the negotiated
	 * time stand (implemented by earlier logic).
	 */
	if (kind != EVENT_SA_EXPIRE) {
		/* unwrapped deltatime_t */
		time_t marg = deltasecs(c->sa_rekey_margin);

		if (role == ORIGINAL_INITIATOR) {
			marg += marg *
				c->sa_rekey_fuzz / 100.E0 *
				(rand() / (RAND_MAX + 1.E0));
		} else {
			marg /= 2;
		}

		if (delay > marg) {
			delay -= marg;
			st->st_margin = deltatime(marg);
		} else {
			*pkind = kind = EVENT_SA_EXPIRE;
		}

		if ((c->policy & POLICY_OPPORTUNISTIC) && (IS_IKE_SA_ESTABLISHED(st))) {
			*pkind = kind = EVENT_SA_REPLACE_IF_USED;
		}
		else if (c->policy & POLICY_DONT_REKEY) {
			*pkind = kind = EVENT_SA_EXPIRE;
		}
	}
	return delay;
}

static void success_v2_state_transition(struct msg_digest *md)
{
	const struct state_v2_microcode *svm = md->svm;
	enum state_kind from_state = md->from_state;
	struct state *st = md->st;
	struct connection *c = st->st_connection;
	enum rc_type w;

	if (from_state != svm->next_state) {
		DBG(DBG_CONTROL, DBG_log("transition from state %s to state %s",
			      enum_name(&state_names, from_state),
			      enum_name(&state_names, svm->next_state)));
	}

	change_state(st, svm->next_state);
	w = RC_NEW_STATE + st->st_state;

	ikev2_update_msgid_counters(md);

	/* tell whack and log of progress, if we are actually advancing */
	if (from_state != svm->next_state) {
		char sadetails[512];

		passert(st->st_state >= STATE_IKEv2_BASE);
		passert(st->st_state <  STATE_IKEv2_ROOF);

		sadetails[0] = '\0';

		/* document IPsec SA details for admin's pleasure */
		if (IS_CHILD_SA_ESTABLISHED(st)) {
			ipstr_buf bul, buh, bhl, bhh;

			/* but if this is the parent st, this information is not set! you need to check the child sa! */
			libreswan_log(
				"negotiated tunnel [%s,%s:%d-%d %d] -> [%s,%s:%d-%d %d]",
				ipstr(&st->st_ts_this.low, &bul),
				ipstr(&st->st_ts_this.high, &buh),
				st->st_ts_this.startport, st->st_ts_this.endport, st->st_ts_this.ipprotoid,
				ipstr(&st->st_ts_that.low, &bhl),
				ipstr(&st->st_ts_that.high, &bhh),
				st->st_ts_that.startport, st->st_ts_that.endport,
				st->st_ts_that.ipprotoid);

			fmt_ipsec_sa_established(st, sadetails,
						 sizeof(sadetails));
			/* log our success */
			w = RC_SUCCESS;
		} else if (st->st_state == STATE_PARENT_I2 || st->st_state == STATE_PARENT_R1) {
			fmt_isakmp_sa_established(st, sadetails,
						  sizeof(sadetails));
		}

		/* tell whack and logs our progress - unless OE, then be quiet*/
		if (c == NULL || (c->policy & POLICY_OPPORTUNISTIC) == LEMPTY)
			loglog(w, "%s: %s%s",
				enum_name(&state_names, st->st_state),
				enum_name(&state_stories, st->st_state),
				sadetails);
	}

	/* if requested, send the new reply packet */
	if (svm->flags & SMF2_REPLY) {
		if (nat_traversal_enabled && from_state != STATE_PARENT_I1) {
			/* adjust our destination port if necessary */
			nat_traversal_change_port_lookup(md, st);
		}

		DBG(DBG_CONTROL, {
			    ipstr_buf b;
			    DBG_log("sending reply packet to %s:%u (from port %u)",
				    ipstr(&st->st_remoteaddr, &b),
				    st->st_remoteport,
				    st->st_interface->port);
		    });

		close_output_pbs(&reply_stream); /* good form, but actually a no-op */

		record_and_send_ike_msg(st, &reply_stream, enum_name(&state_names, from_state));
	}

	if (w == RC_SUCCESS) {
		DBG(DBG_CONTROL, DBG_log("releasing whack for #%lu (sock=%d)",
			st->st_serialno, st->st_whack_sock));
		release_whack(st);

		/* XXX should call unpend again on parent SA */
		if (IS_CHILD_SA(st)) {
			/* with failed child sa, we end up here with an orphan?? */
			struct state *pst = state_with_serialno(st->st_clonedfrom);

			DBG(DBG_CONTROL, DBG_log("releasing whack and unpending for parent #%lu",
				pst->st_serialno));
			unpend(pst);
			release_whack(pst);
		}
	}

	/* Schedule for whatever timeout is specified */
	{
		time_t delay;   /* unwrapped deltatime_t */
		enum event_type kind = svm->timeout_event;
		struct connection *c = st->st_connection;

		switch (kind) {
		case EVENT_v2_RETRANSMIT:
			delete_event(st);
			if (DBGP(IMPAIR_RETRANSMITS)) {
				libreswan_log("supressing retransmit because IMPAIR_RETRANSMITS is set.");
				if (st->st_rel_whack_event != NULL) {
					pfreeany(st->st_rel_whack_event);
					st->st_rel_whack_event = NULL;
				}
				event_schedule(EVENT_v2_RELEASE_WHACK,
						EVENT_RELEASE_WHACK_DELAY, st);
				kind = EVENT_SA_REPLACE;
				delay = ikev2_replace_delay(st, &kind, md->original_role);
				DBG(DBG_LIFECYCLE, DBG_log("ikev2 case EVENT_v2_RETRANSMIT: for %lu seconds", delay));
				event_schedule(kind, delay, st);

			}  else {
				DBG(DBG_LIFECYCLE,DBG_log(
					"success_v2_state_transition scheduling EVENT_v2_RETRANSMIT of c->r_interval=%lu",
					c->r_interval));
				event_schedule_ms(EVENT_v2_RETRANSMIT,
						c->r_interval, st);
			}
			break;
		case EVENT_SA_REPLACE: /* IKE or IPsec SA replacement event */
			delay = ikev2_replace_delay(st, &kind, md->original_role);
			DBG(DBG_LIFECYCLE, DBG_log("ikev2 case EVENT_SA_REPLACE for %s state for %lu seconds",
				IS_IKE_SA(st) ? "parent" : "child", delay));
			delete_event(st);
			event_schedule(kind, delay, st);
			break;

		case EVENT_v2_RESPONDER_TIMEOUT:
			delete_event(st);
			event_schedule(kind, MAXIMUM_RESPONDER_WAIT, st);
			break;

		case EVENT_NULL:
			/*
			 * Is there really no case where we want to set no  timer?
			 * more likely an accident?
			 */
			DBG_log("V2 microcode entry (%s) has unspecified timeout_event",
					svm->story);
			break;

		case EVENT_RETAIN:
			/* the previous event is retained */
			break;

		default:
			bad_case(kind);
		}
		/* start liveness checks if set, making sure we only schedule once when moving
		 * from I2->I3 or R1->R2
		 */
		if (st->st_state != from_state &&
			st->st_state != STATE_UNDEFINED &&
			IS_V2_ESTABLISHED(st->st_state) &&
			dpd_active_locally(st)) {
			DBG(DBG_DPD,
			    DBG_log("dpd enabled, scheduling ikev2 liveness checks"));
			event_schedule(EVENT_v2_LIVENESS,
				       deltasecs(c->dpd_delay) >= MIN_LIVENESS ?
					deltasecs(c->dpd_delay) : MIN_LIVENESS,
				       st);
		}

	}
}

/* complete job started by the state-specific state transition function
 *
 * This routine requires a valid non-NULL *mdp unless result is STF_INLINE.
 * So, for example, it does not make sense for state transitions that are
 * not provoked by a packet.
 *
 * This routine will not release_any_md(mdp).  It is expected that its
 * caller will do this.  In fact, it will zap *mdp to NULL if it thinks
 * **mdp should not be freed.  So the caller should be prepared for
 * *mdp being set to NULL.
 *
 * md is used to:
 * - find st
 * - success_v2_state_transition(md);
 *   - for svm:
 *     - svm->next_state,
 *     - svm->flags & SMF2_REPLY,
 *     - svm->timeout_event,
 *     -svm->flags, story
 *   - find from_state (st might be gone)
 *   - ikev2_update_msgid_counters(md);
 *   - nat_traversal_change_port_lookup(md, st)
 * - !(md->hdr.isa_flags & ISAKMP_FLAGS_v2_MSG_R) to gate Notify payloads/exchanges [WRONG]
 * - find note for STF_INTERNAL_ERROR
 * - find note for STF_FAIL (might not be part of result (STF_FAIL+note))
 *
 * We don't use these but complete_v1_state_transition does:
 * - record md->event_already_set
 * - remember_received_packet(st, md);
 * - fragvid, dpd, nortel
 */
void complete_v2_state_transition(struct msg_digest **mdp,
				  stf_status result)
{
	struct msg_digest *md = *mdp;
	struct state *st;
	const char *from_state_name;

	/* handle oddball/meta results now */

	switch (result) {
	case STF_SUSPEND:
		cur_state = md->st;	/* might have changed */
		/* FALL THROUGH */
	case STF_INLINE:	/* all done, including release_any_md */
		*mdp = NULL;	/* take md away from parent */
		/* FALL THROUGH */
	case STF_IGNORE:
		DBG(DBG_CONTROL,
		    DBG_log("complete v2 state transition with %s",
			    enum_show(&stfstatus_name, result)));
		return;

	default:
		break;
	}

	/* safe to refer to *md */

	st = md->st;
	from_state_name = enum_name(&state_names,
		st == NULL ? STATE_UNDEFINED : st->st_state);

	cur_state = st; /* might have changed */

	/*
	 * XXX/SML:  There is no need to abort here in all cases where st is
	 * null, so moved this precondition to where it's needed.  Some previous
	 * logic appears to have been tooled to handle null state, and state might
	 * be null legitimately in certain failure cases (STF_FAIL + xxx).
	 *
	 * One condition for null state is when a new connection request packet
	 * arrives and there is no suitable matching configuration.  For example,
	 * ikev2parent_inI1outR1() will return (STF_FAIL + NO_PROPOSAL_CHOSEN) but
	 * no state in this case.  While other failures may be better caught before
	 * this function is called, we should be graceful here.  And for this
	 * particular case, and similar failure cases, we want SEND_NOTIFICATION
	 * (below) to let the peer know why we've rejected the request.
	 *
	 * Another case of null state is return from ikev2parent_inR1BoutI1B
	 * which returns STF_IGNORE.
	 *
	 * Another case occurs when we finish an Informational Exchange message
	 * that causes us to delete the IKE state.  In fact, that can be an
	 * STF_OK and yet have no remaining state object at this point.
	 */

	DBG(DBG_CONTROL,
	    DBG_log("complete v2 state transition from %s with %s",
		from_state_name,
		result > STF_FAIL ?
		    enum_name(&ikev2_notify_names, result - STF_FAIL) :
		    enum_name(&stfstatus_name, result)));

	switch (result) {
	case STF_OK:
		if (st == NULL) {
			DBG(DBG_CONTROL, DBG_log("STF_OK but no state object remains"));
		} else {
			/* advance the state */
			success_v2_state_transition(md);
		}
		break;

	case STF_INTERNAL_ERROR:
		whack_log(RC_INTERNALERR + md->note, "%s: internal error",
			  from_state_name);

		DBG(DBG_CONTROL,
		    DBG_log("state transition function for %s had internal error",
			    from_state_name));
		break;

	case STF_TOOMUCHCRYPTO:
		passert(st != NULL);
		unset_suspended(st);
		pexpect(!st->st_calculating);
		libreswan_log("message in state %s ignored due to cryptographic overload",
			      from_state_name);
		log_crypto_workers();
		/*
		 * ??? this used to FALL THROUGH to case STF_FATAL.
		 *
		 * Effectively we ignore this state transition
		 * but keep the original state.
		 *
		 * ??? Perhaps we have half-computed crypto and perhaps
		 * that is a problem if we try to advance the state later.
		 */
		break;

	case STF_FATAL:
		passert(st != NULL);
		whack_log(RC_FATAL,
			  "encountered fatal error in state %s",
			  from_state_name);
		release_whack(st);
		if (IS_CHILD_SA(st)) {
			struct state *pst = state_with_serialno(st->st_clonedfrom);

			release_whack(pst);
		}
		release_pending_whacks(st, "fatal error");
		delete_state(st);
		md->st = st = NULL;
		break;

	default: /* a shortcut to STF_FAIL, setting md->note */
		passert(result > STF_FAIL);
		md->note = result - STF_FAIL;
		/* FALL THROUGH ... */
	case STF_FAIL:
		whack_log(RC_NOTIFICATION + md->note,
			  "%s: %s",
			  from_state_name,
			  enum_name(&ikev2_notify_names, md->note));

		if (md->note != NOTHING_WRONG) {
			if (!(md->hdr.isa_flags & ISAKMP_FLAGS_v2_MSG_R)) {
				/* We are the exchange responder */
				DBG(DBG_CONTROL, DBG_log("sending a notification reply"));
				/* Check if this is an IKE_INIT reply w INVALID_KE */
				if (md->hdr.isa_xchg == ISAKMP_v2_SA_INIT &&
				    md->note == (notification_t)v2N_INVALID_KE_PAYLOAD) {
					DBG(DBG_CONTROL, DBG_log("sending IKE_INIT with INVALID_KE"));
					send_v2_notification_invalid_ke_from_state(st);
				} else {
					SEND_V2_NOTIFICATION(md->note);
				}

				if (st != NULL) {
					if (md->hdr.isa_xchg == ISAKMP_v2_SA_INIT) {
						delete_state(st);
					} else {
						delete_event(st);
						event_schedule(EVENT_v2_RESPONDER_TIMEOUT, MAXIMUM_RESPONDER_WAIT, st);
					}
				}
			} else {
				/* We are the exchange initiator */
				pexpect(st !=  NULL && st->st_event != NULL &&
						st->st_event->ev_type == EVENT_v2_RETRANSMIT);
			}
		}

		DBG(DBG_CONTROL,
		    DBG_log("state transition function for %s failed: %s",
			    from_state_name,
			    md->note == NOTHING_WRONG ?
				"<no reason given>" :
				enum_name(&ikev2_notify_names, md->note)));
		break;
	}
}

v2_notification_t accept_v2_nonce(struct msg_digest *md,
				chunk_t *dest,
				const char *name)
{
	/*
	 * note ISAKMP_NEXT_v2Ni == ISAKMP_NEXT_v2Nr
	 * so when we refer to ISAKMP_NEXT_v2Ni, it might be ISAKMP_NEXT_v2Nr
	 */
	pb_stream *nonce_pbs;
	size_t len;

	nonce_pbs = &md->chain[ISAKMP_NEXT_v2Ni]->pbs;
	len = pbs_left(nonce_pbs);

	if (len < MINIMUM_NONCE_SIZE || MAXIMUM_NONCE_SIZE < len) {
		loglog(RC_LOG_SERIOUS, "%s length not between %d and %d",
			name, MINIMUM_NONCE_SIZE, MAXIMUM_NONCE_SIZE);
		return v2N_INVALID_SYNTAX; /* ??? */
	}
	clonereplacechunk(*dest, nonce_pbs->cur, len, "nonce");
	return v2N_NOTHING_WRONG;
}


bool modp_in_propset(oakley_group_t received, struct alg_info_ike *ai_list)
{

	if (lookup_group(received) == NULL) {
		DBG(DBG_CONTROL, DBG_log(
			"Received DH group %d not supported", received));
		return FALSE;
	}

	if (ai_list != NULL) {
		struct ike_info *ike_info;
		int cnt;

		ALG_INFO_IKE_FOREACH(ai_list, ike_info, cnt) {
			if (received == ike_info->ike_modp)
				return TRUE;
		}
		DBG(DBG_CONTROL, DBG_log(
			"received DH group %d not in our proposal set", received));
		return FALSE;
	} else {
		const enum ike_trans_type_dh *group;

		DBG(DBG_CONTROL,DBG_log("check our default proposal for received DH group"));
		for (group = IKEv2_oakley_sadb_groups;
		     *group != OAKLEY_GROUP_invalid; group++) {
			if (received == (*group))
				return TRUE;
		}
		DBG(DBG_CONTROL,DBG_log("received DH group not in our default proposal"));
		return FALSE;
	}
}

oakley_group_t first_modp_from_propset(struct alg_info_ike *ai_list)
{

	if (ai_list != NULL) {
		struct ike_info *ike_info;
		int cnt;

		ALG_INFO_IKE_FOREACH(ai_list, ike_info, cnt) {
			if (ike_info->ike_modp != OAKLEY_GROUP_invalid) {
				/* confirm we support it */
				if (lookup_group(ike_info->ike_modp) != NULL)
					return ike_info->ike_modp;
			}
		}
	}

	/* no valid groups, again pick first from default list */
	return IKEv2_oakley_sadb_default_group;
}<|MERGE_RESOLUTION|>--- conflicted
+++ resolved
@@ -1010,12 +1010,9 @@
 		if (clear_payload_status.status != STF_OK) {
 			ikev2_log_payload_errors(clear_payload_status, st);
 			complete_v2_state_transition(mdp, clear_payload_status.status);
-<<<<<<< HEAD
-=======
 		} else if (enc_payload_status.status != STF_OK) {
 			ikev2_log_payload_errors(enc_payload_status, st);
 			complete_v2_state_transition(mdp, enc_payload_status.status);
->>>>>>> 910250f7
 		} else if (!(md->hdr.isa_flags & ISAKMP_FLAGS_v2_MSG_R)) {
 			/*
 			 * We are the responder to this message so
