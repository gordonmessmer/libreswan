--- conflicted
+++ resolved
@@ -99,15 +99,8 @@
 	unsigned refcnt; /* reference counted! */
 	enum dns_auth_level dns_auth_level;
 	char *dns_sig;
-<<<<<<< HEAD
 	realtime_t installed_time;
 	realtime_t until_time;
-=======
-	time_t installed_time,
-		last_tried_time,
-		last_worked_time,
-		until_time;
->>>>>>> 85ee98bb
 	chunk_t issuer;
 	enum pubkey_alg alg;
 	union {
