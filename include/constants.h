/* manifest constants
 *
 * Copyright (C) 1997 Angelos D. Keromytis.
 * Copyright (C) 1998-2002,2013 D. Hugh Redelmeier <hugh@mimosa.com>
 * Copyright (C) 2004-2008  Michael Richardson <mcr@xelerance.com>
 * Copyright (C) 2004-2009  Paul Wouters <paul@xelerance.com>
 * Copyright (C) 2008 Antony Antony <antony@xelerance.com>
 * Copyright (C) 2009 Avesh Agarwal <avagarwa@redhat.com>
 * Copyright (C) 2012 Paul Wouters <paul@libreswan.org>
 * Copyright (C) 2013 Tuomo Soini <tis@foobar.fi>
 *
 * This program is free software; you can redistribute it and/or modify it
 * under the terms of the GNU General Public License as published by the
 * Free Software Foundation; either version 2 of the License, or (at your
 * option) any later version.  See <http://www.fsf.org/copyleft/gpl.txt>.
 *
 * This program is distributed in the hope that it will be useful, but
 * WITHOUT ANY WARRANTY; without even the implied warranty of MERCHANTABILITY
 * or FITNESS FOR A PARTICULAR PURPOSE.  See the GNU General Public License
 * for more details.
 *
 */

#ifndef _CONSTANTS_H_

/*
 * This file was split into internal contants (Libreswan/pluto related),
 * and external constants (defined by IETF, etc.)
 *
 * Constants which are kernel/IPsec related are in appropriate
 * libreswan / *.h files.
 *
 */

/*
 * NOTE:For debugging purposes, constants.c has tables to map
 * numbers back to names.
 * Any changes here should be reflected there.
 */

#define elemsof(array) (sizeof(array) / sizeof(*(array)))       /* number of elements in an array */

/* Many routines return only success or failure, but wish to describe
 * the failure in a message.  We use the convention that they return
 * a NULL on success and a pointer to constant string on failure.
 * The fact that the string is a constant is limiting, but it
 * avoids storage management issues: the recipient is allowed to assume
 * that the string will live "long enough" (usually forever).
 * <libreswan.h> defines err_t for this return type.
 */

/* you'd think this should be builtin to compiler... */
#ifndef TRUE
#  define TRUE 1
#  ifndef LIBRESWAN_COCOA_APP
typedef int bool;
#  endif
#endif

#ifndef FALSE
#  define FALSE 0
#endif

#define NULL_FD (-1)    /* NULL file descriptor */
#define dup_any(fd) ((fd) == NULL_FD ? NULL_FD : dup(fd))
#define close_any(fd) do { if ((fd) != NULL_FD) { close(fd); (fd) = NULL_FD; \
			   } } while (0)

#include <inttypes.h>

#include <prcpucfg.h>

#ifndef BITS_PER_BYTE
# define BITS_PER_BYTE  8
#endif
#define BYTES_FOR_BITS(b)   (((b) + BITS_PER_BYTE - 1) / BITS_PER_BYTE)

#define streq(a, b) (strcmp((a), (b)) == 0)             /* clearer shorthand */
#define strcaseeq(a, b) (strcasecmp((a), (b)) == 0)     /* clearer shorthand */
#define memeq(a, b, n) (memcmp((a), (b), (n)) == 0)	/* clearer shorthand */

<<<<<<< HEAD
#define zero(x) memset((x), '\0', sizeof(*(x)))	/* zero all bytes */


=======
>>>>>>> 262ac3a2
/* routines to copy C strings to fixed-length buffers */
extern char *jam_str(char *dest, size_t size, const char *src);
extern char *add_str(char *buf, size_t size, char *hint, const char *src);

/* set type with room for at least 64 elements for ALG opts
 * (was 32 in stock FS)
 */

typedef uint_fast64_t lset_t;
#define PRIxLSET    PRIxFAST64
#define LELEM_ROOF  64	/* all elements must be less than this */
#define LEMPTY ((lset_t)0)
#define LELEM(opt) ((lset_t)1 << (opt))
#define LRANGE(lwb, upb) LRANGES(LELEM(lwb), LELEM(upb))
#define LRANGES(first, last) (last - first + last)
#define LHAS(set, elem)  ((LELEM(elem) & (set)) != LEMPTY)
#define LIN(subset, set)  (((subset) & (set)) == (subset))
#define LDISJOINT(a, b)  (((a) & (b)) == LEMPTY)

/* Routines to check and display values.
 *
 * WARNING: Some of these routines are not re-entrant because
 * they use a static buffer.
 * When a non-re-entrant version is called, the buffer holding the result
 * may be overwritten by the next call.  Among other things, this means that
 * at most one call should appear in the argument list to a function call
 * (e.g. a call to a log function).
 */

/* Printing Enums:
 *
 * An enum_names table describes an enumeration (a correspondence
 * between integer values and names).
 *
 * enum_name() returns the name of an enum value, or NULL if unnamed.
 * enum_show() is like enum_name, except it formats a numeric representation
 *    for any unnamed value (in a static area -- NOT RE-ENTRANT)
 * enum_showb() is like enum_show() but uses a caller-supplied buffer
 *    for any unnamed value and thus is re-entrant.
 */

/* Printing lset_t values:
 *
 * bitnamesof() formats a display of a set of named bits (in a static area -- NOT RE-ENTRANT)
 * bitnamesofb() formats into a caller-supplied buffer (re-entrant)
 */

typedef const struct enum_names enum_names;

extern const char *enum_name(enum_names *ed, unsigned long val);

#define ENUM_SHOW_BUF_LEN	14	/* enough space for any unsigned 32-bit + "??" */
extern const char *enum_showb(enum_names *ed, unsigned long val, char *buf, size_t blen);

/* sometimes the prefix gets annoying */
extern const char *strip_prefix(const char *s, const char *prefix);

extern const char *enum_show(enum_names *ed, unsigned long val);        /* NOT RE-ENTRANT */

extern int enum_search(enum_names *ed, const char *string);

/* Printing lset_t values:
 *
 * These routines require a name table which is a NULL-terminated
 * sequence of strings.  That means that each bit in the set must
 * have a name.
 *
 * bitnamesof() formats a display of a set of named bits (in a static area -- NOT RE-ENTRANT)
 * bitnamesofb() formats into a caller-supplied buffer (re-entrant)
 */
extern bool testset(const char *const table[], lset_t val);
extern const char *bitnamesof(const char *const table[], lset_t val);   /* NOT RE-ENTRANT */
extern const char *bitnamesofb(const char *const table[],
			       lset_t val,
			       char *buf, size_t blen);

/*
 * The sparser_name should be transformed into keyword_enum_value
 *
 * keyword_enum_value is used by starter()
 *
 */

#define LOOSE_ENUM_OTHER 255

struct keyword_enum_value {
	const char *name;
	unsigned int value;
};

struct keyword_enum_values {
	const struct keyword_enum_value *values;
	size_t valuesize;
};

extern struct keyword_enum_values kw_host_list;

extern const char *keyword_name(struct keyword_enum_values *kevs,
				unsigned int value);

/* sparse_names is much like enum_names, except values are
 * not known to be contiguous or ordered.
 * The array of names is ended with one with the name sparse_end
 * (this avoids having to reserve a value to signify the end).
 * Often appropriate for enums defined by others.
 */
struct sparse_name {
	unsigned long val;
	const char *const name;
};

typedef const struct sparse_name sparse_names[];

extern const char *sparse_name(sparse_names sd, unsigned long val);
extern const char *sparse_val_show(sparse_names sd, unsigned long val); /* uses static buffer -- NOT RE-ENTRANT */
extern const char sparse_end[];

#define FULL_INET_ADDRESS_SIZE    6

extern void init_constants(void);

#include "ietf_constants.h"
#include "pluto_constants.h"
#include "names_constant.h"

#define _CONSTANTS_H_
#endif /* _CONSTANTS_H_ */
<|MERGE_RESOLUTION|>--- conflicted
+++ resolved
@@ -79,12 +79,8 @@
 #define strcaseeq(a, b) (strcasecmp((a), (b)) == 0)     /* clearer shorthand */
 #define memeq(a, b, n) (memcmp((a), (b), (n)) == 0)	/* clearer shorthand */
 
-<<<<<<< HEAD
 #define zero(x) memset((x), '\0', sizeof(*(x)))	/* zero all bytes */
 
-
-=======
->>>>>>> 262ac3a2
 /* routines to copy C strings to fixed-length buffers */
 extern char *jam_str(char *dest, size_t size, const char *src);
 extern char *add_str(char *buf, size_t size, char *hint, const char *src);
