--- conflicted
+++ resolved
@@ -17,13 +17,10 @@
 * Fix for NAT-T vendorid payload on some ARM processors [dhr]
 * Fix reference to unused file in README.nss [Tuomo]
 * Fix 'ip' failure when built against libcap-ng [Kyle McMartin]
-<<<<<<< HEAD
 * Split networking support for remote_peer_type=cisco [Avesh]
-=======
 * Fixup for compiling with broken version of nspr [Avesh]
 * Update ipsec.conf man page [Tuomo]
 * In rare circumstances, DPD could kill an active tunnel [Shinichi Furuso]
->>>>>>> 376f12d4
 
 v2.6.24
 * Give clear warning about missing defaultroute [Tuomo]
