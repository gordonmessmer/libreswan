
See also https://libreswan.org/

v3.0 (unreleased)
* FORK: Rename from Openswan to Libreswan [Team]
        (for older CHANGES see docs/CHANGES.openswan)
* FORK: Changed our VendorID prefix to "OEN" [Team]
* LICENSE: Updated FSF address on the GPLv2 COPYING file [Team]
* TRADEMARK: Give everyone unlimitel eternal royalty-free license to
        use the name "libreswan" to refer to this software and website [Team]
* NSS: is now mandatory - custom crypto code removed [Paul]
* NSS: Support reading NSS password from file [Avesh]
* NSS: Added "ipsec initnss" command [Paul]
* NSS: We need to include nsperror.h for PR_GetError() [Paul]
* NSS: PK11_DigestFinal() passed sizeof pointer instead of passing
        sizeof *pointer [Paul]
* DNS: Removed LWRES code and old static ISC libraries [Paul]
* DNS: Don't attempt to resolve numerical sourceip= values [Paul]
* DNS: starter and pluto now support USE_DNSSEC using libunbound [Paul]
* OE: Removed support for old KEY and TXT DNS records [Paul]
* OE: Add support for IPSECKEY in ipsec showhostkey [Paul]
* pluto: --config <fn> uses libipsecconf to read 'config setup' [Kim B. Heino]
* pluto: left=%defaultroute now obtains src ip from routing table [Kim B. Heino]
* pluto: Removed support for non-strict ike/esp lines [Paul]
* pluto: UDPFROMTO support was not enabled for NETKEY if not also build
         with KLIPS [Paul]
* pluto: Pass traffic selectors to the kernel in Transport Mode [Avesh]
         (rhbz#831669)
* pluto: Fix phase confusion in xauth/modeconfig [Avesh]
* pluto: Added new option plutostderrlogtime= (default=no) [Paul]
* pluto: Additional safety checks to strncat() calls for addrtot(),
         inet_addrtot(), sin_addrtot(), alg_info_snprint_esp(),
         alg_info_snprint_ah(), idtoa() and format_end() [Paul]
* pluto: Removed unused OCSP code [Paul]
* pluto: crlcheckinterval did not interpret plain numbers as seconds [Philippe]
* pluto: Change ft_mbz to ft_zig - Don't error on "must be zero" but instead
         "zero ignore". This works around an Android ICS/racoon bug [Paul]
* pluto: Update known vendorids [Paul]
* pluto: phased out HAVE_THREADS, pluto/pam now thread-safe [Philippe/Paul]
* pluto: Fixed IPSEC_CONFDDIR handling which broke NSS in tests [Paul]
* pluto: obsoleted prepluto= postpluto= plutoopts= config setup options [Paul]
* pluto: obsoleted plutowait= and pluto= config setup option [Paul]
* pluto: removed manual keying remnants [Paul]
* pluto: remove protostack=auto and --use-auto, netkey is new default [Paul]
* pluto: Added perpeerlog=yes|no and perpeerlogdir=/var/log [Paul]
* pluto: Added retransmits=yes|no (matches pluto --noretransmits) [Paul]
* pluto: Added plutofork=yes|no to match pluto --nofork [Paul]
* pluto: added ikeport= and nat_ikeport= options, and --natikeport [Paul]
* pluto: support for secretsfile= and ipsecdir= in ipsec.conf [Paul]
* pluto: remove old unsused USE_IPSECPOLICY code [Paul]
* pluto: rhbz#609343: pluto crashes when removing logical interface [Avesh]
* pluto: dont stop processing after --coredir argument [Paul]
* pluto: perform whack --listen and addconn --autoall on startup [Paul]
* pluto: if started with --nofork, don't care about existing pid file [Paul]
* pluto: incorrect free in scan_proc_shunts() [Roel van Meer]
* pluto: eclipsed() was broken since freeswan-2.02 [Philippe]
* addconn/pluto: ensure conn names are always treated case sensitive [Paul]
* _plutoload: obsoleted [Kim/Paul]
* auto: no longer pass defaultroute/defaultrouteaddr to addconn [Paul]
* whack: fix handling --sha2_truncbug and --nm_configured options [Paul]
* whack: don't try to write to closed stdout tty [Philippe]
* DPD: reduce flood of DPD messages with unexpected seqno [Andrey Alexandrenko]
<<<<<<< HEAD
* DPD: We did not send DPD VID in aggressive mode with NAT-T disabled
=======
* DPD: dpdaction=restart can cause full phase1 timeout after DPD 
  (rhbz#848132) [Avesh]
>>>>>>> 697d3f27
* PAM: updated contrib/pam.d/pluto (rhbz#815127) [Philippe Vouters]
* PAM: move pam out of contrib, and install config when HAVE_XAUTHPAM [Paul]
* IKEv1: In aggresive mode: allow ISAKMP_NEXT_CR ISAKMP_NEXT_CERT as
         payloads [Philippe]
* IKEv1: aggressive mode sometimes picked wrong RSA/PSK conn [Philippe]
* IKEv1: Simplify outgoing NAT-T proposals, fix logging [Paul]
* XAUTH: Support for runtime choice of xauthby=<pam|file> [Philippe]
* XAUTH: Support for Mutual RSA + XAuth (interop with Shrew Soft) [Philippe]
* XAUTH: Fixed updown to remove ModeCfg (cisco) obtained sourceip [Avesh/Tuomo]
* XAUTH: Do not redo xauth/modecfg during rekey to cisco [Avesh]
* XAUTH: Use incoming XAUTH VID when picking best connection [Philippe]
* XAUTH: pam was failing when built with USE_LIBCAP_NG=true [Philippe Vouters]
* XAUTH: Fixup of defines [Paul/Philippe]
* XAUTH: Don't use XAUTH VID to put conn in policy XAUTH [Andrey Alexandrenko]
* XAUTH: Fix XAUTH TYPE handling and logging [Philippe]
* IKEv2: Comply to RFC's for "must be zero" to ignore instead of abort [Paul]
         (rhbz#831669)
* IKEv2: road warrior support [Antony/Paul/Avesh]
* IKEv2: narrowing code extended to cover ports,protocol,subnets [Antony/Paul]
* Only set MODP768_MODULUS with USE_VERYWEAK_DH1 [Paul]
* NETKEY: ignore interfaces= line for NETKEY [Paul]
* NETKEY: Fix for three AES-GCM issues with key lengths 128, 192, 256 bits
          and IV of 8, 12, 16 bytes as per RFC 4106 [Avesh]
* NETKEY: Labeled IPsec updates [Avesh]
* NETKEY: Support for SHA384/SHA512 and integ(ikev2)  in ESP [Avesh]
* NETKEY: In _updown.netkey, insert route on correct interface when nexthop
          is used [Tuomo]
* KLIPS: Removed support for Linux < 2.4.4 [Paul]
* KLIPS: Changed _startklips to use ip route instead of netstat [Harald]
* KLIPS: misc. fixes, mostly satot() related [David]
* KLIPS: 20% speed gain on transmitting packets [David]
* MAST: Fixed _updown.mast missing incomplete if-clause [Harald]
* SAREF: kernel patches updated to linux 3.2.0 [Simon Deziel]
* addconn: mimic _plutoload, cleanup and fixup of functions [Paul]
* scripts: Support /etc/sysconfig/ipsec and /etc/default/ipsec (rhbz#789917)
* _stackmanager: new script replacing _startnetkey/_startklips [Paul]
* barf: do not grep lastlog, wtmp, tmp (rhbz#771612) [Paul]
* verify: ported ipsec verify from perl to python [Paul]
* auto: fix --status output for vnet/vhost case [Ani]
* copyright: Removed obsoleted/unmaintained "ipsec copyright" command [Paul]
* showdefaults: removed ipsec showdefaults [Paul]
* _include: Removed obsolete _include program [Paul]
* policy: Removed broken 'ipsec policy' [Paul]
* mailkey: Removed obsolete command. Was already not build or installed [Paul]
* scripts: phased out /var/run/pluto/ipsec.info [Paul]
* OSX: Set __APPLE_USE_RFC_3542 required for udpfromto functionality [Paul]
* DOCS: Add man page leftid= note on Cisco ID_KEY_ID Group Name [Philippe]
* liblibreswan: Remove unused optionsfrom() temp file handling [Paul]
* liblibreswan: Support comma's inside OID's by using ",," to mean ","
  inside the OID (rhbz#868986) [Matt Rogers]
* testing: Ported broken UML harness to KVM/libvirt/9p [Paul/Antony]
           (see the wiki on libreswan.org for details on how to use it)
* packaging: Updated libreswan.spec to reflect updated options [Paul]
* Bugtracker bugs fixed:
    #993 ipsec showhostkey: wrong kind of key PPK_XAUTH [Philippe Vouters]
   #1308 forceencaps= setting does now show up in "ipsec auto --status"
         [Matt Rogers]
   #1329 IKEv2 core dumps on 2.6.32 with changes backported from the 2.6.38
         tree [Steve Lanser]
   #1334 Block rules created by openswan remain even after tunnel
         establishment or XFRM_MSG_POLEXPIRE [Panagiotis Tamtamis]
   #1349 pluto logging no subjectAltName matches ID '%fromcert', replaced
         by subject DN [Tuomo]
   #1359 Openswan L2TP and IPhone vpn connection [Paul]
   #1375 ipsec verify uses perl, should use python [Paul]
   #1381 XAuth: the variable PLUTO_XAUTH_USERNAME is empty in the updown
   	 script [Bram]
   #1384 confusing output from ipsec auto --status [Bram]

For older changes, see docs/CHANGES.openswan<|MERGE_RESOLUTION|>--- conflicted
+++ resolved
@@ -60,12 +60,9 @@
 * whack: fix handling --sha2_truncbug and --nm_configured options [Paul]
 * whack: don't try to write to closed stdout tty [Philippe]
 * DPD: reduce flood of DPD messages with unexpected seqno [Andrey Alexandrenko]
-<<<<<<< HEAD
 * DPD: We did not send DPD VID in aggressive mode with NAT-T disabled
-=======
 * DPD: dpdaction=restart can cause full phase1 timeout after DPD 
   (rhbz#848132) [Avesh]
->>>>>>> 697d3f27
 * PAM: updated contrib/pam.d/pluto (rhbz#815127) [Philippe Vouters]
 * PAM: move pam out of contrib, and install config when HAVE_XAUTHPAM [Paul]
 * IKEv1: In aggresive mode: allow ISAKMP_NEXT_CR ISAKMP_NEXT_CERT as
