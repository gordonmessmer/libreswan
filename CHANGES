
Note that listings are in chronological order of release times, not in order
of version numbers, so you will find 2.5.x and 2.6.x releases intersperced.

See also docs/KNOWN_BUGS and http://bugs.openswan.org/

v2.6.32 (unreleased)
* Remove by default forced -DLEAK_DETECTIVE [Tuomo]
* Makefile.inc now uses USE_LEAK_DETECTIVE?=false [Paul]
* NOMMU: Add -DCOMPILER_HAS_NO_PRINTF_LIKE to support arm-elf-gcc [Paul]
* NOMMU: If pluto is started with --nofork, then also disable nhelpers [Paul]
* NOMMU: Added HAVE_NO_FORK?= option to Makefile.inc (default false) [Paul]
* INTEROP: Ignore IKEv1 notification type 40001 (Netscreen private use) [Andreas/Daniel]
* IKEv2: Fix crash on receiving retransmited STATE_PARENT_I2 on bad AUTH [Paul]
* IKEv2: Check for USE_TRANSPORT_MODE in all received notification payloads,
    not just the first notify payload. This is Red Hat bugzilla 646718 [Avesh]
* MAST: The mastX interface no longer gets/needs an IP address [Paul]
* MAST: avoid routes towards virtual ipsecN interface [Bart/Roel]
* SAREF: set sareftrack=yes as the default policy [Paul]
* Fix printf format arguments [Simon]
* Added ipsec addconn --checkconfig and initscript support [Harald]
* Fix for:  either "local" is duplicate, or "secondary" is garbage [Simon]
* KLIPS: Better interface handling in _startklips [Paul]
* fix interface parsing in getinterfaceinfo() [Bart/Roel]
* KLIPS: Support more then 9 ipsec/mast interfaces in parser [Simon]
* OCF: Fix up usage of crp_olen as returned from ocf [David]
* OCF: Order algs correctly for processing when mixing AUTH/CIPHER algs [David]
* Fix bad memory read with full debugging enabled (pbs_room vs pbs_left) [Dhr]
* Fix bad memory read with -lefence in osw_alias_cmp() [Dhr]
* Fix for STF_INLINE case in quick_inI1_outR1_cryptocontinue1() [Dhr]
* KLIPS: make kpatch is more robust, less manual patching [Paul]
* UML: Various minor fixes to get uml system back online [Paul]
* SPEC: Add "development" define in spec file to build devel version [Tuomo]
<<<<<<< HEAD
* RSA: Fix generation of ipsec.secrets when missing on first startup [Paul]
* DPD: move unroute_connection() before deleting it, not after it for the
       dpdaction=clear case when the remote has vanished [dhr/paul]
=======
* DPD: DPD_ACTION_RESTART would always execute DPD_ACTION_RESTART_BY_PEER [dhr]
* DPD: DPD_ACTION_CLEAR crash on CK_INSTANCE with -lefence [Tuomo]
* DPD: flush_pending_by_connection() when doing a %clear on DPD timeout [dhr]
>>>>>>> b6aae3fd
* Bugtracker bugs fixed:
   #1095 Local packets are dropped on ipsec device when marking packets in
         OUTPUT chain [Wolfgang Nothdurft]
   #1160 init.d script not reporting correct exit status on config parse
         error [James Mead]

v2.6.31 (October 18, 2010)
* Fix for OCSP compile of commit 934ce6c9443832c [Paul]

v2.6.30 (October 18, 2010)
* Fix for: ASSERTION FAILED at connections.c:1579: c->kind == CK_TEMPLATE [Paul]
* Add --listen/listen= option to limit listening to a single IP [Paul]
* sa_policy_bit_names was missing ModeConfig DNS and WINS bit names [Paul]
* SAREF: Add sareftrack=<no|yes|conntrack> connection option [Paul]
* Fix for "handling event EVENT_RETRANSMIT for <invalid>" [Paul]
* Fix for specifying protport=47 (GRE has no ports) [Paul]
* IKEv2: Don't fill traffic selector struct in IKEv2 child SA when not recv'd [Paul]
* MODULES: Add geode-aes to the list of crypto modules to load [Paul]
* Don't install ipsec init script as /etc/init.d/setup [David]
* Don't create rc.? symlinks - let user use chkconfig etc instead [Paul]
* Bugtracker bugs fixed:
   # 252/619 more than 20 payloads in message; ignored [paul]
   # 690 ipsec lwdnsq --help not implemented
   # 860 Port --random for newhostkey [Paul]
   #1005 Incorrect message "R_U_THERE_ACK has unexpected sequence number" [Mike]
   #1040: Fix to compile without DEBUG [Paul]
   #1054: Startup warning: "ignored obsolete keyword (null)" [Michael Smith]
   #1112: Prototypes only, if function enabled in c-source with KLIPS or
          PFKEY [Henry N.]
   #1115: Fix various warnings u_char * vs. char * for sscanf,... [Henry N.]
   #1149: pluto uses empty NAT_OA as IDci, Server behind NAT and non natted
          Windows XP [Wolfgang Nothdurft]
   #1151: The ipsec module is not removed by 'ipsec setup stop' [Paul]

v2.6.29 (September 27, 2010)
! This release is made for CVE-2010-3302 and CVE-2010-3308
! Duplicate CVE's issues for these are CVE-2010-3752 and CVE-2010-3753
* XAUTH: Avoid buffer overflow in CISCO DNS info [dhr/paul]
         Avoid shell problems with single quotes CISCO DNS paramters [dhr/paul]
  http://www.cve.mitre.org/cgi-bin/cvename.cgi?name=2010-3302
* XAUTH: Avoid buffer overflow in CISCO BANNER [dhr/paul]
         Avoid shell problems with single quotes in CISCO paramters [dhr/paul]
  http://www.cve.mitre.org/cgi-bin/cvename.cgi?name=2010-3308
* NETKEY: Fix for spurious %hold netlink-acquires [Paul/dhr]
* KLIPS: Fix compiling on 2.6.18 based RHEL5 kernels [Paul]
* Various fixes based on automated source code review [dhr]
* SAREF: Updated for 2.6.35 kernel [Harald]
* KLIPS: Updated for 2.6.35 kernel [Harald]
* PACKAGING Use Epoch 1: for Debian/Ubuntu [Simon]
* MAST: fix iptables rule "leak" on rekey [Bart]
* MAST: use only the most recent iptables rule [Bart]
* pluto: restrict rekeymargin to be smaller than salifetime [Bart]
* MAST: ensure we don't end up with mtu=0 on mast0 [Bart/Paul]
* MAST: enforce outgoing tunnel policy [Bart]
* MAST: use addflow pfkey command to set policy on tunnel SAs [Bart]
* Added a new pfkey flag, POLICYONLY, to the ADDFLOW command [Bart]
* MAST: allow for setting of policy for inbound SAs [Bart]
* MAST: favour deleting an SA even if the pfkey op failed [Bart]
* HAVESTATSD: Log new phase2 messages as a result of a rekey [Paul]
* MAST: use iptables --comment to show the conn name [Bart]
* VNET: differentiate instantiation of road warriors and vnet [Paul]
* Log LEAK_DETECTIVE and HAVE_LIBNSS support on startup [Paul]
* IKEv2 connections were broken since 2.6.25 [Avesh]
* MAST: new "ipsec policy" command replaces "ipsec eroute" [Bart]
* Fix SElinux warning in realsetup (bz628879) [Avesh]
* Support for SHA2_256 in IKEv2 (bz621790) [Avesh]
* IKEv2: Fix for using MD5 and PRF conversion function [Avesh]
* SAREF: Improved workaround for rp_filter [Bart]
* NSS: Increase minimum nss for rhbz#453577 [Paul]
  (this allows us to revert workaround in git 6c8ff2791d1)
* SAREF: Added /proc/net/ipsec/saref that shows kernel patch state [Bart]
* SAREF: Add SAref checks to ipsec verify [bart/paul]
* A bunch of Makefile.inc variables could not be overridden properly [Paul]
* Bugtracker bugs fixed:
   #1042 NF_INET_LOCAL_OUT vs NF_IP_LOCAL_OUT still broken [David]
   #1102: Ensure KLIPS still works on older kernels [Paul]
   #1113: crypt_dh.c: Fix "warning: multi-line comment" [Tuomo]

v2.6.28 (July 29, 2010)
* MAST: Fix SAref vmalloc() call that could cause a kernel panic [Bart]
* SAREF: rework exported interface to avoid might_sleep() during rcu lock [Bart]
* SAREF: Use the correct mask when updating nfmark in rcv path [Bart]
* MAST: Cleanup updown.mast iptables rule management [Bart]
* MAST: Rework mast init scripts to use conntrack [Bart]
* MAST: Remove iptables rules after SA is deleted [Bart]
* SAREF: Fix bug in stream-socket saref mode [Bart]
* SAREF: Ported to apply on Linux 2.6.34 [Harald]
* MAST: Fix for NAT-T mode (set ixs->outgoing_said in mast mode) [Bart]
* MAST: Fix module unload with mast [Bart]
* Allow rightsubnet=vnet:%priv rightprotoport=17/%any w/o right=%any [Paul]
* SAREF: Log SAref and SAbind capabilities on pluto startup [Paul]
* Log tunnel down with HAVE_STATSD as "down", not "unknown" [Paul]
* Changes to _realsetup.in for making the init script LSB compliant [Avesh]
  rhbz #594767
* _startnetkey update for DNS and NetworkManager [Avesh]
* SAREF: fix bug in stream-socket saref mode [Bart]
* Added TCP header flags to ipsec_print_ip() output [Bart]
* KLIPS: Don't fail non-existant header_ops (breaks ppp) [David]
* KLIPS: ip_select_ident hashing fix in AH xmit path [Kirill Berezin]
* HAVE_STATSD: Fix phase1/phase2 logging through HAVE_STATSD interface [David]
* HAVE_STATSD: log output fix when two connections share a phase1 [David]
* HAVE_STATSD: Slightly clarified and changed log messages [Paul]
* SAREF: Clarified defines and fixed nfmark printing in HAVE_STATSD [dhr/Paul]
* MAST: Temp workaround in _updown.mast for martians problem [Bart/Paul]
* Cleanup source code to use C-style comments [Tuomo]
* Bugtracker bugs fixed:
   # 1120: [PATCH] netlink receive buffer size too small for linux 2.6.32
           [Roman Hoog Antink]

v2.6.27 (June 21, 2010)
* Fixes to the SAREF / MAST code to avoid recursion loops [Bart]
* KLIPS compile fixes for 2.4 kernels [David]
* Memory leak fix unshare_connection_strings [Shinichi Furuso]
* define ALLOW_MICROSOFT_BAD_PROPOSAL to allow connecting to behind NAT [Paul]
* Missing load_oswcrypto() call 'ipsec showhostkey' [Kevin Locke]
  (this is http://bugs.debian.org/cgi-bin/bugreport.cgi?bug=575757?)
* Log the netfilter mark (him/me) with HAVE_STATSD=true [Paul]
* saref-bind kernel patch that allows setsockopt() to an saref [Bart]
* Rename /bin/statsd to /bin/openswan-statsd with HAVE_STATSD=true [Paul]
* contrib/sarefnc is netcat (nc) with saref settable option [Bart]
* Allow multiple proposals in Aggressive Mode, as long as the DH group is
  the same for all of them [Michael H. Warfield]
* alg_info_addref() needed #ifdef KERNEL_ALG like  alg_info_delref() [Shinichi]
* Remove the obsolete _confread script. [Simon]
* Correct the creation of the directory /var/lock/subsys. [Simon]
* Set a default value for IPSECsyslog in setup to avoid logger errors. [Simon]
* Cleanup source code to use C-style comments [Tuomo]
* Enable addconn to read config from stdin when called with --config - [Simon]
* Fix for broken enum_names regarding ENCAPSULATION_MODE_TUNNEL* [Paul]
* Fix for a few gcc warnings in dnskey.c and xauth.c [Paul/Simon]
* Fix for kernel_pfkey.c bad_case(esatype) introduced in 2.6.25 [Bart]
* Bugtracker bugs fixed:
   #  76: ipsec verify warns about no RSA key when using X509 pem files [Paul]
   #1074: virtual_private broken on U2.6.19/K2.6.27.25-78.2.56.fc9.i686?
          Fix virtual_private checks to give correct warnings [Tuomo]
   #1101: protoport code and nat-t code are switching ports with netkey
          [Mika Ilmaranta/Tuomo]
   #1106: Incorrect xfrm policy with both-NAT client connection [Paul]

v2.6.26 (May 25, 2010)
* KLIPS fixes for 2.6.33 kernel [Greg Ungerger/David]
* RFC-5114 Diffie-Hellman group 22, 23 and 24 support [Avesh]
* Revert broken work-around for nspr4 warning [Tuomo]
* Copy David's klips fixes to netlink where they are needed too [Tuomo]
* Fix bogus initiations of existing tunnels on netkey introduced
  in 2.6.25 [Tuomo]
* Compile fixes for compiling without NAT_TRAVERSAL [Paul]
* Fix pfkey error on tunnel deletion [David]
* Fix up eroute_connection for klips [David]
* When we ASSERT, show where we asserted [Bart]
* Merge in #osx branch [Paul]
* Fix eroute_type to satype conversion for pfkey [Bart]
* Fix confusion about transport_proto and proto in comments and bsdkame [Tuomo]
* Updated SecureClient patch for hybrid mode in contrib [Yair Elharrar] 
* remote_peer_type= support for whack [Avesh Agarwal]
* Cisco banner support in _updown via PLUTO_PEER_BANNER [Avesh Agarwal]
* New option nm_configured=yes will skip reconfiguring resolv.conf, so
  that NetworkManager can handle this. Can be directory whack'ed using
  the --nm_controlled option. [Avesh Agarwal]
* Clean up DPD logging. [Tuomo]
* SAref updated to 2.6.32 kernel [Bart/Paul]
* Bugtracker bugs fixed:
   # 414: Y2K38 bug in X.509 Digital Certificate handling [Andreas Steffen]
          (happened only on 32bit machines for certs expiring after 2038)
   # 428: Fix for representation of [...] used algorithms
          in ipsec auto --status [Martin Schiller]
   #1004: Better fix for bug #1004 [Mika Ilmaranta/Tuomo]
   #1035: Allow specifying interface name, eg left=%ppp0 [Martin Schiller]
   #1080: duplicate of #414
   #1085: Random disconnects of (ipsec+l2tpd) tunnels [Mika Ilmaranta/Tuomo]
   #1087: acquires cause invalid policies being inserted into xfrm policy
          introduced in 2.6.25 [Tuomo]
   #1093: enc alg=0 not found in constants.c:oakley_enc_names [Henry N.]
   #1094: IPSEC_RCV_DECAPFAIL with auth=ah [Wolfgang Nothdurft] 
   #1096: ipsec_xmit_send ignored mark of skb. causing ignoring of ip rules
          and only main routing table was used. [Wolfgang Nothdurft]
   #1104: Compile for NETKEY without KLIPS fails with missing symbols
          [Henry N.]
   #1107: buildfix for showpolicy.c when using gcc 4.5 by Paweł Zuzelski
   #1108: gcc-4.5.0 enum warning fix [Paweł Zuzelski]
   #1110: rightsubnet=vhost:%priv,%no not working as expected for non-natted
          case fixed by new #1004 fix [Mika Ilmaranta/Tuomo]
* Fix for protostack=auto when KLIPS or NETKEY is not compiled in [Paul]
* Fix for compiling without XAUTH (introduced with remote_peer=cisco support)
          [Thomas Geulig]
* Fix %prompt for encrypted X.509 private keys [Harald]
* Fix plutodebug=natt being accepted just like whack --debug-natt [Tuomo]

v2.6.25 (Mar 21, 2010)
* Google Summer of Code 2009 project for osxApp merged in [Paul]
  code contributed by student Jose Quaresma and mentor Stefan Arentz
* Google Summer of Code 2009 project for livetest merged in [Paul]
  code contributed by student Daniel Snider and mentor Paul Wouters
* Added exceptsocket NULL kernel_ops for non-bsd stacks [Paul]
* Remove hardcoded sql: from nss db path (showhostkey, rsasigkey) [Tuomo]
* Remove version from README.nss [Tuomo]
* Fixed obvious errors on fedora and centos5 rpm specs [Tuomo]
* Remove --key option from showhostkey [Paul]
* Fix for NAT-T vendorid payload on some ARM processors [dhr]
* Fix reference to unused file in README.nss [Tuomo]
* Fix 'ip' failure when built against libcap-ng [Kyle McMartin]
* Split networking support for remote_peer_type=cisco [Avesh]
* Fixup for compiling with broken version of nspr [Avesh]
* Update ipsec.conf man page [Tuomo]
* In rare circumstances, DPD could kill an active tunnel [Shinichi Furuso]
* Compile fixes for NETKEY without KLIPS [Ajay.V.Sarraju]
* Fix tcpdump operation on KLIPS/ipsecX interfaces [David]
* Report NETDEV_TX_BUSY when klips is overloaded with requests [David]
* Fix usage of KLIPS_IP_SELECT_IDENT to prevent kernel trace/warnings [David]
* Auth corruption due to unprotected data in sha1 (work_space) [Shinichi Furuso]
* Correct locking for SA tables in pfkey interface [Shinichi Furuso/David]
* Add locking to PRNG to prevent possible corruption [Shinichi Furuso/David]
* Fix oops on held packets [David]
* Implement remove_orphaned_holds for NETKEY [Tuomo]
* Fix _plutorun to use standard restart option for ipsec setup [Tuomo]
* Disable auto skb_dst_release so that icmp_send works [Ronen Shitrit/David]
* Fix for unloading KLIPS module on latish kernels [Ronen Shitrit]
* Fix init script default not to start up on boot by default [Tuomo]
* Do not store XAUTH password in a variable if read from the prompt [Avesh]
* spi/spigrp/tncfg blindly assumed KLIPS. Give nicer error output [Avesh]
* Fix for _updown.netkey not being able to delete route [Tuomo]
* Fix bad bare_shunt entry that break tunnel routing [David]
* Fix oops when network driver doesn't support all header_ops [David]
* Fix for hardcoded hmac 96 bits length [Avesh]
* Check for clrngd as well as rngd in ipsec verify [Paul]
* Fix default value for ikev2 in ipsec.conf man page [Tuomo]
* Support for USE_TRANSPORT_MODE in IKEv2 [Avesh]
* Fix fox implicit DSO linking with NSS [Avesh]
  - redhat bz#565140
* Fix various spelling errors [Harald]
* Fix for leftid=@[foo] notation [Michael H. Warfield]
* Interop issue with Cisco where with XAUTH and ModeConfig we expected
  ISAKMP_CFG_REPLY but we got ISAKMP_CFG_ACK [Paul]
* Support for receiving Cisco dns and domain settings and updating
  /etc/resolv.conf. Requires remote_peer_type=cisco [Avesh]

v2.6.24 (Jan 8, 2010)
* Give clear warning about missing defaultroute [Tuomo]
* Fix to allow ";" in the ike/esp parameters as per man page. [Avesh]
* Fix for DPD with NETKEY [Frank Eberle]
* Make initscript LSB compliant [Avesh]
* Fix for compiling with nss and broken nspr header [Elio Maldonado Batiz]
* Do not set the IKEv2 Critical flag for payloads defined in RFC 4306 [Avesh]
* Client side support for Cisco load balance directives in IKEv1 [Avesh]
  - new keyword: remote_peer_type=cisco
* Update ipsec_setup man page to match setup changes [Tuomo]
* Zeroize ISAKMP and IPsec SA's when in FIPS mode [Avesh]
* Initial contact from Windows/l2tp would fail once before succeeding [David]
* KLIPS compiles on all recent (upto 2.6.31) kernels [mcr]
* KLIPS fixes for 2.6.32 [david/paul]
* Fix for mixed IPv6 in IPv4 and vice versa tunnels [Heiko Hund]
* Fix for NETKEY on kernels 2.6.26+ [Andreas Steffan]
* NAT-OA fixes [David]
* Fixup cryptoapi sg_set_page for older kernels [David]
* Honour kernel build verbose setting via V=1 [mcr]
* Change NAT-Traversal support log message (It's not a patch) [Tuomo]
* Some programs were installed twice causing .old files [Avesh]
  - This is redhat bugzilla #546024
* lwdns.req.log moved from /var/tmp/ to /var/run/pluto/ [Avesh]
  - This is to avoid an SElinux AVC Denial
* Fix compilation so it does not require xmlto [paul]
* Fix NSS by removing extra sql: from NSS db directory name [Tuomo]
  (sql: syntax not supported on RHEL/CentOS nss version)
* Move NSS debug logging to DBG_PARSING [Tuomo]
* Bugtracker bugs fixed:
   # 428:  KLIPS NULL encryption patch (through cryptoapi)
   #1004: L2TP broken with NAT'ed clients [dhr/Tuomo/Paul]
   #1053: typo in notification sending routine [Seong-hun Lim]
   #1055: init script hangs on startup with semi-broken shells [Michael Smith]
          (eg busybox and debian's new default /bin/dash shell)
   #1056: setup script start_stop() checks for filesystem writability
   #1067: openswan fails on systems not supporting popen() [Jonathan Miller]
   #1072: Compiling with USE_VENDORID=false fails [paul]

v2.6.23 (Sep 8, 2009)
* Support for dropping unneeded capabilities using libcap-ng [Avesh]
  (Changed using  USE_LIBCAP_NG= in Makefile.inc)
* Additional ASN.1 parser checks by David McCullough [David]
* PSK support with USE_LIBNSS [Avesh Agarwal]
* Allow multiple different PSK road warriors with Aggressive Mode [David]
* Additional KLIPS debugging can be enabled in /proc/net/ipsec_saraw [David]
* Extended fipschecks [Avesh Agarwal]
* auto=route tunnels could fail due to an Opportunstic Encryption bug [David]
* passthrough routes on NETKEY where missing a a policy [Michael H. Warfield]
* The init script was mistakenly installed twice, once as 'setup' [Paul/Harald]
* LSB compliance error in initscript (debian bug#537335) [Petter Reinholdtsen]
* Fix for old style nat-t patch on newstyle 2.6.23+ kernel [Paul]
* ipsec verify now returns non-zero when an error is encountered [Paul]
* Fix for ipsec whack --crash <IP> crasher [David]
* Partial fix for #1004. We no longer drop the port from protoport= [dhr/Paul]
  transport mode L2TP now works again for the non-NAT'ed case
* Fix for size (XXX) differs from size specified in ISAKMP HDR (YYY) [David]
* Removed old USE_SMARTCARD code. Smartcards are now supported via NSS [Paul]
  (not all code was properly #ifdef'ed, so a few changes outside #ifdef
   SMARTCARD were needed)
* Prevent aggressive mode tunnels losing phase2 [David]
* Various fixes to eroutes [David]
* Bugtracker bugs fixed:
   #1044: openswan.spec file builds an RPM that is missing lwdnsq [Joe Steele]

v2.6.22 (?)
* Malicious X.509 certificates could crash the asn.1 parser.
  Found by Orange Labs vulnerability research team. Patches via
  an irresponsible 0-day public announcement by Andreas Steffen 
  (this is CVE-2009-2185)
* NSS support via USE_LIBNSS updated [Avesh Agarwal]
* Added USE_FIPSCHECK. [Avesh Agarwal]
* NAT-T cleanup (no nat-t patch needed for >= 2.6.23) [Harald Jenny/David]
* Enabled USE_DYNAMICDNS per default. Disabled USE_LWRES. [Paul]
* Fix for gcc 4.4 errors [Avesh Agarwal]
* AVC Denail with /var/tmp and openswan ipsec service [Avesh Agarwal]
  (see https://bugzilla.redhat.com/show_bug.cgi?id=489113)
* misc. fixes to the build system [mcr]
* Updated various Copyrights [Paul]
* Fix for DYNAMICDNS when dns name was unknown on initial load [David]
* Fix for ttoaddr when passing AF_INET/AF_INET6 [David]
* newer CA's (openssl) now use a crlnumber. Create one with 01 [Paul]
* Fixes to new nat-t code (HAVE_UDP_ENCAP_CONVERT ) [mcr]
* Some ipsec_tunnel KLIPS cleanups [mcr]
* Implement a fallback to SW for failed HW requests [David]
* Make sure that ipsec starts after the crypto layer [David]
* Fix compilation without OCF and cryptoapi instead [David]
* Fixes to compile with 2.6.29 [David]
* Fixed to compile on 2.6.30 [Harald Jenny]
* Fix for the default assigned of "ipsec0" to all packets [David]
* Fix for concurrent ISAKMP negotiations from different hosts to a
  single host with nhelpers>=1 [Anthony Tong]
* UDP port 501 encaps to interop with Lucent in contrib/lucent
  Contributed by  Rolando Zappacosta 
* Various warnings fixed in pluto [Gilles Espinasse]
* Bugtracker bugs fixed:
   #1031: Fail to compile KLIPS module on RHEL5.3 or CentOS5.3 [Mark Keir]
   #1030: aggressive mode & dead peer detection fails [Tim Horsburgh]
   #1023: Oops due to improper ipsec_sa destruction [Nick Jones]
   #1036: sysctl variables are not correctly set anymore [David]

v2.4.15 (Jun 25, 2009)
* Fix for CVE-2009-2185 X.509 ASN.1 parser crasher [Andreas Steffen/Paul]

v2.6.21 (Mar 30, 2009)
* Fix for CVE-2009-0790 DPD crasher [Gerd v. Egidy/Paul]
* Fix remaining SADB_EXT_MAX -> K_SADB_EXT_MAX entries. ["bencsathb"]
* Fix ipsec setup --status not showing amount of tunnels with netkey [Tuomo]
* Bugtracker bugs fixed:
   #1016: rightid=%fromcert without rightcert causes crash 

v2.4.14 (Mar 30, 2009)
* Fix for CVE-2009-0790 DPD crasher [Gerd v. Egidy/Paul]
* Fix for CVE-2009-1121 ipsec livetest tmp file "issue" [Paul]
* Bugtracker bugs fixed:
  #986: Compile-Error and Debugging in 'linux/net/ipsec/ipsec_alg_cryptoapi.c'

v2.6.20 (Feb 9, 2009)
* Added support for USE_NSS (default false) [Avesh Agarwal]
* USE_IPSEC_CONNECTION_LIMIT (default false) support for those who have to
  deal with export restrictions [David]
* Added "metric=" keyword to the conn section to allow host failover
  from another interface to ipsec using route management. [David]
* Split crypto calls off into liboswcrypto for easier FIPS handling [David]
* Fix sprintf warning in init_crypto_helper [Owen Jacobson]
* KLIPS could not be unloaded (requires updated nat-t patch) [David]
* Fix crasher with disassociated pending (async) crypto requests [David]
* Make pluto more verbose on aborting for embedded systems [David]
* Fix for ipsec_kversion.h on kernels > 2.6.22 non-RHEL/SLE [David]
* New parser was missing keep_alive= and force_keepalive= options [Paul]
* Fix for ipsec whack --listevents [Shingo Yamawaki]
* Fix compiling without OCF [David]
* Fix for using kernel cryptoapi algs causing bad packets [David]
* Fix ESP+IPCOMP processing [David]
* Only calculate (expensive) irs->sa_len when debug is enabled [David]
* Repaired missing code responsible for sending IPCOMP request to peer [David]
* Make sure we only set NEXT_NONE on the last VID entry that we add [David]
* Fix NETKEY with transport mode and NAT-T [Paul]
  (does not yet fully fix bug #1004, as the wrong IP (inside vs outsid)
   is used in the policy)
* Fix for KLIPS with NAT-t so decrypted packets do not appear to come
  from the hardcoded ipsec0 interface [Hiren Joshi]
* Send the remote host address to PAM during XAUTH so that it may be used
  for better logging/authentication purposes at the PAM end. [Ken Wilson]
* Using Main and Aggressive mode could pick the wrong policy and fail [David]
* Fix for main_inI2_outR2_tail() when compiled without DEBUG [Shingo Yamawaki]
* Fix for bogus "discarding packet received during asynchronous work
  (DNS or crypto)". We were queueing/dropping packets that were needed to
  get the tunnel going [David]
* The pluto event loop behaves more predictable under heavy load.
* Fix for sending wrong state/cookies with async crypto  [David]
* Do not sent duplicate status changes to the stats daemon [David]
* Disable the warning if DH operations take more than 200ms [David]
* Use K_SADB_EXT_MAX, not SADB_EXT_MAX in eroute.c [Carsten Schlote]
* Fix for fmt_common_shell_out() using long PLUTO* vars [Carsten Schlote]
* Bugtracker bugs fixed:
   #1015: no building of ipsec.conf.5 manpage on 2.6.20dr2 
   #1018: ipsec eroute --clear segfaults (KLIPS) [Carsten Schlote]
   #1004: [partial fix] ipsec/l2tp server behind NAT/port forward broken [Paul]
   #1014: compress=yes on initiator does not propose IPcomp [David]
   #0982: kernel panic with compression=yes  [Florian Westphal]
   #0949: not able to set nhelpers=0 [Shingo Yamawaki]

v2.6.19 (Nov 24, 2008)
* Fix for L2TP/IPsec with Windows machines having their packets
  disgarded by accident [Hiren Joshi]
* Workaround for bad "%v:" virtual_private= entries [paul]
* Fixes to interop with SoftRemote/aggressive mode [David McCullough]
* Fix for ERROR: Module xfrm6_tunnel is in use by ipcomp6 [paul]
* Fix for using MODPROBE=insmod where insmod does not support -q [paul]
* Enable all wins/dns options as specified in man pages [david]
* build support for all WINS/DNS options as mentioned in the man pages [david]
* Removed obsolete keywords: firewall (linux 2.0), spibase, spi,espenckey,
  espauthkey and espreplay_window (manual keying) [paul]
* Fix unneccesary and bogus connection switching with NAT [Shingo Yamawaki]
  (this might relate to several reported bugs in the tracker)
* Added cisco-decrypt utility for PCF obfuscation in contrib/ [paul]
* Fix for crasher when the leftcert= filename was not found [paul]
* Patch for "route already in use" when using two different IP's
  to talk to the same remote IP using two tunnels [Avesh Agarwal]
* Fixes to init scripts [Avesh/Tuomo]
  See also: RedHat bugzilla #466861.
* Bugtracker bugs fixed:
   #992: keyingretries default changed from %forever to 3 [ken]
         (bug was introduced in 2.6.x)
   #981: plutodebug=all klipsdebug=all not operate. [paul]
   #994: Not having leftid=%fromcert results in a pluto segmentation [paul]
  #1003: virtual_private broken? [paul]

v2.6.18 (Oct 6, 2008)
* Fix for compiling KLIPS on RHEL/Centos 2.6.18-92.1.10.el5 [dhr/paul]
* Fix in deleting connections that might have caused some of our Delete
  Notifies to have gotten lost. Introduced in openswan 2.5.01 [paul]
* Rekey= inverted yes/no, causing rekey=no to be rekey=yes [Shingo Yamawaki]
* Some memory leaks / refcount fixes [Shingo Yamawaki]
* Removed most of #ifdef CONFIG_KLIPS_DEBUG conditionals. We now always
  compile in DEBUG support. [paul]
* No longer use the assembly version of des_encrypt (dx86unix.S). It
  is i386-i686 specific, requires framepointers and does not work with
  CONFIG_REGPARM=y, which is the unconditional default for 2.6.17+ [paul]
* Fix memory leak when we run out of descriptors [David McCullough]
* Various memory leak fixes for pluto (from #macosx) [Ilia Sotnikov]
* LEAK_DETECTIVE should report better now [Ilia Sotnikov]
* Add support for USE_DMALLOC [Ilia Sotnikov]
* Update stats to show dropped packets [David McCullough]
* Allow session migration of OCF devices [Brad Vrabete]
* DNS/WINS ModeConfig fixes [David McCullough]
* refineconnection bug fix. This might cover various problems where
  the right conn was not picked (eg rightca="%any" workaround, but
  perhaps also some rekey issues) [paul]
* unregister_netdevice: waiting for ppp2 to become free. Usage
  count = -1 on kernels < 2.6.24 [Martin Schiller]
* Fix for parallel building, eg with rpmbuild [tuomo]
* Bugtracker bugs fixed:
  #989: Patch for fixing type-punned compiler warnings [Alin Nastac]
  #979: Two errors in debian/ packaging files (fix included) [ruben]
  #978: ipsec.conf man page has typo in virtual_private sample line [tuomo]
  #975: ipsec_setup: Unknown socket write error 96. [paul]
  #231: In Aggressive Mode with NAT-T,initiator should switch port [hiren joshi]
  #228: Problems with %any matching in ipsec.secrets? [David McCullough]
  #984: OpenSwan 2.4.13: Wrong ipsec_dev_get(x) function for Kernels < 2.6.24 

v2.6.17 [will be skipped due to bad tag]

v2.6.16 (Aug 18, 2008)
* Merged in David McCullough's OCF patch [david/paul]
  Requires kernel patch, see http://ocf-linux.sourceforge.net/
* dpdaction=restart_by_peer support added [david]
* dynamic dns support (do dns lookup at restart conn, eg after dpd) [david]
  Uses USE_DYNAMICDNS=
* Added USE_SINGLE_CONF_DIR= [david]
* KLIPS support for 2.6.24 / 2.6.25 [david]
* Fix for "Unknown sysctl binary path" [david]
* rekeyfuzz is percentage, not integer [david]
* Added HAVE_STATSD= support to log state changes (for webgui etc) [david]
  (disabled per default)
* Wrapper to handle more then 2048 NETKEY tunnels [david]
* fixes for parser warnings [dhr]
* Fix rmmod calls not to use -s since busybox rmmod does not support it [paul]
* Fixes to KLIPS for newer 2.4 kernels [greg/davidm]
* Road Warrior behind NAT - Aggressive Mode: wrong NAT-T decision [hiren joshi]
* Added documentation for leftxauthusername= and XAUTH passwd support [paul]
* Bugtracker bugs fixed:
  #977: KLIPS doesn't work when wan interface is a tagged vlan interface
        Regression from 2.4? [Tino Keitel / Krisztian KOVACS]
  #972: Aggressive mode connection breaks after DPD timeout for NATed peer
  #965: xmlto man fails to generate ipsec.conf.5 man page  [tuomo]

v2.6.15 (Jul 4, 2008)
* Patch to support NETKEY backport on Debian kernels [Rene Mayrhofer]
* Fix a crasher when using right=%any with plutodebug=controlmore [paul]
* Fix a crasher when deleting connections in NETKEY [ken]
* Added disable_port_floating support to scripts and parser and
  repair the default back to allow port floating [paul]
* Change (back) defaults of plutorestartoncrash and uniqueids from
  no to yes. The new parser mistakenly did not set these [paul]
* Revert af family code in find_host_pair causing some connections to not
  be found in find_host_connection2() [paul]
* Fixes to _updown.mast, _realsetup (mast) and startklips [paul]
* Fixed to saref code so we can build on OSX again [paul]
* Use PREROUTING instead of OUTPUT/FORWARD for mast [mcr]
* NETKEY support for eroute_idle using get_sa_info() [herbert/andreas]
* Do not send DPD "R_Y_THERE" when eroute not idle [andreas]
* Support for Relative Distinguished Name "unstructuredName"/"UN"
  in ID_DER_ASN1_DN identities (eg leftid="UN=John Doe") [andreas]
* Removed forwardcontrol= and rp_filter= options. Ignore if present
  in config file. Use /etc/sysctl.conf [paul]
* Fix for left="%defaultroute" when using NETKEY [tuomo]
* Fix for KLIPS on SMP systems (missing SOCKOPS_WRAP for pfkey_ops) [dhr/paul]
* Merged in some IPsec SAref related code [mcr/paul]
* Merged in packaging/suse for building rpms on SLES [paul]
* Bugtracker bugs fixed:
  #784 / #928 : openswan (pfs=yes) to vista (pfs=no) crasher [paul/dhr]
  #934: mem leak in klips:ipsec_rcv_decap [Wolfgang Nothdurft]
  #935: 935: Openswan 2.6.14rc5 refuses to start after carsh  [paul]
  #939: Openswan 2.6.14rc5 crashes on startup if dns is not reachable [andreas]
        (curl issue on 64bit platforms when dns is not available)
  #953: disable_port_floating defaults to yes and config parser... [paul]
  #954: patch to support DEFAULT_SOURCE using netkey [mdw21]
  #957: pluto always gets --disable_port_floating parameter... [paul]
  #963: rp_filter=%unchanged option causes assertion failure  [paul]
  #964: make -j4 programs fail [tuomo]

v2.4.13 (Jun 26, 2008)
* Fix a memory leak by removing unused variables alg_esp and alg_ike [dhr]
* Recognise and log unsupported IKEv2 exchanges [paul]
* Bugtracker bugs fixed:
  #198: Connection not coming up automatically, plutowait=yes workaround

v2.6.14 (Jun 6, 2008)
* Fix for integ vs prf mixup [herbert/antony] 
  See:
   https://bugzilla.redhat.com/show_bug.cgi?id=439771
* Merged in v2.5.18 (see entries below) [paul]
* Merged in v2.5.17 (see entries below) [paul]
* Merged in v2.5.12-v2.5.16 (see entries below) [paul]
* NETKEY and crypto modules did not get loaded automatically [paul]
* Updated "clear" policy file for L root nameserver's new IP for OE. [paul]
* Added testcase interop-ikev2-strongswan-06-aes192 [paul]
* Removed "interfaces= is ignored when using the NETKEY stack" warning
  as it caused confusion and a wrong patch in Fedora 9. [paul]
  See:
   https://bugzilla.redhat.com/show_bug.cgi?id=445179
* Fix for a few warnings of using "en" uninitialised [dhr]
* Various fixes on strnat, chdir, fwrite, fgets, etc. [paul]
* Fix for a potential crasher when displaying status using certs [paul]
* Removed obsoleted and unused  hardware random related defines [paul]
* Maintanance on IKEv2 properties and names [paul]
* IKEv2 rekey fix for initiator [herbert]
* KLIPS fixes to compile on 2.6.24+ [david/paul]
* Added AES-CCM support [herbert]
  See:
   https://bugzilla.redhat.com/show_bug.cgi?id=441383
* Support for KLIPS on 2.6.24+ [david]
* Bugtracker bugs fixed:
  #943: Openswan 2.6.14rc5 pluto crash at ikev1_main.c:1145 
  #936: EXPECTATION FAILED kernel_ops->eroute_idle != NULL [paul]
  #930: 'best.len' and 'cur.len' may be uninitialised. [Michal Nazarewicz]
  #781: %defaultroute detection broken on netkey for 2.5.x [paul]


* Above 2.5.x merges brings in userland IPsec SAref support. Requires
  kernel support, currently only supported with USE_MAST.(KLIPSNG)
  Also requires kernel modification to add IP_IPSEC_REFINFO support 
  This adds support for overlapip, allowing multiple clients behind the
  same NAT router and multi clients on identical IP's behind different
  NAT routers. For possible deployments, see doc/ipsecsaref.png

v2.6.13 (May 17, 2008)
* RFC4306 Section 3.3.5 IKEv2 Attribute KEY_LENGTH support [herbert/paul]
  See:
   https://bugzilla.redhat.com/show_bug.cgi?id=444166
   https://bugzilla.redhat.com/show_bug.cgi?id=439771
* Support for ESP_NULL and AH_NULL [herbert/paul]
  See:
   https://bugzilla.redhat.com/show_bug.cgi?id=442955
   https://bugzilla.redhat.com/show_bug.cgi?id=442956
* Close on file descriptors on exec (fixes SElinux avc denials) [Neil Horman]
  See:
   https://bugzilla.redhat.com/show_bug.cgi?id=442333
* Fix a memory leak by removing unused variables alg_esp and alg_ike [dhr]
* linux/include/crypto renamed to linux/include/klips-crypto [paul]
* Fix for IKEv1-only policies attempting bogus IKEv2 rekeys [Miloslav Trmac]
* Bugtracker bugs fixed:
  #198: Connection not coming up automatically, plutowait=yes workaround [tuomo]
  #622: pluto memory leak [dhr]
  #916: KLIPS kmod fails to compile 2.6.22 based kernel (...) [paul]
  #917: pluto fails to compile when using pam. xauth [Tamas Pal]
  #922: pluto crashes on rekey failure [Miloslav Trmac]

v2.6.12 (Apr 21, 2008)
* Add aes-*-modp1024 proposals to default responder policy db [antony]
  This is bug https://bugzilla.redhat.com/show_bug.cgi?id=439985
* Fix for ikev1 continuation segfault (only the first helper's continuations
  were cleaned up properly (eg. on dpd, sa expires..) [Anthony Tong]
* Redid fix for leftsourceip/rightsourceip getting deleted [paul]
  This is bug https://bugzilla.redhat.com/show_bug.cgi?id=432821
* As per RFC 4309, use modp2048 as default for PSK with IKEv2 [paul]
  Relates to https://bugzilla.redhat.com/show_bug.cgi?id=441588
* Added workaround for INITIATOR/RESPONDER keys being swapped [herbert]
* Preliminary work to support IKEv2_ENCR_AES_CCM__* algos [paul]
* modprobe the AES ccm kernel module on startup [paul]

v2.6.11 (Apr 8, 2008)
* Fix state machine to pick proper Responder STATE_UNDEFINED state
  when receiving R1 NO_PROPOSAL_CHOSEN [dhr/paul/antony]
* Fixes to some enum tables that caused (null)'s in logs [dhr/paul]
* Starting the prf+ counter from 1 instead of 0 [herbert]
* Removed wrong Gr check [antony]
* Added IKEv2 NO_PROPOSAL_CHOSEN processing [antony]
* Clone st_ni/st_nr chunks for child SA [herbert]
* Various smal logging changes - mostly to fix (null)'s [paul/dhr]
* AUTH_ALGORITHM_HMAC_SHA2_* are now logged properly [paul]
* interop-* testcase output updated [paul]


v2.6.10 (Apr 3, 2008)
* Includes fallback from IKEv2->IKEv1 [mcr]
* IKEv2 bid-down attack recovery [mcr]
* changes to I1 retransmission timers [mcr]
* Only check for bid-down when POLICY_IKEV2_PROPOSE to avoid two ikev2
  capable ikev1 instances from false detecting a biddown [paul]
* Fix ikev2_trans struct (redhat bug #438826) [dhr/paul]
* Revisit of 2.6.06 NOTIFY crasher - fixed again [paul]

v2.6.09 (Mar 10, 2008)
* Completed IKEv2 6msg exchange support [antony]

v2.6.08 (Mar 9, 2008)
* IKEv2 6msg exchange (responder, partially for initiator) [antony]
* IKEv2 notify support [antony]
* Some pullups from #testing related to NETKEY [paul/tuomo]
* Added force_busy option for testing 6msg exchange [paul]
* OSX compile fixes [paul]
* sourceip= option fixed with NETKEY [paul]
* ipsec setup restart with NETKEY fix [paul]
* NETKEY, strongswan, racoon2 support in test harnass [paul/antony]

v2.6.07 (Feb 8, 2008)
* IKEv2 retransmit fixes [mcr]

v2.5.18 (?)
* Do not use the KMEM_CACHE macro for now, so KLIPS works on 2.6.23 [paul]
* Sha2 support for X.509 certificates in pluto [Daniel Mueller]
* Various memory leaks
* uclibc workaround for malloc(0) abort. Fixes to not malloc 0 [paul]
* Bugtracker bugs fixed
 #917: pluto fails to compile when using pam. xauth [folti]
 #919: Invalid memory access in show_dnskey of showhostkey.c [paul]

v2.5.17 (Feb 28, 2008)
* Implemented netlink_shunt_eroute() [paul]
* Simplified _updown.netkey [tuomo]
* Bugtracker bugs fixed
  #460: Fix bogus header with delayed MAIN I2->R2 [Herbert Xu]
  #496: kernel_alg_esp_auth_ok() call fixed - [gernot]
  #761: pluto crashes after removing interface [Tillman Baumann]
  #897/731: crash in alg_info_snprint() - ["Deep Throat"]
  #889: backport from #ikev2 branch to fix ipsec_delete_sa with NETKEY [mcr]

v2.4.12 (Feb 19, 2008)
* Partial fix for 2.6.24 kernels (new proc_net macro and
  dev_get_by_name arg), no fix yet for changed dev struct [paul]
* Fix for lingering 'dir out' XFRM policy when using NETKEY [paul]
* Various memory leaks [gernot]
* null_alg was not fixed for linux autoconf [paul]
* enable HAVE_NEW_SKB_LINEARIZE for Suse Linux SLES10 SP1 [nicole haehnel]
* Bugtracker bugs fixed
  #419: Use of "source" vs "." (breaks on Debian /bin/dash) [paul]
  #496: kernel_alg_esp_auth_ok() call fixed [gernot]
  #538/#892: IP compression proposal lostin negotiation [sscholz@astaro.com]
  #771: various memory leaks
  #814: KLIPS build fails against 2.6.22 kernel (linux.ip.h for iphdr) [sedrez]
  #816: CRYPTO_API error (KLIPS_ALG was undefined) [paul]
  #888: dir out XFRM bug
  #889: Backport of #ikev2: pluto crasher on --delete connection with netkey
  #891: passert(sr->eroute_owner ==SOS_NOBODY) crasher [mcr]

v2.5.16 (Feb 18, 2008)
* Implemented netlink_shunt_eroute() [paul]
* Simplified _updown.netkey [tuomo]

v2.6.06 (Feb 8, 2008)
* Added IKEv2 X.509 CERTREQ [antony]
* Interop fix for IKEv2 PSK - Use correct IETF Key Pad without \0 [paul]
* Fixed a few IKEv2 related crashers on receiving a NOTIFY in R1 [paul]

v2.6.05 (Feb 1, 2008)
* Added IKEv2 X.509 CERT [antony/paul]

v2.6.04 (Jan 25, 2008)
* Added IKEv2 PSK AUTH [antony/paul]

v2.6.03 (Jan 10, 2008)
* Added IKEv2 RSA AUTH [mcr]

v2.6.02 (Dec 20, 2007)
* workaround for openswan.spec file

v2.6.01 (Dec 18, 2007)
* IKEv2 support

v2.4.11 (Dec 4, 2007)
* Fix typo in startklips bugfix for #834
* Fix display of nat-t vendor code picked [mcr]
* Fix for KLIPS on 2.6.23.1 without CONFIG_NF_CONNTRACK* [paul]
* Sync'ed openwrt packaging with upstream [paul/nbd]

#stable
* Merged in XAUTH DNS/WINS server-side patch from Anna Wiejak [paul]
  See: http://popoludnica.pl/?id=10100110 
* Various fixes to the scripts for NETKEY [paul]
* KLIPS support for the 2.6.23+ UDP ENCAP sockets [mcr]
  Userland support not yet finished. This should obsolete the NAT-T patch
  when finished.
* incorporated changes between 2.4.8 and 2.4.9
* incorporated changes between 2.4.9 and 2.4.10
* Notice and gracefully fail to load KLIPS when we try to load esp/ah/ipcomp
  protocol and another module already has registered these (eg esp4, ah4,
  ipcomp) [paul]
* Fix for KLIPS NAT-T dropping all packets on 64bit big endian machines [dhr]
* FIx for KLIPS on 2.6.23.1 without CONFIG_NF_CONNTRACK* [paul]
* Bugtracker bugs fixed:
  #600: multiple definitions of passert_fail when cross-compiling.
  #852: dd_connection() fails with ...not AH+ESP for type=passthrough conns
  #708: vanilla kernel-2.6.19, KLIPS compile error (sock_unregister) [sergeil]
  #654: XAUTH strips space out of username/password + patch [Dustin Lang]
  #641: Herein patches to fix warnings if -Wshadow is used [andygay/paul]
  #580: kernel 2.4.x cryptoapi broken [espakman]
  #582: Cannot initiate on demand a connection with traffic selectors [Ilia Sotnikov]
  #590: serpent lib used private kernel header [paul]
  #544: the following error should only show up for x509 debugging: ... [paul]
  #185: Deadlock in function "scx_release()" daemon pluto.(SMARTCARD) [Kurodo]

v2.5.15 (Aug 14, 2007)
   change ipsec_breakroute to permit non-existant eroute's to be replaced.  
   fix for NAT-T negotiation with IP address changes during negotiation.
   adjusted addconn to support nat-t debug keywords.

v2.5.14 (Jul 19, 2007)
   failed attempt to fix ipsec_breakroute.
   fixed leftsendcert= to be implemented in keyword parser.
   introduced startnetkey functions.
   UML kernel configuration canonicalization updated.

v2.5.13 (May 7, 2007)
   move DNS lookups from libipsecconf into pluto, where they belong. DNS lookups
	are still only done once during conn load time, and are done synchronously.

v2.5.12 (Apr 30, 2007)
   A fix to detect that XEN has been patched into the kernel, and set
   some of the 2.6.18 changes.
   never log starter_log() things to stdout, they always go to stderr.
   when a packet is passed through, do not call NF_IP_LOCAL_OUT, as it has already 
	passed through the output hooks, and doing it again, confuses things
	causing ip_route_me_harder() which creates a look, since it does the flow
	lookup again. (This doesn't happen if the kernel hasn't got XFRM support)
   fixed parsing of config file so that "version 2" is accepted.
   fixed addconn to respect "right/left"sourceip=, new test case sourceip-01 
   fixed processing of "first"/"last" packet for %trap/%hold conns in KLIPS, it now
	properly forwards the packets when the packet is released.
   

v2.5.11 (Apr 19, 2007)
   Some fixes in KLIPS for "ipsec eroute --clear" bug. It is not clear
   why this suddendly became an issue, or if it would have been an issue
   previously, given the right compiler optimization.
   
v2.5.10 (Apr 2, 2007)
   Includes fixes for xmlto generation for _confread directory.

v2.5.09 (Apr 2, 2007)
   Minor fix to build process, updated CHANGES file.
 
v2.5.08 (Apr 2, 2007)
   Correct release.
   Includes some changes to permit OE to work without nexthop,
   however this seems to cause it to return an unreachable on 
   the first message.

v2.5.07	-dud due to release script error.

v2.5.06 (?)
   set LANGUAGE, LANG and LC_ALL in setup script.
   change OE off by default note and scripts.
   Merge of additional code from 2.4.
   
v2.5.05 (Feb 14, 2007)
   2.5.03 and 2.5.04 were not properly released, and 2.5.05 now
   is properly released and includes below items
    
v2.5.04 (?)
    zero peer_ca to avoid crashes.
    (include glob's may still not work correctly)

v2.5.0sbs5 (Dec 12, 2005)
    fixed issues with libwhack not getting built with VIRTUAL_IP.
    adjusted programs/pluto/Makefile to depend upon libraries better

v2.5.0sbs4 (Dec 11, 2005)
    When a template conn is instantiated for a phase 1 configuration, it
	may still need to be adjusted to a virtual IP address. In addition,
	change the order of the virtual IP address setting and the
	port-wildcard processing.
        This patch also provides some additional debugging of the proposal
	which actually processed by the machinery.

    tests for L2TP+X.509 L2TP configuration --- 2 clients behind the
        same NAT with certificates that need to have their connection both
        instantiated (in phase 1) and virtualized (in phase 2).

v2.5.03 (Jan 10, 2007)

    ipsec.conf parsing should ignore keywords that start with x-
	they are a form of structured comment.
    added in forceencaps= keyword.
    process wildcards with glob() in include statements.

v2.5.02 (?)
    fixed bug in ipsec.conf parser, where it could not read values
       that had = in them (such as base64 encoded keys)
    fixed bug in key continuation code that could cause a crash
	if the DNS request timed out after the state was deleted
	for other reasons.
 
v2.5.01 (Jan 2, 2007)
    merged xauthusername code base + multinet tests in.
    removed /dev/hw_random from list of valid random sources on linux.
        use "rngd" instead to feed /dev/random.

v2.5.00 (Nov 2, 2006)
    fixed various bugs with lifetime values in ipsec.conf parser
    AES-128 (group 5, MD5 or SHA1 for PRF) is now accepted for phase 1,
	and it is now the preferred cipher as well. This should be the
	case for Main mode, Aggressive mode, and for XAUTH client and
	XAUTH server, and PSK and RSA sig mode.

    fixes so that starter will now compile
    move whacklib to lib/libwhack
    adjust makefiles to work with OBJDIR version of Makefile.program
    switch to OBJDIR in programs/* and lib/* if it is defined

    added sanitizer for PID files
    be smarter about including git version info into version
    We need to use /dev/urandom first, as it has more random than /dev/random.
       Otherwise, we run out really fast (within a few minutes)
    Use endian.h when comiling out-of-kernel
    patch to turn error about 17/500,0/0 vs 17/0 error with Cisco VPN3000
       into a warning.
    remove test for NAT-T VID vs NATD payload test. It fails for reasons
       that are unknown at this time, and this check is really being pedantic.
    MAJOR: use starter code for "addconn"
    MAJOR: always use OBJDIRs, and compile on Windows (no kernel)
    MAJOR: includes "Taproom" code --- TCL call outs from pluto at IKE
		transition states. 

v2.4.10 (Nov 6, 2007)
* Some workarounds for openwrt related to starter and lack of modprobe [paul]
* Fix for sock.sk_stamp type change in 2.6.22 [dhr]
* Workaround for implementations that propose port 0 for l2tp to allow
  us to connect to all their ports (instead of only 1701). This happens
  with Cisco VPN 3000, OSX and Windows XP. This relates to various
  reported bugs about rightprotoport=17/%any and CK_INSTANCE crashers [mcr]
  Use the workaround for OSX clients using rightprotoport=17/0
* Backport of fix for xauth name containing a space [paul]
* Fix for final next payload in Aggressive Mode [David McCullough]
* Fixes for compliling against 2.6.22 [David McCullough / Hugh Redelmeier]
  (note: NAT-T KLIPS patch will not work on 2.6.23+)
* Speed gains in the scripts on systems with many interfaces [David McCullough]
* passert declaration fix [David McCullough]
* A missed nfmark -> mark case in ipsec_sa.h [David McCullough]
* Fix for ktime_to_timeval to use proper kernel versions [paul]
* Added back -DCONFIG_KLIPS_ALG in KLIPSCOMPILE, which we require when not
  building KLIPS with David's OCF patch [paul]
* Added SElinux patch in contrib/ [Venkat Yekkirala]
* Bugtracker bugs fixed:
  #449: 17/%any is a template conn problem [mcr]
  #708: vanilla kernel-2.6.19, KLIPS compile error (sock_unregister) [sergeil]
  #796: can't compile 2.4.8 on kernel 2.4.34 (module_param fix) [sergeil]
  #802: Error: "our client ID returned doesn't match my proposal" [mcr/paul]
  #813: incorporate tuomo's lsb patch [tuomo]
  #824: defaultroute detection fails with PPP default route [sergeil]
  (this is also the bug introduced in 2.4.9 that causes failed subnet tunnels)
  #855: Pluto restart impossible on busybox [paul]

v2.4.9 (July 17, 2007)
* Fix for Aggressive Mode with NAT-T (no negotiation in aggrmode) [mcr]
* Integrated most openwrt workarounds - tested on whiterussian  [paul]
* Typofix for smartcard support [andreas zwicker]
* Fix for when responder PSK incorrectly uses pfs and has nhelpers=0
  [Matthias Haas]
  #801: Patch for fixing type-punned compiler warnings [Alin Nastac]
  #811: Patch for using custom algs with CONFIG_KLIPS_ALG [iamscard]
  #812: Bogus defaultroute nexthop for PPPoE (& PPP?) [BruceS]

v2.4.8 (May 24, 2007)
* Added Andy Gay's ipcomp with esp= fix in contrib/ipcomp/ (see #538)
* Added and enabled DISABLE_UDP_CHECKSUM until the cause of this bug
  has been fixed. This is bug#601. Found by Frank Vogt
* fix for ikeping reporting wrong percentge of lost packets [Mark-Andre Hopf]
* Fix for busybox' ifconfig (doesn't support 'inet') [Dave Chuha]
* Fix for compiling on 2.6.20 (sk_buff's nfmark is now called mark)
* NAT-T patch update for 2.6.20
* NAT-T patch broke NAT-T for NETKEY,even with CONFIG_IPSEC_NAT_TRAVERSAL unset
* Fix for too small ike string buffer ipsec auto --status output [paul/dhr]
* Fix for Aggressive Mode and NAT-T port floating, based on RedHat patch [paul]
* Fix for Aggressive Mode and NAT-T (#491) by Delta Yeh
* ikeping waits milliseconds instead of seconds, patch by Mark-Andre Hopf
* Workaround for NETKEY's unlimited acquire stream by Michael Smiths (#726)
* Some vendor ID's for Vista and Cisco VPN 3000 [jacco]
* backports from git
  #git 5735f731ed474dbb22fce2f5bc0a9f5e1fea2994: rewrite of available worker
                                                 code from egbert@ [mcr]
  #git c75967b03b2c478a612aef4ccb7e5dff6e4bdaf5: dpdaction=restart fix [mcr]
  #git 41e54a2684dc809d7952e816860ea646a3194a72: Fix for kernels > 2.6.18
  #git c2e23a6e16a55632d618740518d419f3fad3323d: AggressiveMode with nhelpers=0
                                                 fix from Marin Hincks
  #git 1933710623a33fe8f3229b193721aed005fb87c2: Crasher in printing alg debug
  #git 9bfb2794bd9c239dfe9e9617616eaf6fc389de57: uninitialized sockaddrs fix
  #git e199785d8e11687534569b04a3e0a6956b2086b8: set helper # in child
* bugtracker bugs fixed:
  #723: Bogus Code in pluto_crypt.c [egbert/mt/mcr]
  #698: Wrong IKE-Algorithm displayed on ipsec auto --status [martin/paul/mcr]
        original patch by Martin Schiller
  #719: Fix to authenticate with a smartcard (USB Aladdin eToken) ["pm"]

v2.4.7 (Nov 14, 2006)
* Remove direct use of /dev/hw* for random on Linux. It is not guranteed
  to be secure (FIPS compliant) random [paul]
* Fix bugs introduced in 2.4.6 using KLIPS and CryptoAPI on 2.6.17.6+
* fixes for displaying proper NAT-T draft/rfc used [jacco]
* Various fixes to lwdnsq [mcr]
* Extensively updated man pages [paul]
* Added rootservers to the clear policy [idea by mcr]
* Fix for pluto to allow NETKEY's ESP_NULL by JuanJo Ciarlante
* Added ESP_NULL support to KLIPS by JuanJo Ciarlante (disabled per default)
* Support Fedora style default RSA hostkey [paul]
* Clarified various log messages
* Possible interop fix for Sonicwall
* Fixes to _startklips and logging cleanup [paul]
* Fix for handling defaultroute to a p-t-p interface without gw ip. [bleve]
  - this might also fix #693
* Extended ipsec verify to complain misconfigured hardware random [paul]
* Extended ipsec verify to complain about SElinux in enforced mode, until
  working security policies are known to exist as it breaks with both
  NETKEY and KLIPS [paul]
* Cleanup of crypto module modprobing. It is now silent [paul]
* bugtracker bugs fixed:
  #474 ASSERTION FAILED at spdb_struct.c:1233: trans->attr_cnt > == 4"
  #642: ipsec_xmit.c and CONFIG_KLIPS_DEBUG [completed fix]
  #655: /etc/rc.d/ipsec --status breaks connection
  #671: oops from __module_get during pfkey_create

v2.4.6 (Aug 4, 2006)
* Fix for VIA Nehemiah to use /dev/hw_random to generate new rsakey
  (using /dev/random on these chips caused it to block too long)
* Various CryptoAPI related fixes.
* Removed support for HIPPI which broke compilation on 2.6.16.*
* Pull up of fix for rightnexthop->leftnexthop
* Added logging when we don't find the right hash bucket
* Changed a few x509 log messages to make automatic parsing easier
* Unload KLIPS at shutdown again to prevent lingering IPs on ipsecX,
  also in case KLIPS is inline, and the ipsecX interfaces do not go away,
  remove IP addresses from IP aliases bound to ipsecX devices.
* Fixed typo in ipsec.conf's virtual_private example
* Improved protocol detection in ipsec_print_ip() [bart]
* Fixed minimum skb lenght requried for ipsec decompression [bart]
  (This is probably bug #609)
* Fix a 64bit bug in compression code [bart]
* Removing a left over '#else' that split another '#if/#endif' block in two
  in ipsec_xmit.c [bart]
* MODULE_PARM has been obsoleted for module_param on 2.6.17+ [paul]
* skb_linearize API changed in 2.6.18+ [paul]
* bugtracker bugs fixed:
  #452: dpdaction=restart doesn't clear or restart quick mode SAs
  #537: Compilation will fail with kernel 2.6.14 and klips and CONFIG_HIPPI=y
  #636: KLIPS and vanilla-2.6.17 compilation error
  #642: ipsec_xmit.c and CONFIG_KLIPS_DEBUG on 2.4 compile issue [partial fix]
  #647: compile fails with version 2.4.6-rc2 + vanilla kernel linux-2.6.17.6
  #631: KLIPS module does not build with 2.6.17-rc6 kernel
  #646: NATT + IPCOMP fails on rcv in KLIPS [bart]
        (This is a generic NATT+ESP bug, not just an ipcomp bug)

v2.4.5 (Apr 6, 2006)
* Fix for prefering RFC3947 over OSX-workaround by Jacco de Leeuw
* Fix for openswan as l2tp server behind NAT by Bernd Galonska
* Fix for compiling + working on SMP (including HyperThreaded) machines
* Fix for arp_broken_ops relocation in 2.6.16
* Fix for compiling on 2.6.14 kernels
* Fix patching against 2.6.15 kernels (NAT-T Patch)
* Fix patching against 2.6.14 kernels
* Fix for strict mode
* Fix for ipsec module unload. Fix by Ankit Desai <ankit@elitecore.com>
* Fix for ipsec: Unknown symbol sysctl_ip_default_ttl
* Fix for AH hash by Ronen Shitrit <rshitrit@marvell.com>
* Additions to barf and verify commands for various kernel internals
* load hw_random and padlock modules before aes module so hardware routines
  are prefered over software routines.
* allow rightsubnet= with type=transport for L2TP behind NAT.
* Refactored natd_lookup / hash code, probably fixes lot of NAT related bugs
* Fix for interop with Cisco devices which propose port 0 (eg: VPN3000)
* When DPD rcookie is invalid, just warn instead of ignoring entirely
* Redid all the DPD log messages
* Fix for manual.in to not use a complicated sed line that some embedded
  sed versions (busybox?) cannot handle.
* Fix for NAT-T detection when Openswan is the initiator
  #401 l2tp connection is not work with 2.6 build in IPSEC
  #442 Pluto uses wrong port in NAT-D calculation
  #450 macosx (possible generic PSK+NAT-T rekey bug: eroute already in use.
  #454 klips module refcount bug (found by Matthias Haas)
       (prevented klips from unloading on 2.4 kernels)
  #462 updated patch for Openswan and OS X with NAT-T
  #509 KLIPS compilation fail with kernel-2.6.14.2
  #518 Incorrect physical interface MTU detection
  #521 KLIPS module crash for kernel 2.6.12+
  #545 unnecessary warnings from _updown script, remove weird control character.
  #558 two machines using incompatible ike= settings still establish a
       connection. (fix by Matthias Haas <mh@pompase.net>)
  #560 Pluto crash (memory leak fixes in pluto by Ilia Sotnikov)
  #563 Error when unload ipsec.ko module "rmmod ipsec" [dupl bug]
  #568 uninitialized struct in ipsec_tunnel.c coud break routing under 2.6
       kernels
  #569 ipsec module unload crasher
  #573 Openswan fails to compile with NAT_TRAVERSAL=false
  #574 Openswan fails to compile with NAT_TRAVERSAL=false #2
  #581 _Updown script installs direct (scope link) routes even for remote
       peers/subnets
  #589 userspace with USE_EXTRACRYPTO won't compile without kernel sourcecode

v2.4.4 (Nov 18, 2005)
  #487 ASSERTION FAILED at state.c:120:IS_ISAKMP_ENCRYPTED(isakmp_sa->st_state) 
  (see http://www.openswan.org/niscc2/)
  (proper fix in pluto_constants.h)
* Fix for kernels having strstr
* Various gcc4 warning fixes
* disable CONFIG_IPSEC_NAT_TRAVERSAL per default so we can build KLIPS on
  Fedora systems.
* questionable spin_unlock commented out. Might fix reported SMP crashers.
* update to permit alg code without module support
* Fix for detecting proper kernel source/header directory on fedora
* Various bugfixes as reported on http://bugs.openswan.org/
  #499: check for module support in kernel for IPsec Modular Extensions
  #500: recent awk breaks on 'setdefault' command


v2.4.3 (-)
  #487 ASSERTION FAILED at state.c:120:IS_ISAKMP_ENCRYPTED(isakmp_sa->st_state) 
  (see http://www.openswan.org/niscc2/)
  (incorrect fixed. version not released)

v2.4.2 (Nov 13, 2005)
* Fixes for compiling on 2.6.14 by David McCullough
* Minor fixes to accomodate FC4 2.6.11 kernels.
* Fix for compilation of KLIPS on 2.4.x kernels.
* Fix for NAT-T on 2.4.31
* Fix for 'short' packets with KLIPS on 2.4.x
* Merged in Jacco's l2tp configuration examples
* Various bugfixes as reported on http://bugs.openswan.org/
  #286 Incorrect links in intro.html
  #344 netkey-acquire patch
  #376 install_ipsec_sa and install_inbound_ipsec_sa
  #486 ASSERTION FAILED at crypto.c:258: key_size==(DES_CBC_BLOCK_SIZE * 3)
  (see http://www.openswan.org/niscc2/)

v2.4.1
* Not publically released

v2.4.0 (Sep 12, 2005)
* NAT-T support for KLIPS on 2.6 (Sponsored by Astaro)
* Additional Cipher support with KLIPS on 2.6 (Sponsored by Astaro)
* Fix for NAT-T/PSK rekey (Ulrich @ Astaro)
* Delete _updown.c and _updown.posix versions as they were obsolete
* Fixes for aggressive mode and policy mode
* Various bugfixes as reported on http://bugs.openswan.org/
  #201 pluto not accepting negotiations on port 500 after port floating to 4500
  #249 two default routes confuses scripts
  #261 2 RW's w/DPD behind a NAT kick each other off at rekey time
  #267 pluto crashes on inbound X.509 roadwarrior
  #269 informational crasher in demux.c
  #301 kernel_netkey.c lists invalid ESP algorithm
  #302 pluto assumes it has 3DES
  #305 passert_fail (pred_str=0x80b88e3 "st->st_suspended_md->st == st", file_str=0x80b86a0 "state.c"
  #306 st->st_suspended_md->st == st passert()
  #316 Patch for ALG support from Astaro
  #324 Impossible to disable AGGRESSIVE mode
  #327 pluto nat-t detection on 2.6 without klips nat-t patch fails to
       disable nat-t
  #328 ipsec setup fxies for awk compiled with --enable-switch
  #341 Pluto crashes with: ipsec__plutorun: !pluto failure!: exited with error
       status 134 (signal 6)
  #342 fix for 2.6.12 undocumented API fixes for sk_zapped and sk_alloc()
       (based on fix from Sergeil.
  #350 fix for passert() at connections.c:1353: isanyaddr(&c->spd.that.host_addr)
  #355 dpdaction restart fix from Astaro
  #357 secure_xauth_username_str fix from Astaro
  #360 checkv199install creates bogus "old" files
  #361/#363 fix for passert() demux.c:1204: unknown address family in
       anyaddr/unspecaddr
  #368 Fix for ipsec --setup --status output and eroute counting
  #372 Netkey and device labels (eth#:#)
  #373 _updown_x509 still uses obsolete 'route add' commands
  #377 pluto crashes processing first connection if nhelpers=0
  #380 pluto crashes when sent an IKEPING
  #381 assertion failure in init_demux if AGGRESSIVE not defined
  #383 MODP >= 4096 FIX
  #386 undefined symbols compiling klips as module
  #387 / #420 pfkey_ops undefined error on SMP kernel compiles.
              possibly fixed, but may result in SMP unsafe-ness.
  #342 KLIPS cannot be compiled for 2.6.12+
  #415 RPM packaging errors for 2.4 based kernels
  #416 Need a way to tell if NAT-T is compiled in the IPSec kernel

v2.3.1
* NAT-T RFC support (mlafon/mcr)
* NAT-T Server Side rewrite - handles rekeying alot better
* NAT-T Client Side rekey bug fixed
* Removed HowTo (obselete)
* IPKG packaging updates
* Log message updates
* dpdaction=restart support 

v2.3.0
* KLIPS for 2.6 support (Experimental)
  [ good results on FC3-AMD and vanilla/debian kernel source, but not
    FC3-intel. Might be the grsecurity patch  ]
* Aggressive Mode Support (client and server)
* IKE Mode Config support (Experimental)
* Cisco VPN 3xxx client Interop (Experimental)
* Cryptographic helpers framework
* Fixes for NAT-T on 2.4.28+ kernels.

v2.2.0
* Added RFC 3706 DPD support (see README.DPD)
* Added AES from JuanJo's ALG patches
* Fixes for /proc filesystem issues that started to appear in 2.4.25

v2.1.2
* Fix loading of 2.6 modules 
* Fix for snprintfs() in /proc, new for 2.4.25 kernels (dhr/pw)
* Fix checks for some log files/dirs in case they are sockets or pipes (pw)
* Fix for crl.pem crash/core (dhr/as/kb)

v2.1.1
* Fix _pluto_adns installation path (kb)
* Fix sending of X.509 CR's when no CA present (mcr)

v2.1.0
* NAT-T support (Mathieu Lafon - Arkoon)
* X.509 fixes (Andreas Steffan)
* New configuration file directive, {left|right}sourceip=#.#.#.# 
  This will set the source address when talking to a particular 
  connection.  This is very usefull to assign a static IP to your laptop 
  while travelling.  This is based on Tuomo Soini's Advanced Routing 
  patch.
<|MERGE_RESOLUTION|>--- conflicted
+++ resolved
@@ -31,15 +31,10 @@
 * KLIPS: make kpatch is more robust, less manual patching [Paul]
 * UML: Various minor fixes to get uml system back online [Paul]
 * SPEC: Add "development" define in spec file to build devel version [Tuomo]
-<<<<<<< HEAD
 * RSA: Fix generation of ipsec.secrets when missing on first startup [Paul]
-* DPD: move unroute_connection() before deleting it, not after it for the
-       dpdaction=clear case when the remote has vanished [dhr/paul]
-=======
 * DPD: DPD_ACTION_RESTART would always execute DPD_ACTION_RESTART_BY_PEER [dhr]
 * DPD: DPD_ACTION_CLEAR crash on CK_INSTANCE with -lefence [Tuomo]
 * DPD: flush_pending_by_connection() when doing a %clear on DPD timeout [dhr]
->>>>>>> b6aae3fd
 * Bugtracker bugs fixed:
    #1095 Local packets are dropped on ipsec device when marking packets in
          OUTPUT chain [Wolfgang Nothdurft]
