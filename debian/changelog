<<<<<<< HEAD
libreswan (1:3.13-1) precise; urgency=low

  * Update to 3.13-1
=======
libreswan (1:3.14-1) precise; urgency=low

  * Update to 3.14-1
>>>>>>> 4784a567

  The real changelog is in /usr/share/doc/libreswan/changelog.gz

  This package is NOT an official Debian/Ubuntu package. Please do
  not file any Debian/Ubuntu bug reports for this package but contact
  <dev@libreswan.org> if you have a problem.

 -- Unknown User <unknown@libreswan.org>  Tue, 11 Aug 2015 00:00:00 +0200<|MERGE_RESOLUTION|>--- conflicted
+++ resolved
@@ -1,12 +1,6 @@
-<<<<<<< HEAD
-libreswan (1:3.13-1) precise; urgency=low
-
-  * Update to 3.13-1
-=======
 libreswan (1:3.14-1) precise; urgency=low
 
   * Update to 3.14-1
->>>>>>> 4784a567
 
   The real changelog is in /usr/share/doc/libreswan/changelog.gz
 
