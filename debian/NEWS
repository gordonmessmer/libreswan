<<<<<<< HEAD
libreswan (1:3.13-1) precise; urgency=low
=======
libreswan (1:3.14-1) precise; urgency=low
>>>>>>> 4784a567

  The real changelog is in /usr/share/doc/libreswan/changelog.gz

  This package is NOT an official Debian/Ubuntu package. Please do
  not file any Debian/Ubuntu bug reports for this package but contact
  <swan-dev@libreswan.org>

 -- Unknown User <unknown@libreswan.org>  Tue, 11 Aug 2015 00:00:00 +0200
<|MERGE_RESOLUTION|>--- conflicted
+++ resolved
@@ -1,8 +1,4 @@
-<<<<<<< HEAD
-libreswan (1:3.13-1) precise; urgency=low
-=======
 libreswan (1:3.14-1) precise; urgency=low
->>>>>>> 4784a567
 
   The real changelog is in /usr/share/doc/libreswan/changelog.gz
 
