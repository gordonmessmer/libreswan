--- conflicted
+++ resolved
@@ -185,11 +185,7 @@
 #ifdef NET_21
 	n->csum=skb->csum;
 	n->priority=skb->priority;
-<<<<<<< HEAD
-	n->dst=dst_clone(skb_dst(skb));
-=======
 	skb_dst_set(n, dst_clone(skb_dst(skb)));
->>>>>>> e6c0cc46
 	if(skb->nh.raw)
 		n->nh.raw=skb->nh.raw+offset;
 #ifndef NETDEV_23
@@ -2534,17 +2530,12 @@
 			err = ipsec_xmit_send2_mast(ixs->skb);
 
 		else if (ip_hdr(ixs->skb)->version == 6)
-			err = NF_HOOK(PF_INET6, NF_INET_LOCAL_OUT, ixs->skb, NULL,
+			err = NF_HOOK(PF_INET6, OSW_NF_INET_LOCAL_OUT, ixs->skb, NULL,
 					ixs->route ? ixs->route->u.dst.dev : skb_dst(ixs->skb)->dev,
 					ipsec_xmit_send2);
 		else
-<<<<<<< HEAD
-			err = NF_HOOK(PF_INET, NF_INET_LOCAL_OUT, ixs->skb, NULL,
+			err = NF_HOOK(PF_INET, OSW_NF_INET_LOCAL_OUT, ixs->skb, NULL,
 					ixs->route ? ixs->route->u.dst.dev : skb_dst(ixs->skb)->dev,
-=======
-			err = NF_HOOK(PF_INET, OSW_NF_INET_LOCAL_OUT, ixs->skb, NULL,
-					ixs->route->u.dst.dev,
->>>>>>> e6c0cc46
 					ipsec_xmit_send2);
 
 		if(err != NET_XMIT_SUCCESS && err != NET_XMIT_CN) {
